/*
 * Copyright © 2018 Lisk Foundation
 *
 * See the LICENSE file at the top-level directory of this distribution
 * for licensing information.
 *
 * Unless otherwise agreed in a custom licensing agreement with the Lisk Foundation,
 * no part of this software, including this file, may be copied, modified,
 * propagated, or distributed except according to the terms contained in the
 * LICENSE file.
 *
 * Removal or modification of this copyright notice is prohibited.
 *
 */
import * as BigNum from '@liskhq/bignum';
import {
	bigNumberToBuffer,
	getAddressFromPublicKey,
	hash,
	hexToBuffer,
	signData,
} from '@liskhq/lisk-cryptography';
import {
	BYTESIZES,
	MAX_TRANSACTION_AMOUNT,
	UNCONFIRMED_MULTISIG_TRANSACTION_TIMEOUT,
	UNCONFIRMED_TRANSACTION_TIMEOUT,
} from './constants';
import { SignatureObject } from './create_signature_object';
import {
	convertToTransactionError,
	TransactionError,
	TransactionPendingError,
} from './errors';
import { createResponse, Status } from './response';
import { Account, TransactionJSON } from './transaction_types';
import {
	getId,
	isValidNumber,
	validateSenderIdAndPublicKey,
	validateSignature,
	validateTransactionId,
	validator,
	verifyBalance,
	verifyMultiSignatures,
	verifySecondSignature,
	verifySenderId,
	verifySenderPublicKey,
} from './utils';
import * as schemas from './utils/validation/schema';

export interface TransactionResponse {
	readonly id: string;
	readonly status: Status;
	readonly errors: ReadonlyArray<TransactionError>;
}

export interface StateStoreGetter<T> {
	get(key: string): T;
	find(func: (item: T) => boolean): T | undefined;
}

export interface StateStoreDefaultGetter<T> {
	getOrDefault(key: string): T;
}

export interface StateStoreSetter<T> {
	set(key: string, value: T): void;
}

export interface StateStore {
	readonly account: StateStoreGetter<Account> &
		StateStoreDefaultGetter<Account> &
		StateStoreSetter<Account>;
	readonly transaction: StateStoreGetter<TransactionJSON>;
}

export interface StateStoreCache<T> {
	cache(
		filterArray: ReadonlyArray<{ readonly [key: string]: string }>,
	): Promise<ReadonlyArray<T>>;
}

export interface StateStorePrepare {
	readonly account: StateStoreCache<Account>;
	readonly transaction: StateStoreCache<TransactionJSON>;
}

export enum MultisignatureStatus {
	UNKNOWN = 0,
	NONMULTISIGNATURE = 1,
	PENDING = 2,
	READY = 3,
	FAIL = 4,
}

export const ENTITY_ACCOUNT = 'account';
export const ENTITY_TRANSACTION = 'transaction';

export abstract class BaseTransaction {
	public readonly amount: BigNum;
	public readonly recipientId: string;
	public readonly blockId?: string;
	public readonly height?: number;
	public readonly relays?: number;
	public readonly confirmations?: number;
	public readonly recipientPublicKey?: string;
	public readonly senderId: string;
	public readonly senderPublicKey: string;
	public readonly signatures: string[];
	public readonly timestamp: number;
	public readonly type: number;
	public readonly containsUniqueData?: boolean;
	public readonly fee: BigNum;
	public readonly asset: object;
	public receivedAt?: Date;

	public static TYPE: number;

	protected _id?: string;
	protected _signature?: string;
	protected _signSignature?: string;
	protected _multisignatureStatus: MultisignatureStatus =
		MultisignatureStatus.UNKNOWN;

<<<<<<< HEAD
	public abstract prepare(store: StateStorePrepare): Promise<void>;
=======
	public abstract assetToJSON(): object;
	protected abstract assetToBytes(): Buffer;
>>>>>>> 04b159a0
	protected abstract validateAsset(): ReadonlyArray<TransactionError>;
	protected abstract applyAsset(
		store: StateStore,
	): ReadonlyArray<TransactionError>;
	protected abstract undoAsset(
		store: StateStore,
	): ReadonlyArray<TransactionError>;
	protected abstract verifyAgainstTransactions(
		transactions: ReadonlyArray<TransactionJSON>,
	): ReadonlyArray<TransactionError>;
	// tslint:disable-next-line no-any
	protected abstract assetFromSync(raw: any): object | undefined;

	// tslint:disable-next-line cyclomatic-complexity
	public constructor(rawTransaction: unknown) {
		const tx = (typeof rawTransaction === 'object' && rawTransaction !== null
			? rawTransaction
			: {}) as Partial<TransactionJSON>;
		this.amount = new BigNum(
			isValidNumber(tx.amount) ? (tx.amount as string | number) : '0',
		);
		this.fee = new BigNum(
			isValidNumber(tx.fee) ? (tx.fee as string | number) : '0',
		);

		this._id = tx.id;
		this.recipientId = tx.recipientId || '';
		this.recipientPublicKey = tx.recipientPublicKey || undefined;
		this.senderPublicKey = tx.senderPublicKey || '';
		try {
			this.senderId = tx.senderId
				? tx.senderId
				: getAddressFromPublicKey(this.senderPublicKey);
		} catch (error) {
			this.senderId = '';
		}

		this._signature = tx.signature;
		this.signatures = (tx.signatures as string[]) || [];
		this._signSignature = tx.signSignature;
		// Infinity is invalid for these types
		this.timestamp = typeof tx.timestamp === 'number' ? tx.timestamp : Infinity;
		this.type = typeof tx.type === 'number' ? tx.type : Infinity;

		// Additional data not related to the protocol
		this.confirmations = tx.confirmations;
		this.blockId = tx.blockId;
		this.height = tx.height;
		this.receivedAt = tx.receivedAt ? new Date(tx.receivedAt) : undefined;
		this.relays = typeof tx.relays === 'number' ? tx.relays : undefined;
		this.asset = tx.asset || {};
	}

	public get id(): string {
		if (!this._id) {
			throw new Error('id is required to be set before use');
		}

		return this._id;
	}

	public get signature(): string {
		if (!this._signature) {
			throw new Error('signature is required to be set before use');
		}

		return this._signature;
	}

	public get signSignature(): string | undefined {
		return this._signSignature;
	}

	public toJSON(): TransactionJSON {
		const transaction = {
			id: this.id,
			blockId: this.blockId,
			height: this.height,
			relays: this.relays,
			confirmations: this.confirmations,
			amount: this.amount.toString(),
			type: this.type,
			timestamp: this.timestamp,
			senderPublicKey: this.senderPublicKey,
			senderId: this.senderId,
			recipientId: this.recipientId,
			recipientPublicKey: this.recipientPublicKey,
			fee: this.fee.toString(),
			signature: this.signature,
			signSignature: this.signSignature ? this.signSignature : undefined,
			signatures: this.signatures,
			asset: this.assetToJSON(),
			receivedAt: this.receivedAt ? this.receivedAt.toISOString() : undefined,
		};

		return transaction;
	}

	public isReady(): boolean {
		return (
			this._multisignatureStatus === MultisignatureStatus.READY ||
			this._multisignatureStatus === MultisignatureStatus.NONMULTISIGNATURE
		);
	}

	public getBytes(): Buffer {
		const transactionBytes = Buffer.concat([
			this.getBasicBytes(),
			this._signature ? hexToBuffer(this._signature) : Buffer.alloc(0),
			this._signSignature ? hexToBuffer(this._signSignature) : Buffer.alloc(0),
		]);

		return transactionBytes;
	}

	public validate(): TransactionResponse {
		const errors = [...this._validateSchema(), ...this.validateAsset()];
		if (errors.length > 0) {
			return createResponse(this.id, errors);
		}
		const transactionBytes = this.getBasicBytes();

		const {
			valid: signatureValid,
			error: verificationError,
		} = validateSignature(
			this.senderPublicKey,
			this.signature,
			transactionBytes,
			this.id,
		);

		if (!signatureValid && verificationError) {
			errors.push(verificationError);
		}

		const idError = validateTransactionId(this.id, this.getBytes());

		if (idError) {
			errors.push(idError);
		}

		if (this.type !== (this.constructor as typeof BaseTransaction).TYPE) {
			errors.push(
				new TransactionError(
					`Invalid type`,
					this.id,
					'.type',
					this.type,
					(this.constructor as typeof BaseTransaction).TYPE,
				),
			);
		}

		return createResponse(this.id, errors);
	}

	public verifyAgainstOtherTransactions(
		transactions: ReadonlyArray<TransactionJSON>,
	): TransactionResponse {
		const errors = this.verifyAgainstTransactions(transactions);

		return createResponse(this.id, errors);
	}

	public apply(store: StateStore): TransactionResponse {
		const sender = store.account.getOrDefault(this.senderId);
		const errors = this._verify(sender) as TransactionError[];

		// Verify MultiSignature
		const { errors: multiSigError } = this.processMultisignatures(store);
		if (multiSigError) {
			errors.push(...multiSigError);
		}

		const updatedBalance = new BigNum(sender.balance).sub(this.fee);
		const updatedSender = {
			...sender,
			balance: updatedBalance.toString(),
			publicKey: sender.publicKey || this.senderPublicKey,
		};
		store.account.set(updatedSender.address, updatedSender);
		const assetErrors = this.applyAsset(store);

		errors.push(...assetErrors);

		if (
			this._multisignatureStatus === MultisignatureStatus.PENDING &&
			errors.length === 1 &&
			errors[0] instanceof TransactionPendingError
		) {
			return {
				id: this.id,
				status: Status.PENDING,
				errors,
			};
		}

		return createResponse(this.id, errors);
	}

	public undo(store: StateStore): TransactionResponse {
		const sender = store.account.getOrDefault(this.senderId);
		const updatedBalance = new BigNum(sender.balance).add(this.fee);
		const updatedAccount = {
			...sender,
			balance: updatedBalance.toString(),
			publicKey: sender.publicKey || this.senderPublicKey,
		};
		const errors = updatedBalance.lte(MAX_TRANSACTION_AMOUNT)
			? []
			: [
					new TransactionError(
						'Invalid balance amount',
						this.id,
						'.balance',
						sender.balance,
						updatedBalance.toString(),
					),
			  ];
		store.account.set(updatedAccount.address, updatedAccount);
		const assetErrors = this.undoAsset(store);
		errors.push(...assetErrors);

		return createResponse(this.id, errors);
	}

	public async prepare(store: StateStorePrepare): Promise<void> {
		await store.account.cache([
			{
				address: this.senderId,
			},
		]);
	}

	public addMultisignature(
		store: StateStore,
		signatureObject: SignatureObject,
	): TransactionResponse {
		// Get the account
		const account = store.account.get(this.senderId);
		// Validate signature key belongs to account's multisignature group
		if (
			account.membersPublicKeys &&
			!account.membersPublicKeys.includes(signatureObject.publicKey)
		) {
			return createResponse(this.id, [
				new TransactionError(
					`Public Key '${
						signatureObject.publicKey
					}' is not a member for account '${account.address}'.`,
					this.id,
				),
			]);
		}

		// Check if signature is not already there
		if (this.signatures.includes(signatureObject.signature)) {
			return createResponse(this.id, [
				new TransactionError(
					`Signature '${
						signatureObject.signature
					}' already present in transaction.`,
					this.id,
				),
			]);
		}

		// Validate the signature using the signature sender and transaction details
		const { valid } = validateSignature(
			signatureObject.publicKey,
			signatureObject.signature,
			this.getBasicBytes(),
			this.id,
		);
		// If the signature is valid for the sender push it to the signatures array
		if (valid) {
			this.signatures.push(signatureObject.signature);

			return this.processMultisignatures(store);
		}
		// Else populate errors
		const errors = valid
			? []
			: [
					new TransactionError(
						`Failed to add signature '${signatureObject.signature}'.`,
						this.id,
						'.signatures',
					),
			  ];

		return createResponse(this.id, errors);
	}

	public addVerifiedMultisignature(signature: string): TransactionResponse {
		if (!this.signatures.includes(signature)) {
			this.signatures.push(signature);

			return createResponse(this.id, []);
		}

		return createResponse(this.id, [
			new TransactionError('Failed to add signature.', this.id, '.signatures'),
		]);
	}

	public processMultisignatures(store: StateStore): TransactionResponse {
		const sender = store.account.get(this.senderId);
		const transactionBytes = this.getBasicBytes();

		const { status, errors } = verifyMultiSignatures(
			this.id,
			sender,
			this.signatures,
			transactionBytes,
		);
		this._multisignatureStatus = status;
		if (this._multisignatureStatus === MultisignatureStatus.PENDING) {
			return {
				id: this.id,
				status: Status.PENDING,
				errors,
			};
		}

		return createResponse(this.id, errors);
	}

	public isExpired(date: Date = new Date()): boolean {
		if (!this.receivedAt) {
			this.receivedAt = new Date();
		}
		// tslint:disable-next-line no-magic-numbers
		const timeNow = Math.floor(date.getTime() / 1000);
		const timeOut =
			this._multisignatureStatus === MultisignatureStatus.PENDING ||
			this._multisignatureStatus === MultisignatureStatus.READY
				? UNCONFIRMED_MULTISIG_TRANSACTION_TIMEOUT
				: UNCONFIRMED_TRANSACTION_TIMEOUT;
		const timeElapsed =
			// tslint:disable-next-line no-magic-numbers
			timeNow - Math.floor(this.receivedAt.getTime() / 1000);

		return timeElapsed > timeOut;
	}

	public sign(passphrase: string, secondPassphrase?: string): void {
		this._signature = undefined;
		this._signSignature = undefined;
		this._signature = signData(hash(this.getBytes()), passphrase);
		if (secondPassphrase) {
			this._signSignature = signData(hash(this.getBytes()), secondPassphrase);
		}
		this._id = getId(this.getBytes());
	}

	/* tslint:disable:next-line: no-any no-null-keyword */
	public fromSync(raw: any): TransactionJSON | null {
		const transactionJSON: TransactionJSON & {
			readonly requesterPublicKey: string;
			readonly [key: string]: string | number | object | null;
		} = {
			id: raw.t_id,
			height: raw.b_height,
			blockId: raw.b_id || raw.t_blockId,
			type: parseInt(raw.t_type, 10),
			timestamp: parseInt(raw.t_timestamp, 10),
			senderPublicKey: raw.t_senderPublicKey,
			requesterPublicKey: raw.t_requesterPublicKey,
			senderId: raw.t_senderId,
			recipientId: raw.t_recipientId,
			recipientPublicKey: raw.m_recipientPublicKey || null,
			amount: raw.t_amount,
			fee: raw.t_fee,
			signature: raw.t_signature,
			signSignature: raw.t_signSignature,
			signatures: raw.t_signatures ? raw.t_signatures.split(',') : [],
			confirmations: parseInt(raw.confirmations || 0, 10),
			asset: {},
		};

		const transaction = {
			...transactionJSON,
			asset: this.assetFromSync(raw) || {},
		};

		return transaction;
	}

	protected getBasicBytes(): Buffer {
		const transactionType = Buffer.alloc(BYTESIZES.TYPE, this.type);
		const transactionTimestamp = Buffer.alloc(BYTESIZES.TIMESTAMP);
		transactionTimestamp.writeIntLE(this.timestamp, 0, BYTESIZES.TIMESTAMP);

		const transactionSenderPublicKey = hexToBuffer(this.senderPublicKey);

		const transactionRecipientID = this.recipientId
			? bigNumberToBuffer(
					this.recipientId.slice(0, -1),
					BYTESIZES.RECIPIENT_ID,
			  ).slice(0, BYTESIZES.RECIPIENT_ID)
			: Buffer.alloc(BYTESIZES.RECIPIENT_ID);

		const transactionAmount = this.amount.toBuffer({
			endian: 'little',
			size: BYTESIZES.AMOUNT,
		});

		return Buffer.concat([
			transactionType,
			transactionTimestamp,
			transactionSenderPublicKey,
			transactionRecipientID,
			transactionAmount,
			this.assetToBytes(),
		]);
	}

	public assetToJSON(): object {
		return this.asset;
	}

	protected assetToBytes(): Buffer {
		// Sort the content to obtain the same asset's signature, despite on the properties or values order.
		return Buffer.from(JSON.stringify(this.asset).split('').sort().toString(), 'utf-8');
	}

	private _verify(sender: Account): ReadonlyArray<TransactionError> {
		const secondSignatureTxBytes = Buffer.concat([
			this.getBasicBytes(),
			hexToBuffer(this.signature),
		]);

		// Verify Basic state
		return [
			verifySenderPublicKey(this.id, sender, this.senderPublicKey),
			verifySenderId(this.id, sender, this.senderId),
			verifyBalance(this.id, sender, this.fee),
			verifySecondSignature(
				this.id,
				sender,
				this.signSignature,
				secondSignatureTxBytes,
			),
		].filter(Boolean) as ReadonlyArray<TransactionError>;
	}

	private _validateSchema(): ReadonlyArray<TransactionError> {
		const transaction = this.toJSON();
		validator.validate(schemas.baseTransaction, transaction);
		const errors = convertToTransactionError(
			this.id,
			validator.errors,
		) as TransactionError[];

		if (
			!errors.find(
				(err: TransactionError) => err.dataPath === '.senderPublicKey',
			)
		) {
			// `senderPublicKey` passed format check, safely check equality to senderId
			const senderIdError = validateSenderIdAndPublicKey(
				this.id,
				this.senderId,
				this.senderPublicKey,
			);
			if (senderIdError) {
				errors.push(senderIdError);
			}
		}

		return errors;
	}
}<|MERGE_RESOLUTION|>--- conflicted
+++ resolved
@@ -123,12 +123,6 @@
 	protected _multisignatureStatus: MultisignatureStatus =
 		MultisignatureStatus.UNKNOWN;
 
-<<<<<<< HEAD
-	public abstract prepare(store: StateStorePrepare): Promise<void>;
-=======
-	public abstract assetToJSON(): object;
-	protected abstract assetToBytes(): Buffer;
->>>>>>> 04b159a0
 	protected abstract validateAsset(): ReadonlyArray<TransactionError>;
 	protected abstract applyAsset(
 		store: StateStore,
@@ -554,7 +548,13 @@
 
 	protected assetToBytes(): Buffer {
 		// Sort the content to obtain the same asset's signature, despite on the properties or values order.
-		return Buffer.from(JSON.stringify(this.asset).split('').sort().toString(), 'utf-8');
+		return Buffer.from(
+			JSON.stringify(this.asset)
+				.split('')
+				.sort()
+				.toString(),
+			'utf-8',
+		);
 	}
 
 	private _verify(sender: Account): ReadonlyArray<TransactionError> {
