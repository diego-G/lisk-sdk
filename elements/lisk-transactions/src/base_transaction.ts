/*
 * Copyright © 2018 Lisk Foundation
 *
 * See the LICENSE file at the top-level directory of this distribution
 * for licensing information.
 *
 * Unless otherwise agreed in a custom licensing agreement with the Lisk Foundation,
 * no part of this software, including this file, may be copied, modified,
 * propagated, or distributed except according to the terms contained in the
 * LICENSE file.
 *
 * Removal or modification of this copyright notice is prohibited.
 *
 */
import * as BigNum from '@liskhq/bignum';
import {
<<<<<<< HEAD
=======
	bigNumberToBuffer,
	getAddressAndPublicKeyFromPassphrase,
>>>>>>> 5c0ff611
	getAddressFromPublicKey,
	hash,
	hexToBuffer,
	intToBuffer,
	signData,
} from '@liskhq/lisk-cryptography';
import {
	BYTESIZES,
	MAX_TRANSACTION_AMOUNT,
	UNCONFIRMED_MULTISIG_TRANSACTION_TIMEOUT,
	UNCONFIRMED_TRANSACTION_TIMEOUT,
} from './constants';
import { SignatureObject } from './create_signature_object';
import {
	convertToTransactionError,
	TransactionError,
	TransactionPendingError,
} from './errors';
import { createResponse, Status } from './response';
import { Account, TransactionJSON } from './transaction_types';
import {
	getId,
	isValidNumber,
	validateSenderIdAndPublicKey,
	validateSignature,
	validateTransactionId,
	validator,
	verifyBalance,
	verifyMultiSignatures,
	verifySecondSignature,
	verifySenderId,
	verifySenderPublicKey,
} from './utils';
import * as schemas from './utils/validation/schema';

export interface TransactionResponse {
	readonly id: string;
	readonly status: Status;
	readonly errors: ReadonlyArray<TransactionError>;
}

export interface StateStoreGetter<T> {
	get(key: string): T;
	find(func: (item: T) => boolean): T | undefined;
}

export interface StateStoreDefaultGetter<T> {
	getOrDefault(key: string): T;
}

export interface StateStoreSetter<T> {
	set(key: string, value: T): void;
}

export interface StateStore {
	readonly account: StateStoreGetter<Account> &
		StateStoreDefaultGetter<Account> &
		StateStoreSetter<Account>;
	readonly transaction: StateStoreGetter<TransactionJSON>;
}

export interface StateStoreCache<T> {
	cache(
		filterArray: ReadonlyArray<{ readonly [key: string]: string }>,
	): Promise<ReadonlyArray<T>>;
}

export interface StateStorePrepare {
	readonly account: StateStoreCache<Account>;
	readonly transaction: StateStoreCache<TransactionJSON>;
}

export enum MultisignatureStatus {
	UNKNOWN = 0,
	NONMULTISIGNATURE = 1,
	PENDING = 2,
	READY = 3,
	FAIL = 4,
}

export const ENTITY_ACCOUNT = 'account';
export const ENTITY_TRANSACTION = 'transaction';

export abstract class BaseTransaction {
	public readonly amount: BigNum;
	public readonly recipientId: string;
	public readonly blockId?: string;
	public readonly height?: number;
	public readonly relays?: number;
	public readonly confirmations?: number;
	public readonly recipientPublicKey?: string;
	public readonly signatures: string[];
	public readonly timestamp: number;
	public readonly type: number;
	public readonly containsUniqueData?: boolean;
	public readonly fee: BigNum;
	public readonly asset: object;
	public receivedAt?: Date;

	public static TYPE: number;
	public static FEE: string;

	protected _id?: string;
	protected _senderId?: string;
	protected _senderPublicKey?: string;
	protected _signature?: string;
	protected _signSignature?: string;
	protected _multisignatureStatus: MultisignatureStatus =
		MultisignatureStatus.UNKNOWN;

	protected abstract validateAsset(): ReadonlyArray<TransactionError>;
	protected abstract applyAsset(
		store: StateStore,
	): ReadonlyArray<TransactionError>;
	protected abstract undoAsset(
		store: StateStore,
	): ReadonlyArray<TransactionError>;
	protected abstract verifyAgainstTransactions(
		transactions: ReadonlyArray<TransactionJSON>,
	): ReadonlyArray<TransactionError>;
	// tslint:disable-next-line no-any
	protected abstract assetFromSync(raw: any): object | undefined;

	// tslint:disable-next-line cyclomatic-complexity
	public constructor(rawTransaction: unknown) {
		const tx = (typeof rawTransaction === 'object' && rawTransaction !== null
			? rawTransaction
			: {}) as Partial<TransactionJSON>;
		this.amount = new BigNum(
			isValidNumber(tx.amount) ? (tx.amount as string | number) : '0',
		);
		this.fee = new BigNum(
			isValidNumber(tx.fee) ? (tx.fee as string | number) : '0',
		);

		this._id = tx.id;
		this.recipientId = tx.recipientId || '';
		this.recipientPublicKey = tx.recipientPublicKey || undefined;
		this._senderPublicKey = tx.senderPublicKey || '';
		try {
			this._senderId = tx.senderId
				? tx.senderId
				: getAddressFromPublicKey(this.senderPublicKey);
		} catch (error) {
			this._senderId = '';
		}

		this._signature = tx.signature;
		this.signatures = (tx.signatures as string[]) || [];
		this._signSignature = tx.signSignature;
		this.timestamp = typeof tx.timestamp === 'number' ? tx.timestamp : 0;
		this.type =
			typeof tx.type === 'number'
				? tx.type
				: (this.constructor as typeof BaseTransaction).TYPE;

		// Additional data not related to the protocol
		this.confirmations = tx.confirmations;
		this.blockId = tx.blockId;
		this.height = tx.height;
		this.receivedAt = tx.receivedAt ? new Date(tx.receivedAt) : undefined;
		this.relays = typeof tx.relays === 'number' ? tx.relays : undefined;
		this.asset = tx.asset || {};
	}

	public get id(): string {
		if (!this._id) {
			throw new Error('id is required to be set before use');
		}

		return this._id;
	}

	public get senderId(): string {
		if (!this._senderId) {
			throw new Error('senderId is required to be set before use');
		}

		return this._senderId;
	}

	public get senderPublicKey(): string {
		if (!this._senderPublicKey) {
			throw new Error('senderPublicKey is required to be set before use');
		}

		return this._senderPublicKey;
	}

	public get signature(): string {
		if (!this._signature) {
			throw new Error('signature is required to be set before use');
		}

		return this._signature;
	}

	public get signSignature(): string | undefined {
		return this._signSignature;
	}

	public toJSON(): TransactionJSON {
		const transaction = {
			id: this.id,
			blockId: this.blockId,
			height: this.height,
			relays: this.relays,
			confirmations: this.confirmations,
			amount: this.amount.toString(),
			type: this.type,
			timestamp: this.timestamp,
			senderPublicKey: this.senderPublicKey,
			senderId: this.senderId,
			recipientId: this.recipientId,
			recipientPublicKey: this.recipientPublicKey,
			fee: this.fee.toString(),
			signature: this.signature,
			signSignature: this.signSignature ? this.signSignature : undefined,
			signatures: this.signatures,
			asset: this.assetToJSON(),
			receivedAt: this.receivedAt ? this.receivedAt.toISOString() : undefined,
		};

		return transaction;
	}

	public stringify(): string {
		return JSON.stringify(this.toJSON());
	}

	public isReady(): boolean {
		return (
			this._multisignatureStatus === MultisignatureStatus.READY ||
			this._multisignatureStatus === MultisignatureStatus.NONMULTISIGNATURE
		);
	}

	public getBytes(): Buffer {
		const transactionBytes = Buffer.concat([
			this.getBasicBytes(),
			this._signature ? hexToBuffer(this._signature) : Buffer.alloc(0),
			this._signSignature ? hexToBuffer(this._signSignature) : Buffer.alloc(0),
		]);

		return transactionBytes;
	}

	public validate(): TransactionResponse {
		const errors = [...this._validateSchema(), ...this.validateAsset()];
		if (errors.length > 0) {
			return createResponse(this.id, errors);
		}
		const transactionBytes = this.getBasicBytes();

		const {
			valid: signatureValid,
			error: verificationError,
		} = validateSignature(
			this.senderPublicKey,
			this.signature,
			transactionBytes,
			this.id,
		);

		if (!signatureValid && verificationError) {
			errors.push(verificationError);
		}

		const idError = validateTransactionId(this.id, this.getBytes());

		if (idError) {
			errors.push(idError);
		}

		if (this.type !== (this.constructor as typeof BaseTransaction).TYPE) {
			errors.push(
				new TransactionError(
					`Invalid type`,
					this.id,
					'.type',
					this.type,
					(this.constructor as typeof BaseTransaction).TYPE,
				),
			);
		}

		const feeError = this.validateFee();

		if (feeError) {
			errors.push(feeError);
		}

		return createResponse(this.id, errors);
	}

	public validateFee(): TransactionError | undefined {
		return !this.fee.eq((this.constructor as typeof BaseTransaction).FEE)
			? new TransactionError(
					`Invalid fee`,
					this.id,
					'.fee',
					this.fee.toString(),
					(this.constructor as typeof BaseTransaction).FEE.toString(),
			  )
			: undefined;
	}

	public verifyAgainstOtherTransactions(
		transactions: ReadonlyArray<TransactionJSON>,
	): TransactionResponse {
		const errors = this.verifyAgainstTransactions(transactions);

		return createResponse(this.id, errors);
	}

	public apply(store: StateStore): TransactionResponse {
		const sender = store.account.getOrDefault(this.senderId);
		const errors = this._verify(sender) as TransactionError[];

		// Verify MultiSignature
		const { errors: multiSigError } = this.processMultisignatures(store);
		if (multiSigError) {
			errors.push(...multiSigError);
		}

		const updatedBalance = new BigNum(sender.balance).sub(this.fee);
		const updatedSender = {
			...sender,
			balance: updatedBalance.toString(),
			publicKey: sender.publicKey || this.senderPublicKey,
		};
		store.account.set(updatedSender.address, updatedSender);
		const assetErrors = this.applyAsset(store);

		errors.push(...assetErrors);

		if (
			this._multisignatureStatus === MultisignatureStatus.PENDING &&
			errors.length === 1 &&
			errors[0] instanceof TransactionPendingError
		) {
			return {
				id: this.id,
				status: Status.PENDING,
				errors,
			};
		}

		return createResponse(this.id, errors);
	}

	public undo(store: StateStore): TransactionResponse {
		const sender = store.account.getOrDefault(this.senderId);
		const updatedBalance = new BigNum(sender.balance).add(this.fee);
		const updatedAccount = {
			...sender,
			balance: updatedBalance.toString(),
			publicKey: sender.publicKey || this.senderPublicKey,
		};
		const errors = updatedBalance.lte(MAX_TRANSACTION_AMOUNT)
			? []
			: [
					new TransactionError(
						'Invalid balance amount',
						this.id,
						'.balance',
						sender.balance,
						updatedBalance.toString(),
					),
			  ];
		store.account.set(updatedAccount.address, updatedAccount);
		const assetErrors = this.undoAsset(store);
		errors.push(...assetErrors);

		return createResponse(this.id, errors);
	}

	public async prepare(store: StateStorePrepare): Promise<void> {
		await store.account.cache([
			{
				address: this.senderId,
			},
		]);
	}

	public addMultisignature(
		store: StateStore,
		signatureObject: SignatureObject,
	): TransactionResponse {
		// Get the account
		const account = store.account.get(this.senderId);
		// Validate signature key belongs to account's multisignature group
		if (
			account.membersPublicKeys &&
			!account.membersPublicKeys.includes(signatureObject.publicKey)
		) {
			return createResponse(this.id, [
				new TransactionError(
					`Public Key '${
						signatureObject.publicKey
					}' is not a member for account '${account.address}'.`,
					this.id,
				),
			]);
		}

		// Check if signature is not already there
		if (this.signatures.includes(signatureObject.signature)) {
			return createResponse(this.id, [
				new TransactionError(
					`Signature '${
						signatureObject.signature
					}' already present in transaction.`,
					this.id,
				),
			]);
		}

		// Validate the signature using the signature sender and transaction details
		const { valid } = validateSignature(
			signatureObject.publicKey,
			signatureObject.signature,
			this.getBasicBytes(),
			this.id,
		);
		// If the signature is valid for the sender push it to the signatures array
		if (valid) {
			this.signatures.push(signatureObject.signature);

			return this.processMultisignatures(store);
		}
		// Else populate errors
		const errors = valid
			? []
			: [
					new TransactionError(
						`Failed to add signature '${signatureObject.signature}'.`,
						this.id,
						'.signatures',
					),
			  ];

		return createResponse(this.id, errors);
	}

	public addVerifiedMultisignature(signature: string): TransactionResponse {
		if (!this.signatures.includes(signature)) {
			this.signatures.push(signature);

			return createResponse(this.id, []);
		}

		return createResponse(this.id, [
			new TransactionError('Failed to add signature.', this.id, '.signatures'),
		]);
	}

	public processMultisignatures(store: StateStore): TransactionResponse {
		const sender = store.account.get(this.senderId);
		const transactionBytes = this.getBasicBytes();

		const { status, errors } = verifyMultiSignatures(
			this.id,
			sender,
			this.signatures,
			transactionBytes,
		);
		this._multisignatureStatus = status;
		if (this._multisignatureStatus === MultisignatureStatus.PENDING) {
			return {
				id: this.id,
				status: Status.PENDING,
				errors,
			};
		}

		return createResponse(this.id, errors);
	}

	public isExpired(date: Date = new Date()): boolean {
		if (!this.receivedAt) {
			this.receivedAt = new Date();
		}
		// tslint:disable-next-line no-magic-numbers
		const timeNow = Math.floor(date.getTime() / 1000);
		const timeOut =
			this._multisignatureStatus === MultisignatureStatus.PENDING ||
			this._multisignatureStatus === MultisignatureStatus.READY
				? UNCONFIRMED_MULTISIG_TRANSACTION_TIMEOUT
				: UNCONFIRMED_TRANSACTION_TIMEOUT;
		const timeElapsed =
			// tslint:disable-next-line no-magic-numbers
			timeNow - Math.floor(this.receivedAt.getTime() / 1000);

		return timeElapsed > timeOut;
	}

	public sign(passphrase: string, secondPassphrase?: string): void {
		const { address, publicKey } = getAddressAndPublicKeyFromPassphrase(
			passphrase,
		);

		if (this._senderId !== '' && this._senderId !== address) {
			throw new Error(
				'Transaction senderId does not match address from passphrase',
			);
		}

		if (this._senderPublicKey !== '' && this._senderPublicKey !== publicKey) {
			throw new Error(
				'Transaction senderPublicKey does not match public key from passphrase',
			);
		}

		this._senderId = address;
		this._senderPublicKey = publicKey;

		this._signature = undefined;
		this._signSignature = undefined;
		this._signature = signData(hash(this.getBytes()), passphrase);
		if (secondPassphrase) {
			this._signSignature = signData(hash(this.getBytes()), secondPassphrase);
		}
		this._id = getId(this.getBytes());
	}

	/* tslint:disable:next-line: no-any no-null-keyword */
	public fromSync(raw: any): TransactionJSON | null {
		const transactionJSON: TransactionJSON & {
			readonly requesterPublicKey: string;
			readonly [key: string]: string | number | object | null;
		} = {
			id: raw.t_id,
			height: raw.b_height,
			blockId: raw.b_id || raw.t_blockId,
			type: parseInt(raw.t_type, 10),
			timestamp: parseInt(raw.t_timestamp, 10),
			senderPublicKey: raw.t_senderPublicKey,
			requesterPublicKey: raw.t_requesterPublicKey,
			senderId: raw.t_senderId,
			recipientId: raw.t_recipientId,
			recipientPublicKey: raw.m_recipientPublicKey || null,
			amount: raw.t_amount,
			fee: raw.t_fee,
			signature: raw.t_signature,
			signSignature: raw.t_signSignature,
			signatures: raw.t_signatures ? raw.t_signatures.split(',') : [],
			confirmations: parseInt(raw.confirmations || 0, 10),
			asset: {},
		};

		const transaction = {
			...transactionJSON,
			asset: this.assetFromSync(raw) || {},
		};

		return transaction;
	}

	protected getBasicBytes(): Buffer {
		const transactionType = Buffer.alloc(BYTESIZES.TYPE, this.type);
		const transactionTimestamp = Buffer.alloc(BYTESIZES.TIMESTAMP);
		transactionTimestamp.writeIntLE(this.timestamp, 0, BYTESIZES.TIMESTAMP);

		const transactionSenderPublicKey = hexToBuffer(this.senderPublicKey);

		const transactionRecipientID = this.recipientId
			? intToBuffer(
					this.recipientId.slice(0, -1),
					BYTESIZES.RECIPIENT_ID,
			  ).slice(0, BYTESIZES.RECIPIENT_ID)
			: Buffer.alloc(BYTESIZES.RECIPIENT_ID);

		const transactionAmount = this.amount.toBuffer({
			endian: 'little',
			size: BYTESIZES.AMOUNT,
		});

		return Buffer.concat([
			transactionType,
			transactionTimestamp,
			transactionSenderPublicKey,
			transactionRecipientID,
			transactionAmount,
			this.assetToBytes(),
		]);
	}

	public assetToJSON(): object {
		return this.asset;
	}

	protected assetToBytes(): Buffer {
		/**
		 * FixMe: The following method is not sufficient enough for more sophisticated cases,
		 * i.e. properties in the asset object need to be sent always in the same right order to produce a deterministic signature.
		 *
		 * We are currently conducting a research to specify an optimal generic way of changing asset to bytes.
		 * You can expect this enhanced implementation to be included in the next releases.
		 */
		return Buffer.from(JSON.stringify(this.asset), 'utf-8');
	}

	private _verify(sender: Account): ReadonlyArray<TransactionError> {
		const secondSignatureTxBytes = Buffer.concat([
			this.getBasicBytes(),
			hexToBuffer(this.signature),
		]);

		// Verify Basic state
		return [
			verifySenderPublicKey(this.id, sender, this.senderPublicKey),
			verifySenderId(this.id, sender, this.senderId),
			verifyBalance(this.id, sender, this.fee),
			verifySecondSignature(
				this.id,
				sender,
				this.signSignature,
				secondSignatureTxBytes,
			),
		].filter(Boolean) as ReadonlyArray<TransactionError>;
	}

	private _validateSchema(): ReadonlyArray<TransactionError> {
		const transaction = this.toJSON();
		validator.validate(schemas.baseTransaction, transaction);
		const errors = convertToTransactionError(
			this.id,
			validator.errors,
		) as TransactionError[];

		if (
			!errors.find(
				(err: TransactionError) => err.dataPath === '.senderPublicKey',
			)
		) {
			// `senderPublicKey` passed format check, safely check equality to senderId
			const senderIdError = validateSenderIdAndPublicKey(
				this.id,
				this.senderId,
				this.senderPublicKey,
			);
			if (senderIdError) {
				errors.push(senderIdError);
			}
		}

		return errors;
	}
}<|MERGE_RESOLUTION|>--- conflicted
+++ resolved
@@ -14,11 +14,7 @@
  */
 import * as BigNum from '@liskhq/bignum';
 import {
-<<<<<<< HEAD
-=======
-	bigNumberToBuffer,
 	getAddressAndPublicKeyFromPassphrase,
->>>>>>> 5c0ff611
 	getAddressFromPublicKey,
 	hash,
 	hexToBuffer,
