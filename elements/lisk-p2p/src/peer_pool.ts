/*
 * Copyright © 2018 Lisk Foundation
 *
 * See the LICENSE file at the top-level directory of this distribution
 * for licensing information.
 *
 * Unless otherwise agreed in a custom licensing agreement with the Lisk Foundation,
 * no part of this software, including this file, may be copied, modified,
 * propagated, or distributed except according to the terms contained in the
 * LICENSE file.
 *
 * Removal or modification of this copyright notice is prohibited.
 *
 */

/**
 * The purpose of the PeerPool is to provide a simple interface for selecting,
 * interacting with and handling aggregated events from a collection of peers.
 */

import { EventEmitter } from 'events';
// tslint:disable-next-line no-require-imports
import shuffle = require('lodash.shuffle');
import { SCServerSocket } from 'socketcluster-server';
import { RequestFailError, SendFailError } from './errors';
import { P2PRequest } from './p2p_request';
import {
	P2PClosePacket,
	P2PDiscoveredPeerInfo,
	P2PMessagePacket,
	P2PNodeInfo,
	P2PPeerInfo,
	P2PPeersCount,
	P2PPeerSelectionForConnectionFunction,
	P2PPeerSelectionForRequestFunction,
	P2PPeerSelectionForSendFunction,
	P2PPenalty,
	P2PRequestPacket,
	P2PResponsePacket,
} from './p2p_types';
import {
	ConnectionState,
	constructPeerIdFromPeerInfo,
	EVENT_BAN_PEER,
	EVENT_CLOSE_INBOUND,
	EVENT_CLOSE_OUTBOUND,
	EVENT_CONNECT_ABORT_OUTBOUND,
	EVENT_CONNECT_OUTBOUND,
	EVENT_DISCOVERED_PEER,
	EVENT_FAILED_PEER_INFO_UPDATE,
	EVENT_FAILED_TO_COLLECT_PEER_DETAILS_ON_CONNECT,
	EVENT_FAILED_TO_FETCH_PEER_INFO,
	EVENT_FAILED_TO_FETCH_PEERS,
	EVENT_FAILED_TO_PUSH_NODE_INFO,
	EVENT_INBOUND_SOCKET_ERROR,
	EVENT_MESSAGE_RECEIVED,
	EVENT_OUTBOUND_SOCKET_ERROR,
	EVENT_REQUEST_RECEIVED,
	EVENT_UNBAN_PEER,
	EVENT_UPDATED_PEER_INFO,
	InboundPeer,
	OutboundPeer,
	Peer,
} from './peer';

export {
	EVENT_CLOSE_INBOUND,
	EVENT_CLOSE_OUTBOUND,
	EVENT_CONNECT_OUTBOUND,
	EVENT_CONNECT_ABORT_OUTBOUND,
	EVENT_REQUEST_RECEIVED,
	EVENT_MESSAGE_RECEIVED,
	EVENT_OUTBOUND_SOCKET_ERROR,
	EVENT_INBOUND_SOCKET_ERROR,
	EVENT_UPDATED_PEER_INFO,
	EVENT_FAILED_TO_COLLECT_PEER_DETAILS_ON_CONNECT,
	EVENT_FAILED_TO_FETCH_PEER_INFO,
	EVENT_FAILED_TO_FETCH_PEERS,
	EVENT_BAN_PEER,
	EVENT_UNBAN_PEER,
	EVENT_FAILED_PEER_INFO_UPDATE,
	EVENT_FAILED_TO_PUSH_NODE_INFO,
	EVENT_DISCOVERED_PEER,
};

interface PeerPoolConfig {
	readonly ackTimeout?: number;
	readonly connectTimeout?: number;
	readonly wsMaxPayload?: number;
	readonly peerSelectionForSend: P2PPeerSelectionForSendFunction;
	readonly peerSelectionForRequest: P2PPeerSelectionForRequestFunction;
	readonly peerSelectionForConnection: P2PPeerSelectionForConnectionFunction;
	readonly sendPeerLimit: number;
	readonly peerBanTime: number;
	readonly maxOutboundConnections: number;
	readonly maxInboundConnections: number;
	readonly outboundShuffleInterval: number;
	readonly latencyProtectionRatio: number;
	readonly productivityProtectionRatio: number;
	readonly longevityProtectionRatio: number;
	readonly wsMaxMessageRate: number;
	readonly rateCalculationInterval: number;
}

export const MAX_PEER_LIST_BATCH_SIZE = 100;
export const MAX_PEER_DISCOVERY_PROBE_SAMPLE_SIZE = 100;
export const EVENT_REMOVE_PEER = 'removePeer';

export enum PROTECTION_CATEGORY {
	LATENCY = 'latency',
	RESPONSE_RATE = 'responseRate',
	CONNECT_TIME = 'connectTime',
}

interface FilterPeersOptions {
	readonly category: PROTECTION_CATEGORY;
	readonly percentage: number;
	readonly asc: boolean;
}

interface IndexablePeer {
	readonly [key: string]: number;
}
const filterPeersByCategory = (
	peers: Peer[],
	options: FilterPeersOptions,
): Peer[] => {
	// tslint:disable-next-line no-magic-numbers
	if (options.percentage > 1 || options.percentage < 0) {
		return peers;
	}
	const peerCount = Math.ceil(peers.length * options.percentage);
	const sign = !!options.asc ? 1 : -1;

	return peers
		.sort((a: IndexablePeer | Peer, b: IndexablePeer | Peer) =>
			a[options.category] > b[options.category] ? sign : sign * -1,
		)
		.slice(peerCount, peers.length);
};

export class PeerPool extends EventEmitter {
	private readonly _peerMap: Map<string, Peer>;
	private readonly _peerPoolConfig: PeerPoolConfig;
	private readonly _handlePeerRPC: (request: P2PRequest) => void;
	private readonly _handlePeerMessage: (message: P2PMessagePacket) => void;
	private readonly _handleOutboundPeerConnect: (
		peerInfo: P2PDiscoveredPeerInfo,
	) => void;
	private readonly _handleDiscoverPeer: (
		peerInfo: P2PDiscoveredPeerInfo,
	) => void;
	private readonly _handleOutboundPeerConnectAbort: (
		peerInfo: P2PDiscoveredPeerInfo,
	) => void;
	private readonly _handlePeerCloseOutbound: (
		closePacket: P2PClosePacket,
	) => void;
	private readonly _handlePeerCloseInbound: (
		closePacket: P2PClosePacket,
	) => void;
	private readonly _handlePeerOutboundSocketError: (error: Error) => void;
	private readonly _handlePeerInboundSocketError: (error: Error) => void;
	private readonly _handlePeerInfoUpdate: (
		peerInfo: P2PDiscoveredPeerInfo,
	) => void;
	private readonly _handleFailedPeerInfoUpdate: (error: Error) => void;
	private readonly _handleFailedToFetchPeerInfo: (error: Error) => void;
	private readonly _handleFailedToFetchPeers: (error: Error) => void;
	private readonly _handleFailedToCollectPeerDetails: (error: Error) => void;
	private readonly _handleBanPeer: (peerId: string) => void;
	private readonly _handleUnbanPeer: (peerId: string) => void;
	private _nodeInfo: P2PNodeInfo | undefined;
	private readonly _maxOutboundConnections: number;
	private readonly _maxInboundConnections: number;
	private readonly _peerSelectForSend: P2PPeerSelectionForSendFunction;
	private readonly _peerSelectForRequest: P2PPeerSelectionForRequestFunction;
	private readonly _peerSelectForConnection: P2PPeerSelectionForConnectionFunction;
	private readonly _sendPeerLimit: number;
	private readonly _outboundShuffleIntervalId: NodeJS.Timer | undefined;

	public constructor(peerPoolConfig: PeerPoolConfig) {
		super();
		this._peerMap = new Map();
		this._peerPoolConfig = peerPoolConfig;
		this._peerSelectForSend = peerPoolConfig.peerSelectionForSend;
		this._peerSelectForRequest = peerPoolConfig.peerSelectionForRequest;
		this._peerSelectForConnection = peerPoolConfig.peerSelectionForConnection;
		this._maxOutboundConnections = peerPoolConfig.maxOutboundConnections;
		this._maxInboundConnections = peerPoolConfig.maxInboundConnections;
		this._sendPeerLimit = peerPoolConfig.sendPeerLimit;
		this._outboundShuffleIntervalId = setInterval(() => {
			this._evictPeer(OutboundPeer);
		}, peerPoolConfig.outboundShuffleInterval);

		// This needs to be an arrow function so that it can be used as a listener.
		this._handlePeerRPC = (request: P2PRequest) => {
			// Re-emit the request to allow it to bubble up the class hierarchy.
			this.emit(EVENT_REQUEST_RECEIVED, request);
		};

		// This needs to be an arrow function so that it can be used as a listener.
		this._handlePeerMessage = (message: P2PMessagePacket) => {
			// Re-emit the message to allow it to bubble up the class hierarchy.
			this.emit(EVENT_MESSAGE_RECEIVED, message);
		};

		// This needs to be an arrow function so that it can be used as a listener.
		this._handleDiscoverPeer = (peerInfo: P2PDiscoveredPeerInfo) => {
			// Re-emit the message to allow it to bubble up the class hierarchy.
			this.emit(EVENT_DISCOVERED_PEER, peerInfo);
		};

		this._handleOutboundPeerConnect = async (
			peerInfo: P2PDiscoveredPeerInfo,
		) => {
			// Re-emit the message to allow it to bubble up the class hierarchy.
			this.emit(EVENT_CONNECT_OUTBOUND, peerInfo);
		};
		this._handleOutboundPeerConnectAbort = (
			peerInfo: P2PDiscoveredPeerInfo,
		) => {
			// Re-emit the message to allow it to bubble up the class hierarchy.
			this.emit(EVENT_CONNECT_ABORT_OUTBOUND, peerInfo);
		};
		this._handlePeerCloseOutbound = (closePacket: P2PClosePacket) => {
			const peerId = constructPeerIdFromPeerInfo(closePacket.peerInfo);
			this.removePeer(peerId);
			// Re-emit the message to allow it to bubble up the class hierarchy.
			this.emit(EVENT_CLOSE_OUTBOUND, closePacket);
		};
		this._handlePeerCloseInbound = (closePacket: P2PClosePacket) => {
			const peerId = constructPeerIdFromPeerInfo(closePacket.peerInfo);
			this.removePeer(peerId);
			// Re-emit the message to allow it to bubble up the class hierarchy.
			this.emit(EVENT_CLOSE_INBOUND, closePacket);
		};
		this._handlePeerOutboundSocketError = (error: Error) => {
			// Re-emit the error to allow it to bubble up the class hierarchy.
			this.emit(EVENT_OUTBOUND_SOCKET_ERROR, error);
		};
		this._handlePeerInboundSocketError = (error: Error) => {
			// Re-emit the error to allow it to bubble up the class hierarchy.
			this.emit(EVENT_INBOUND_SOCKET_ERROR, error);
		};
		this._handlePeerInfoUpdate = (peerInfo: P2PDiscoveredPeerInfo) => {
			// Re-emit the error to allow it to bubble up the class hierarchy.
			this.emit(EVENT_UPDATED_PEER_INFO, peerInfo);
		};
		this._handleFailedPeerInfoUpdate = (error: Error) => {
			// Re-emit the error to allow it to bubble up the class hierarchy.
			this.emit(EVENT_FAILED_PEER_INFO_UPDATE, error);
		};
		this._handleFailedToFetchPeerInfo = (error: Error) => {
			// Re-emit the error to allow it to bubble up the class hierarchy.
			this.emit(EVENT_FAILED_TO_FETCH_PEER_INFO, error);
		};
		this._handleFailedToFetchPeers = (error: Error) => {
			// Re-emit the error to allow it to bubble up the class hierarchy.
			this.emit(EVENT_FAILED_TO_FETCH_PEERS, error);
		};
		this._handleFailedToCollectPeerDetails = (error: Error) => {
			// Re-emit the error to allow it to bubble up the class hierarchy.
			this.emit(EVENT_FAILED_TO_COLLECT_PEER_DETAILS_ON_CONNECT, error);
		};
		this._handleBanPeer = (peerId: string) => {
			// Unban peer after peerBanTime
			setTimeout(
				this._handleUnbanPeer.bind(this, peerId),
				this._peerPoolConfig.peerBanTime,
			);
			// Re-emit the peerId to allow it to bubble up the class hierarchy.
			this.emit(EVENT_BAN_PEER, peerId);
		};
		this._handleUnbanPeer = (peerId: string) => {
			// Re-emit the peerId to allow it to bubble up the class hierarchy.
			this.emit(EVENT_UNBAN_PEER, peerId);
		};
	}

	public applyNodeInfo(nodeInfo: P2PNodeInfo): void {
		this._nodeInfo = nodeInfo;
		const peerList = this.getPeers();
		peerList.forEach(peer => {
			this._applyNodeInfoOnPeer(peer, nodeInfo);
		});
	}

	public get nodeInfo(): P2PNodeInfo | undefined {
		return this._nodeInfo;
	}

	public async request(packet: P2PRequestPacket): Promise<P2PResponsePacket> {
		const listOfPeerInfo = [...this._peerMap.values()].map(
			(peer: Peer) => peer.peerInfo as P2PDiscoveredPeerInfo,
		);
		const selectedPeers = this._peerSelectForRequest({
			peers: listOfPeerInfo,
			nodeInfo: this._nodeInfo,
			peerLimit: 1,
			requestPacket: packet,
		});

		if (selectedPeers.length <= 0) {
			throw new RequestFailError(
				'Request failed due to no peers found in peer selection',
			);
		}
		const selectedPeerId = constructPeerIdFromPeerInfo(selectedPeers[0]);

		return this.requestFromPeer(packet, selectedPeerId);
	}

	public send(message: P2PMessagePacket): void {
		const listOfPeerInfo = [...this._peerMap.values()].map(
			(peer: Peer) => peer.peerInfo as P2PDiscoveredPeerInfo,
		);
		const selectedPeers = this._peerSelectForSend({
			peers: listOfPeerInfo,
			nodeInfo: this._nodeInfo,
			peerLimit: this._sendPeerLimit,
			messagePacket: message,
		});

		selectedPeers.forEach((peerInfo: P2PDiscoveredPeerInfo) => {
			const selectedPeerId = constructPeerIdFromPeerInfo(peerInfo);
			this.sendToPeer(message, selectedPeerId);
		});
	}

	public async requestFromPeer(
		packet: P2PRequestPacket,
		peerId: string,
	): Promise<P2PResponsePacket> {
		const peer = this._peerMap.get(peerId);
		if (!peer) {
			throw new RequestFailError(
				`Request failed because a peer with id ${peerId} could not be found`,
			);
		}

		return peer.request(packet);
	}

	public sendToPeer(message: P2PMessagePacket, peerId: string): void {
		const peer = this._peerMap.get(peerId);
		if (!peer) {
			throw new SendFailError(
				`Send failed because a peer with id ${peerId} could not be found`,
			);
		}
		peer.send(message);
	}

	public triggerNewConnections(
		knownPeers: ReadonlyArray<P2PPeerInfo>,
		fixedPeers: ReadonlyArray<P2PPeerInfo>,
	): void {
		// Try to connect to disconnected peers without including the fixed ones which are specially treated thereafter
		const disconnectedPeers = knownPeers.filter(
			peer =>
				!this._peerMap.has(constructPeerIdFromPeerInfo(peer)) ||
				!fixedPeers.includes(peer),
		);
		const { outboundCount } = this.getPeersCountPerKind();
		const disconnectedFixedPeers = fixedPeers
			.filter(peer => !this._peerMap.has(constructPeerIdFromPeerInfo(peer)))
			.map(peer2Convert => peer2Convert as P2PDiscoveredPeerInfo);

		// Trigger new connections only if the maximum of outbound connections has not been reached
		// If the node is not yet connected to any of the fixed peers, enough slots should be saved for them
		const peerLimit =
			this._maxOutboundConnections -
			disconnectedFixedPeers.length -
			outboundCount;
		const peersToConnect = this._peerSelectForConnection({
			peers: disconnectedPeers,
			peerLimit,
		});

		[...peersToConnect, ...disconnectedFixedPeers].forEach(
			(peerInfo: P2PPeerInfo) => {
				const peerId = constructPeerIdFromPeerInfo(peerInfo);
				const existingPeer = this.getPeer(peerId);

				return existingPeer
					? existingPeer
					: this.addOutboundPeer(peerId, peerInfo);
			},
		);
	}

	public addInboundPeer(
		peerInfo: P2PDiscoveredPeerInfo,
		socket: SCServerSocket,
	): Peer {
		const inboundPeers = this.getPeers(InboundPeer);
		if (inboundPeers.length >= this._maxInboundConnections) {
			this._evictPeer(InboundPeer);
		}

		const peerConfig = {
			connectTimeout: this._peerPoolConfig.connectTimeout,
			ackTimeout: this._peerPoolConfig.ackTimeout,
			wsMaxMessageRate: this._peerPoolConfig.wsMaxMessageRate,
			rateCalculationInterval: this._peerPoolConfig.rateCalculationInterval,
		};
		const peer = new InboundPeer(peerInfo, socket, peerConfig);

		// Throw an error because adding a peer multiple times is a common developer error which is very difficult to identify and debug.
		if (this._peerMap.has(peer.id)) {
			throw new Error(`Peer ${peer.id} was already in the peer pool`);
		}
		this._peerMap.set(peer.id, peer);
		this._bindHandlersToPeer(peer);
		if (this._nodeInfo) {
			this._applyNodeInfoOnPeer(peer, this._nodeInfo);
		}

		return peer;
	}

	public addOutboundPeer(peerId: string, peerInfo: P2PPeerInfo): Peer {
		const existingPeer = this.getPeer(peerId);
		if (existingPeer) {
			return existingPeer;
		}

		const peerConfig = {
			connectTimeout: this._peerPoolConfig.connectTimeout,
			ackTimeout: this._peerPoolConfig.ackTimeout,
			banTime: this._peerPoolConfig.peerBanTime,
<<<<<<< HEAD
			wsMaxMessageRate: this._peerPoolConfig.wsMaxMessageRate,
			rateCalculationInterval: this._peerPoolConfig.rateCalculationInterval,
=======
			wsMaxPayload: this._peerPoolConfig.wsMaxPayload,
>>>>>>> 63ae82fe
		};
		const peer = new OutboundPeer(peerInfo, peerConfig);

		this._peerMap.set(peer.id, peer);
		this._bindHandlersToPeer(peer);
		if (this._nodeInfo) {
			this._applyNodeInfoOnPeer(peer, this._nodeInfo);
		}

		return peer;
	}

	public getPeersCountPerKind(): P2PPeersCount {
		return [...this._peerMap.values()].reduce(
			(prev, peer) => {
				if (peer instanceof OutboundPeer) {
					return {
						outboundCount: prev.outboundCount + 1,
						inboundCount: prev.inboundCount,
					};
				} else if (peer instanceof InboundPeer) {
					return {
						outboundCount: prev.outboundCount,
						inboundCount: prev.inboundCount + 1,
					};
				}
				throw new Error('A non-identified peer exists in the pool.');
			},
			{ outboundCount: 0, inboundCount: 0 },
		);
	}

	public removeAllPeers(): void {
		// Clear periodic eviction of outbound peers for shuffling
		if (this._outboundShuffleIntervalId) {
			clearInterval(this._outboundShuffleIntervalId);
		}

		this._peerMap.forEach((peer: Peer) => {
			this.removePeer(peer.id);
		});
	}

	public getAllPeerInfos(): ReadonlyArray<P2PPeerInfo> {
		return this.getPeers().map(peer => peer.peerInfo);
	}

	public getPeers(
		kind?: typeof OutboundPeer | typeof InboundPeer,
	): ReadonlyArray<Peer> {
		const peers = [...this._peerMap.values()];
		if (kind) {
			return peers.filter(peer => peer instanceof kind);
		}

		return peers;
	}

	public getAllConnectedPeerInfos(): ReadonlyArray<P2PDiscoveredPeerInfo> {
		return this.getConnectedPeers().map(
			peer => peer.peerInfo as P2PDiscoveredPeerInfo,
		);
	}

	public getConnectedPeers(
		kind?: typeof OutboundPeer | typeof InboundPeer,
	): ReadonlyArray<Peer> {
		const peers = [...this._peerMap.values()];
		if (kind) {
			return peers.filter(
				peer => peer instanceof kind && peer.state === ConnectionState.OPEN,
			);
		}

		return peers.filter(peer => peer.state === ConnectionState.OPEN);
	}

	public getPeer(peerId: string): Peer | undefined {
		return this._peerMap.get(peerId);
	}

	public hasPeer(peerId: string): boolean {
		return this._peerMap.has(peerId);
	}

	public removePeer(peerId: string): boolean {
		const peer = this._peerMap.get(peerId);
		if (peer) {
			peer.disconnect();
			this._unbindHandlersFromPeer(peer);
		}

		this.emit(EVENT_REMOVE_PEER, peerId);

		return this._peerMap.delete(peerId);
	}

	public applyPenalty(peerPenalty: P2PPenalty): void {
		const peer = this._peerMap.get(peerPenalty.peerId);
		if (peer) {
			peer.applyPenalty(peerPenalty.penalty);

			return;
		}

		throw new Error('Peer not found');
	}

	private _applyNodeInfoOnPeer(peer: Peer, nodeInfo: P2PNodeInfo): void {
		// tslint:disable-next-line no-floating-promises
		(async () => {
			try {
				await peer.applyNodeInfo(nodeInfo);
			} catch (error) {
				this.emit(EVENT_FAILED_TO_PUSH_NODE_INFO, error);
			}
		})();
	}

	// TODO: Protect peers by netgroup
	private _selectPeersForEviction(): Peer[] {
		const peers = [...this.getPeers(InboundPeer)];

		// Cannot manipulate without physically moving nodes closer to the target.
		const filteredPeersByLatency = this._peerPoolConfig.latencyProtectionRatio
			? filterPeersByCategory(peers, {
					category: PROTECTION_CATEGORY.LATENCY,
					percentage: this._peerPoolConfig.latencyProtectionRatio,
					asc: true,
			  })
			: peers;
		if (filteredPeersByLatency.length <= 1) {
			return filteredPeersByLatency;
		}

		// Cannot manipulate this metric without performing useful work.
		const filteredPeersByResponseRate = this._peerPoolConfig
			.productivityProtectionRatio
			? filterPeersByCategory(filteredPeersByLatency, {
					category: PROTECTION_CATEGORY.RESPONSE_RATE,
					percentage: this._peerPoolConfig.productivityProtectionRatio,
					asc: false,
			  })
			: filteredPeersByLatency;
		if (filteredPeersByResponseRate.length <= 1) {
			return filteredPeersByResponseRate;
		}

		// Protect remaining half of peers by longevity, precludes attacks that start later.
		const filteredPeersByConnectTime = this._peerPoolConfig
			.longevityProtectionRatio
			? filterPeersByCategory(filteredPeersByResponseRate, {
					category: PROTECTION_CATEGORY.CONNECT_TIME,
					percentage: this._peerPoolConfig.longevityProtectionRatio,
					asc: true,
			  })
			: filteredPeersByResponseRate;

		return filteredPeersByConnectTime;
	}

	private _evictPeer(kind: typeof InboundPeer | typeof OutboundPeer): void {
		const peers = this.getPeers(kind);
		if (peers.length < 1) {
			return;
		}

		if (kind === OutboundPeer) {
			const selectedPeer = shuffle(peers)[0];
			if (selectedPeer) {
				this.removePeer(selectedPeer.id);
			}
		}

		if (kind === InboundPeer) {
			const evictionCandidates = this._selectPeersForEviction();
			const peerToEvict = shuffle(evictionCandidates)[0];
			if (peerToEvict) {
				this.removePeer(peerToEvict.id);
			}
		}
	}

	private _bindHandlersToPeer(peer: Peer): void {
		peer.on(EVENT_REQUEST_RECEIVED, this._handlePeerRPC);
		peer.on(EVENT_MESSAGE_RECEIVED, this._handlePeerMessage);
		peer.on(EVENT_CONNECT_OUTBOUND, this._handleOutboundPeerConnect);
		peer.on(EVENT_CONNECT_ABORT_OUTBOUND, this._handleOutboundPeerConnectAbort);
		peer.on(EVENT_CLOSE_OUTBOUND, this._handlePeerCloseOutbound);
		peer.on(EVENT_CLOSE_INBOUND, this._handlePeerCloseInbound);
		peer.on(EVENT_OUTBOUND_SOCKET_ERROR, this._handlePeerOutboundSocketError);
		peer.on(EVENT_INBOUND_SOCKET_ERROR, this._handlePeerInboundSocketError);
		peer.on(EVENT_UPDATED_PEER_INFO, this._handlePeerInfoUpdate);
		peer.on(EVENT_FAILED_PEER_INFO_UPDATE, this._handleFailedPeerInfoUpdate);
		peer.on(EVENT_FAILED_TO_FETCH_PEER_INFO, this._handleFailedToFetchPeerInfo);
		peer.on(EVENT_FAILED_TO_FETCH_PEERS, this._handleFailedToFetchPeers);
		peer.on(
			EVENT_FAILED_TO_COLLECT_PEER_DETAILS_ON_CONNECT,
			this._handleFailedToCollectPeerDetails,
		);
		peer.on(EVENT_BAN_PEER, this._handleBanPeer);
		peer.on(EVENT_UNBAN_PEER, this._handleUnbanPeer);
		peer.on(EVENT_DISCOVERED_PEER, this._handleDiscoverPeer);
	}

	private _unbindHandlersFromPeer(peer: Peer): void {
		peer.removeListener(EVENT_REQUEST_RECEIVED, this._handlePeerRPC);
		peer.removeListener(EVENT_MESSAGE_RECEIVED, this._handlePeerMessage);
		peer.removeListener(
			EVENT_CONNECT_OUTBOUND,
			this._handleOutboundPeerConnect,
		);
		peer.removeListener(
			EVENT_CONNECT_ABORT_OUTBOUND,
			this._handleOutboundPeerConnectAbort,
		);
		peer.removeListener(EVENT_CLOSE_OUTBOUND, this._handlePeerCloseOutbound);
		peer.removeListener(EVENT_CLOSE_INBOUND, this._handlePeerCloseInbound);
		peer.removeListener(EVENT_UPDATED_PEER_INFO, this._handlePeerInfoUpdate);
		peer.removeListener(
			EVENT_FAILED_TO_FETCH_PEER_INFO,
			this._handleFailedToFetchPeerInfo,
		);
		peer.removeListener(
			EVENT_FAILED_TO_FETCH_PEERS,
			this._handleFailedToFetchPeers,
		);
		peer.removeListener(
			EVENT_FAILED_PEER_INFO_UPDATE,
			this._handleFailedPeerInfoUpdate,
		);
		peer.removeListener(
			EVENT_FAILED_TO_COLLECT_PEER_DETAILS_ON_CONNECT,
			this._handleFailedToCollectPeerDetails,
		);
		peer.removeListener(EVENT_BAN_PEER, this._handleBanPeer);
		peer.removeListener(EVENT_UNBAN_PEER, this._handleUnbanPeer);
		peer.removeListener(EVENT_DISCOVERED_PEER, this._handleDiscoverPeer);
	}
}<|MERGE_RESOLUTION|>--- conflicted
+++ resolved
@@ -430,12 +430,9 @@
 			connectTimeout: this._peerPoolConfig.connectTimeout,
 			ackTimeout: this._peerPoolConfig.ackTimeout,
 			banTime: this._peerPoolConfig.peerBanTime,
-<<<<<<< HEAD
 			wsMaxMessageRate: this._peerPoolConfig.wsMaxMessageRate,
 			rateCalculationInterval: this._peerPoolConfig.rateCalculationInterval,
-=======
 			wsMaxPayload: this._peerPoolConfig.wsMaxPayload,
->>>>>>> 63ae82fe
 		};
 		const peer = new OutboundPeer(peerInfo, peerConfig);
 
