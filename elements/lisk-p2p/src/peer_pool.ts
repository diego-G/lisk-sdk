--- conflicted
+++ resolved
@@ -209,6 +209,11 @@
 			this.emit(EVENT_FAILED_PEER_INFO_UPDATE, error);
 		};
 		this._handleBanPeer = (peerId: string) => {
+			// Unban peer after peerBanTime
+			setTimeout(
+				this._handleUnbanPeer.bind(this, peerId),
+				this._peerPoolConfig.peerBanTime,
+			);
 			// Re-emit the peerId to allow it to bubble up the class hierarchy.
 			this.emit(EVENT_BAN_PEER, peerId);
 		};
@@ -393,7 +398,6 @@
 		const peerConfig = {
 			connectTimeout: this._peerPoolConfig.connectTimeout,
 			ackTimeout: this._peerPoolConfig.ackTimeout,
-			banTime: this._peerPoolConfig.peerBanTime,
 		};
 		const peer = new InboundPeer(peerInfo, socket, peerConfig);
 
@@ -406,33 +410,6 @@
 		if (this._nodeInfo) {
 			this._applyNodeInfoOnPeer(peer, this._nodeInfo);
 		}
-<<<<<<< HEAD
-		peer.connect();
-
-		return peer;
-	}
-
-	public addDiscoveredPeer(
-		detailedPeerInfo: P2PDiscoveredPeerInfo,
-		inboundSocket?: SCServerSocket,
-	): Peer {
-		const peerConfig = {
-			connectTimeout: this._peerPoolConfig.connectTimeout,
-			ackTimeout: this._peerPoolConfig.ackTimeout,
-			banTime: this._peerPoolConfig.peerBanTime,
-		};
-		const peer = new Peer(detailedPeerInfo, peerConfig, {
-			inbound: inboundSocket,
-		});
-		this._peerMap.set(peer.id, peer);
-		this._bindHandlersToPeer(peer);
-		if (this._nodeInfo) {
-			this._applyNodeInfoOnPeer(peer, this._nodeInfo);
-		}
-		peer.updatePeerInfo(detailedPeerInfo);
-		peer.connect();
-=======
->>>>>>> e77b3e8e
 
 		return peer;
 	}
@@ -498,7 +475,6 @@
 		return this._peerMap.delete(peerId);
 	}
 
-<<<<<<< HEAD
 	public applyPenalty(peerPenalty: P2PPenalty): void {
 		const peer = this._peerMap.get(peerPenalty.peerId);
 		if (peer) {
@@ -510,19 +486,6 @@
 		throw new Error('Peer not found');
 	}
 
-	private _removePeerIfFullyDisconnected(peerId: string): void {
-		const peer = this.getPeer(peerId);
-		if (
-			peer &&
-			peer.state.inbound === ConnectionState.CLOSED &&
-			peer.state.outbound === ConnectionState.CLOSED
-		) {
-			this.removePeer(peerId);
-		}
-	}
-
-=======
->>>>>>> e77b3e8e
 	private _applyNodeInfoOnPeer(peer: Peer, nodeInfo: P2PNodeInfo): void {
 		// tslint:disable-next-line no-floating-promises
 		(async () => {
