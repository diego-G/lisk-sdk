/*
 * Copyright © 2018 Lisk Foundation
 *
 * See the LICENSE file at the top-level directory of this distribution
 * for licensing information.
 *
 * Unless otherwise agreed in a custom licensing agreement with the Lisk Foundation,
 * no part of this software, including this file, may be copied, modified,
 * propagated, or distributed except according to the terms contained in the
 * LICENSE file.
 *
 * Removal or modification of this copyright notice is prohibited.
 *
 */

import { EventEmitter } from 'events';
import {
	FORBIDDEN_CONNECTION,
	FORBIDDEN_CONNECTION_REASON,
} from '../disconnect_status_codes';
import { RPCResponseError } from '../errors';

import {
	P2PDiscoveredPeerInfo,
	P2PMessagePacket,
	P2PNodeInfo,
	P2PPeerInfo,
	P2PRequestPacket,
	P2PResponsePacket,
	ProtocolMessagePacket,
	ProtocolNodeInfo,
} from '../p2p_types';

import { P2PRequest } from '../p2p_request';

import * as socketClusterClient from 'socketcluster-client';
import { SCServerSocket } from 'socketcluster-server';
import {
	validatePeerInfo,
	validatePeerInfoList,
	validateProtocolMessage,
	validateRPCRequest,
} from '../validation';

// This interface is needed because pingTimeoutDisabled is missing from ClientOptions in socketcluster-client.
export interface ClientOptionsUpdated {
	readonly hostname: string;
	readonly port: number;
	readonly query: string;
	readonly autoConnect: boolean;
	readonly autoReconnect: boolean;
	readonly pingTimeoutDisabled: boolean;
	readonly multiplex: boolean;
	readonly ackTimeout?: number;
	readonly connectTimeout?: number;
	readonly maxPayload?: number;
}

export interface Productivity {
	readonly requestCounter: number;
	readonly responseCounter: number;
	readonly responseRate: number;
	readonly lastResponded: number;
}

export type SCServerSocketUpdated = {
	destroy(code?: number, data?: string | object): void;
	on(event: string | unknown, listener: (packet?: unknown) => void): void;
	on(event: string, listener: (packet: any, respond: any) => void): void;
} & SCServerSocket;

type SCClientSocket = socketClusterClient.SCClientSocket;

// Local emitted events.
export const EVENT_REQUEST_RECEIVED = 'requestReceived';
export const EVENT_INVALID_REQUEST_RECEIVED = 'invalidRequestReceived';
export const EVENT_MESSAGE_RECEIVED = 'messageReceived';
export const EVENT_INVALID_MESSAGE_RECEIVED = 'invalidMessageReceived';
export const EVENT_BAN_PEER = 'banPeer';
export const EVENT_DISCOVERED_PEER = 'discoveredPeer';
export const EVENT_UNBAN_PEER = 'unbanPeer';
export const EVENT_UPDATED_PEER_INFO = 'updatedPeerInfo';
export const EVENT_FAILED_PEER_INFO_UPDATE = 'failedPeerInfoUpdate';
export const EVENT_FAILED_TO_COLLECT_PEER_DETAILS_ON_CONNECT =
	'failedToCollectPeerDetailsOnConnect';
export const EVENT_FAILED_TO_FETCH_PEERS = 'failedToFetchPeers';
export const EVENT_FAILED_TO_FETCH_PEER_INFO = 'failedToFetchPeerInfo';
export const EVENT_FAILED_TO_PUSH_NODE_INFO = 'failedToPushNodeInfo';

// Remote event or RPC names sent to or received from peers.
export const REMOTE_EVENT_RPC_REQUEST = 'rpc-request';
export const REMOTE_EVENT_MESSAGE = 'remote-message';

export const REMOTE_RPC_UPDATE_PEER_INFO = 'updateMyself';
export const REMOTE_RPC_GET_NODE_INFO = 'status';
export const REMOTE_RPC_GET_ALL_PEERS_LIST = 'list';

export const DEFAULT_CONNECT_TIMEOUT = 2000;
export const DEFAULT_ACK_TIMEOUT = 2000;
export const DEFAULT_REPUTATION_SCORE = 100;
export const DEFAULT_PRODUCTIVITY_RESET_INTERVAL = 20000;
export const DEFAULT_PRODUCTIVITY = {
	requestCounter: 0,
	responseCounter: 0,
	responseRate: 0,
	lastResponded: 0,
};

// Can be used to convert a rate which is based on the rateCalculationInterval into a per-second rate.
const RATE_NORMALIZATION_FACTOR = 1000;

export enum ConnectionState {
	CONNECTING = 'connecting',
	OPEN = 'open',
	CLOSED = 'closed',
}

export const constructPeerId = (ipAddress: string, wsPort: number): string =>
	`${ipAddress}:${wsPort}`;

export const constructPeerIdFromPeerInfo = (peerInfo: P2PPeerInfo): string =>
	`${peerInfo.ipAddress}:${peerInfo.wsPort}`;

// Format the node info so that it will be valid from the perspective of both new and legacy nodes.
export const convertNodeInfoToLegacyFormat = (
	nodeInfo: P2PNodeInfo,
): ProtocolNodeInfo => {
	const { httpPort, nonce, broadhash } = nodeInfo;

	return {
		...nodeInfo,
		broadhash: broadhash ? (broadhash as string) : '',
		nonce: nonce ? (nonce as string) : '',
		httpPort: httpPort ? (httpPort as number) : 0,
	};
};

export interface PeerConfig {
	readonly connectTimeout?: number;
	readonly ackTimeout?: number;
<<<<<<< HEAD
	readonly rateCalculationInterval: number;
	readonly wsMaxMessageRate: number;
=======
	readonly wsMaxPayload?: number;
>>>>>>> b5ad787a
}

export class Peer extends EventEmitter {
	private readonly _id: string;
	protected readonly _ipAddress: string;
	protected readonly _wsPort: number;
	private readonly _height: number;
	protected _reputation: number;
	protected _latency: number;
	protected _connectTime: number;
	protected _productivity: {
		requestCounter: number;
		responseCounter: number;
		responseRate: number;
		lastResponded: number;
	};
	private _rpcCounter: Map<string, number>;
	private _rpcRates: Map<any, number>;
	private _messageCounter: Map<string, number>;
	private _messageRates: Map<string, number>;
	private readonly _counterResetInterval: NodeJS.Timer;
	protected _peerInfo: P2PPeerInfo;
	private readonly _productivityResetInterval: NodeJS.Timer;
	protected readonly _peerConfig: PeerConfig;
	protected _nodeInfo: P2PNodeInfo | undefined;
	protected _wsMessageCount: number;
	protected _wsMessageRate: number;
	protected _rateInterval: number;
	protected readonly _handleRawRPC: (
		packet: unknown,
		respond: (responseError?: Error, responseData?: unknown) => void,
	) => void;
	protected readonly _handleWSMessage: (message: string) => void;
	protected readonly _handleRawMessage: (packet: unknown) => void;
	protected readonly _handleRawLegacyMessagePostBlock: (
		packet: unknown,
	) => void;
	protected readonly _handleRawLegacyMessagePostTransactions: (
		packet: unknown,
	) => void;
	protected readonly _handleRawLegacyMessagePostSignatures: (
		packet: unknown,
	) => void;
	protected _socket: SCServerSocketUpdated | SCClientSocket | undefined;

	public constructor(peerInfo: P2PPeerInfo, peerConfig: PeerConfig) {
		super();
		this._peerInfo = peerInfo;
		this._peerConfig = peerConfig;
		this._ipAddress = peerInfo.ipAddress;
		this._wsPort = peerInfo.wsPort;
		this._id = constructPeerId(this._ipAddress, this._wsPort);
		this._height = peerInfo.height ? (peerInfo.height as number) : 0;
		this._reputation = DEFAULT_REPUTATION_SCORE;
		this._latency = 0;
		this._connectTime = Date.now();
		this._rpcCounter = new Map();
		this._rpcRates = new Map();
		this._messageCounter = new Map();
		this._messageRates = new Map();
		this._wsMessageCount = 0;
		this._wsMessageRate = 0;
		this._rateInterval = this._peerConfig.rateCalculationInterval;
		this._counterResetInterval = setInterval(() => {
			this._wsMessageRate =
				(this._wsMessageCount * RATE_NORMALIZATION_FACTOR) / this._rateInterval;
			this._wsMessageCount = 0;

			if (this._wsMessageRate > this._peerConfig.wsMaxMessageRate) {
				this.disconnect(FORBIDDEN_CONNECTION, FORBIDDEN_CONNECTION_REASON);

				return;
			}

			this._rpcRates = new Map(
				[...this._rpcCounter.entries()].map(entry => {
					const rate = entry[1] / this._rateInterval;

					return [entry[0], rate] as any;
				}),
			);
			this._rpcCounter = new Map();

			this._messageRates = new Map(
				[...this._messageCounter.entries()].map(entry => {
					const rate = entry[1] / this._rateInterval;

					return [entry[0], rate] as any;
				}),
			);
			this._messageCounter = new Map();
		}, this._rateInterval);
		this._productivityResetInterval = setInterval(() => {
			// If peer has not recently responded, reset productivity to 0
			if (
				this._productivity.lastResponded <
				Date.now() - DEFAULT_PRODUCTIVITY_RESET_INTERVAL
			) {
				this._productivity = { ...DEFAULT_PRODUCTIVITY };
			}
		}, DEFAULT_PRODUCTIVITY_RESET_INTERVAL);
		this._productivity = { ...DEFAULT_PRODUCTIVITY };

		// This needs to be an arrow function so that it can be used as a listener.
		this._handleRawRPC = (
			packet: unknown,
			respond: (responseError?: Error, responseData?: unknown) => void,
		) => {
			// TODO later: Switch to LIP protocol format.
			// tslint:disable-next-line:no-let
			let rawRequest;
			try {
				rawRequest = validateRPCRequest(packet);
			} catch (err) {
				this.emit(EVENT_INVALID_REQUEST_RECEIVED, {
					packet,
					peerId: this._id,
				});

				return;
			}

			this._updateRPCCounter(rawRequest);
			const rate = this._getRPCRate(rawRequest);

			const request = new P2PRequest(
				{
					procedure: rawRequest.procedure,
					data: rawRequest.data,
					id: this._id,
					rate,
					productivity: this._productivity,
				},
				respond,
			);

			if (rawRequest.procedure === REMOTE_RPC_UPDATE_PEER_INFO) {
				this._handleUpdatePeerInfo(request);
			} else if (rawRequest.procedure === REMOTE_RPC_GET_NODE_INFO) {
				this._handleGetNodeInfo(request);
			}

			this.emit(EVENT_REQUEST_RECEIVED, request);
		};

		this._handleWSMessage = () => {
			this._wsMessageCount += 1;
		};

		// This needs to be an arrow function so that it can be used as a listener.
		this._handleRawMessage = (packet: unknown) => {
			// TODO later: Switch to LIP protocol format.
			// tslint:disable-next-line:no-let
			let message;
			try {
				message = validateProtocolMessage(packet);
			} catch (err) {
				this.emit(EVENT_INVALID_MESSAGE_RECEIVED, {
					packet,
					peerId: this._id,
				});

				return;
			}

			this._updateMessageCounter(message);
			const rate = this._getMessageRate(message);
			const messageWithRateInfo = {
				...message,
				peerId: this._id,
				rate,
			};

			this.emit(EVENT_MESSAGE_RECEIVED, messageWithRateInfo);
		};

		// TODO later: Delete the following legacy message handlers.
		// For the next LIP version, the send method will always emit a 'remote-message' event on the socket.
		this._handleRawLegacyMessagePostBlock = (data: unknown) => {
			this._handleRawMessage({
				event: 'postBlock',
				data,
			});
		};

		this._handleRawLegacyMessagePostTransactions = (data: unknown) => {
			this._handleRawMessage({
				event: 'postTransactions',
				data,
			});
		};

		this._handleRawLegacyMessagePostSignatures = (data: unknown) => {
			this._handleRawMessage({
				event: 'postSignatures',
				data,
			});
		};
	}

	public get height(): number {
		return this._height;
	}

	public get id(): string {
		return this._id;
	}

	public get ipAddress(): string {
		return this._ipAddress;
	}

	public get reputation(): number {
		return this._reputation;
	}

	public get latency(): number {
		return this._latency;
	}

	public get connectTime(): number {
		return this._connectTime;
	}

	public get responseRate(): number {
		return this._productivity.responseRate;
	}

	public get productivity(): Productivity {
		return { ...this._productivity };
	}

	public get wsMessageRate(): number {
		return this._wsMessageRate;
	}

	public updatePeerInfo(newPeerInfo: P2PDiscoveredPeerInfo): void {
		// The ipAddress and wsPort properties cannot be updated after the initial discovery.
		this._peerInfo = {
			...newPeerInfo,
			ipAddress: this._ipAddress,
			wsPort: this._wsPort,
		};
	}

	public get peerInfo(): P2PPeerInfo {
		return this._peerInfo;
	}

	public applyPenalty(penalty: number): void {
		this._reputation -= penalty;
		if (this._reputation <= 0) {
			this._banPeer();
		}
	}

	public get wsPort(): number {
		return this._wsPort;
	}

	public get state(): ConnectionState {
		const state = this._socket
			? this._socket.state === this._socket.OPEN
				? ConnectionState.OPEN
				: ConnectionState.CLOSED
			: ConnectionState.CLOSED;

		return state;
	}

	/**
	 * This is not a declared as a setter because this method will need
	 * invoke an async RPC on the socket to pass it the new node status.
	 */
	public async applyNodeInfo(nodeInfo: P2PNodeInfo): Promise<void> {
		this._nodeInfo = nodeInfo;
		// TODO later: This conversion step will not be needed after switching to the new LIP protocol version.
		const legacyNodeInfo = convertNodeInfoToLegacyFormat(this._nodeInfo);
		// TODO later: Consider using send instead of request for updateMyself for the next LIP protocol version.
		await this.request({
			procedure: REMOTE_RPC_UPDATE_PEER_INFO,
			data: legacyNodeInfo,
		});
	}

	public get nodeInfo(): P2PNodeInfo | undefined {
		return this._nodeInfo;
	}

	public connect(): void {
		if (!this._socket) {
			throw new Error('Peer socket does not exist');
		}
	}

	public disconnect(code: number = 1000, reason?: string): void {
		clearInterval(this._counterResetInterval);
		clearInterval(this._productivityResetInterval);
		if (this._socket) {
			this._socket.destroy(code, reason);
		}
	}

	public send(packet: P2PMessagePacket): void {
		if (!this._socket) {
			throw new Error('Peer socket does not exist');
		}

		const legacyEvents = ['postBlock', 'postTransactions', 'postSignatures'];
		// TODO later: Legacy events will no longer be required after migrating to the LIP protocol version.
		if (legacyEvents.includes(packet.event)) {
			// Emit legacy remote events.
			this._socket.emit(packet.event, packet.data);
		} else {
			this._socket.emit(REMOTE_EVENT_MESSAGE, {
				event: packet.event,
				data: packet.data,
			});
		}
	}

	public async request(packet: P2PRequestPacket): Promise<P2PResponsePacket> {
		return new Promise<P2PResponsePacket>(
			(
				resolve: (result: P2PResponsePacket) => void,
				reject: (result: Error) => void,
			): void => {
				if (!this._socket) {
					throw new Error('Peer socket does not exist');
				}
				this._socket.emit(
					REMOTE_EVENT_RPC_REQUEST,
					{
						type: '/RPCRequest',
						procedure: packet.procedure,
						data: packet.data,
					},
					(err: Error | undefined, responseData: unknown) => {
						if (err) {
							reject(err);

							return;
						}

						if (responseData) {
							resolve(responseData as P2PResponsePacket);

							return;
						}

						reject(
							new RPCResponseError(
								`Failed to handle response for procedure ${packet.procedure}`,
								`${this.ipAddress}:${this.wsPort}`,
							),
						);
					},
				);
			},
		);
	}

	public async fetchPeers(): Promise<ReadonlyArray<P2PPeerInfo>> {
		try {
			const response: P2PResponsePacket = await this.request({
				procedure: REMOTE_RPC_GET_ALL_PEERS_LIST,
			});

			return validatePeerInfoList(response.data);
		} catch (error) {
			this.emit(EVENT_FAILED_TO_FETCH_PEERS, error);

			throw new RPCResponseError(
				'Failed to fetch peer list of peer',
				this.ipAddress,
			);
		}
	}

	public async discoverPeers(): Promise<ReadonlyArray<P2PPeerInfo>> {
		const discoveredPeerInfoList = await this.fetchPeers();
		discoveredPeerInfoList.forEach(peerInfo => {
			this.emit(EVENT_DISCOVERED_PEER, peerInfo);
		});

		return discoveredPeerInfoList;
	}

	public async fetchStatus(): Promise<P2PPeerInfo> {
		// tslint:disable-next-line:no-let
		let response: P2PResponsePacket;
		try {
			response = await this.request({
				procedure: REMOTE_RPC_GET_NODE_INFO,
			});
		} catch (error) {
			this.emit(EVENT_FAILED_TO_FETCH_PEER_INFO, error);

			throw new RPCResponseError(
				'Failed to fetch peer info of peer',
				`${this.ipAddress}:${this.wsPort}`,
			);
		}
		try {
			this._updateFromProtocolPeerInfo(response.data);
		} catch (error) {
			this.emit(EVENT_FAILED_PEER_INFO_UPDATE, error);

			throw new RPCResponseError(
				'Failed to update peer info of peer as part of fetch operation',
				`${this.ipAddress}:${this.wsPort}`,
			);
		}

		this.emit(EVENT_UPDATED_PEER_INFO, this._peerInfo);

		// Return the updated detailed peer info.
		return this._peerInfo;
	}

	private _updateFromProtocolPeerInfo(rawPeerInfo: unknown): void {
		const protocolPeerInfo = { ...rawPeerInfo, ip: this._ipAddress };
		const newPeerInfo = validatePeerInfo(
			protocolPeerInfo,
		) as P2PDiscoveredPeerInfo;
		this.updatePeerInfo(newPeerInfo);
	}

	private _handleUpdatePeerInfo(request: P2PRequest): void {
		// Update peerInfo with the latest values from the remote peer.
		try {
			this._updateFromProtocolPeerInfo(request.data);
		} catch (error) {
			this.emit(EVENT_FAILED_PEER_INFO_UPDATE, error);
			request.error(error);

			return;
		}

		this.emit(EVENT_UPDATED_PEER_INFO, this._peerInfo);
		request.end();
	}

	private _handleGetNodeInfo(request: P2PRequest): void {
		const legacyNodeInfo = this._nodeInfo
			? convertNodeInfoToLegacyFormat(this._nodeInfo)
			: {};
		request.end(legacyNodeInfo);
	}

	private _banPeer(): void {
		this.emit(EVENT_BAN_PEER, this._id);
		this.disconnect(FORBIDDEN_CONNECTION, FORBIDDEN_CONNECTION_REASON);
	}

	private _updateRPCCounter(packet: P2PRequestPacket): void {
		const key = packet.procedure;
		const count = (this._rpcCounter.get(key) || 0) + 1;
		this._rpcCounter.set(key, count);
	}

	private _getRPCRate(packet: P2PRequestPacket): number {
		const rate = this._rpcRates.get(packet.procedure) || 0;

		return rate * RATE_NORMALIZATION_FACTOR;
	}

	private _updateMessageCounter(packet: ProtocolMessagePacket): void {
		const key = packet.event;
		const count = (this._messageCounter.get(key) || 0) + 1;
		this._messageCounter.set(key, count);
	}

	private _getMessageRate(packet: ProtocolMessagePacket): number {
		const rate = this._messageRates.get(packet.event) || 0;

		return rate * RATE_NORMALIZATION_FACTOR;
	}
}<|MERGE_RESOLUTION|>--- conflicted
+++ resolved
@@ -138,12 +138,9 @@
 export interface PeerConfig {
 	readonly connectTimeout?: number;
 	readonly ackTimeout?: number;
-<<<<<<< HEAD
 	readonly rateCalculationInterval: number;
 	readonly wsMaxMessageRate: number;
-=======
 	readonly wsMaxPayload?: number;
->>>>>>> b5ad787a
 }
 
 export class Peer extends EventEmitter {
@@ -161,7 +158,7 @@
 		lastResponded: number;
 	};
 	private _rpcCounter: Map<string, number>;
-	private _rpcRates: Map<any, number>;
+	private _rpcRates: Map<string, number>;
 	private _messageCounter: Map<string, number>;
 	private _messageRates: Map<string, number>;
 	private readonly _counterResetInterval: NodeJS.Timer;
