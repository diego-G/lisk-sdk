--- conflicted
+++ resolved
@@ -114,11 +114,8 @@
 
 export const NODE_HOST_IP = '0.0.0.0';
 export const DEFAULT_DISCOVERY_INTERVAL = 30000;
-<<<<<<< HEAD
 export const DEFAULT_BAN_TIME = 86400;
-=======
 export const DEFAULT_SEND_PEER_LIMIT = 25;
->>>>>>> 03a4edfe
 
 const BASE_10_RADIX = 10;
 
@@ -329,16 +326,12 @@
 				: selectPeersForRequest,
 			peerSelectionForConnection: config.peerSelectionForConnection
 				? config.peerSelectionForConnection
-<<<<<<< HEAD
-				: selectForConnection,
-			peerBanTime: config.peerBanTime ? config.peerBanTime : DEFAULT_BAN_TIME,
-=======
 				: selectPeersForConnection,
 			sendPeerLimit:
 				config.sendPeerLimit === undefined
 					? DEFAULT_SEND_PEER_LIMIT
 					: config.sendPeerLimit,
->>>>>>> 03a4edfe
+			peerBanTime: config.peerBanTime ? config.peerBanTime : DEFAULT_BAN_TIME,
 		});
 
 		this._bindHandlersToPeerPool(this._peerPool);
