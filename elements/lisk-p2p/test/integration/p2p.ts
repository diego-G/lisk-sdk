/*
 * Copyright © 2018 Lisk Foundation
 *
 * See the LICENSE file at the top-level directory of this distribution
 * for licensing information.
 *
 * Unless otherwise agreed in a custom licensing agreement with the Lisk Foundation,
 * no part of this software, including this file, may be copied, modified,
 * propagated, or distributed except according to the terms contained in the
 * LICENSE file.
 *
 * Removal or modification of this copyright notice is prohibited.
 *
 */

import { expect } from 'chai';
import { P2P } from '../../src/index';
import { wait } from '../utils/helpers';
import { platform } from 'os';
import {
	P2PPeerSelectionForSendFunction,
	P2PPeerSelectionForRequestFunction,
	P2PPeerSelectionForConnectionFunction,
	P2PPeerSelectionForSendInput,
	P2PPeerSelectionForRequestInput,
	P2PPeerSelectionForConnectionInput,
} from '../../src/p2p_types';
import { InboundPeer } from '../../src/peer';
import { SCServerSocket } from 'socketcluster-server';
import * as url from 'url';
import cloneDeep = require('lodash.clonedeep');

describe('Integration tests for P2P library', () => {
	before(() => {
		// Make sure that integration tests use real timers.
		sandbox.restore();
	});

	const NETWORK_START_PORT = 5000;
	const NETWORK_PEER_COUNT = 10;
	const POPULATOR_INTERVAL = 50;
	const DEFAULT_MAX_OUTBOUND_CONNECTIONS = 20;
	const DEFAULT_MAX_INBOUND_CONNECTIONS = 100;
	const ALL_NODE_PORTS: ReadonlyArray<number> = [
		...new Array(NETWORK_PEER_COUNT).keys(),
	].map(index => NETWORK_START_PORT + index);
	const NO_PEERS_FOUND_ERROR = `Request failed due to no peers found in peer selection`;

	let p2pNodeList: ReadonlyArray<P2P> = [];

	afterEach(async () => {
		await Promise.all(
			p2pNodeList
				.filter(p2p => p2p.isActive)
				.map(async p2p => await p2p.stop()),
		);
		await wait(1000);
	});

	describe('Disconnected network: All nodes launch at the same time. Each node has an empty seedPeers list', () => {
		beforeEach(async () => {
			p2pNodeList = ALL_NODE_PORTS.map(nodePort => {
				return new P2P({
					connectTimeout: 100,
					wsEngine: 'ws',
					populatorInterval: POPULATOR_INTERVAL,
					maxOutboundConnections: DEFAULT_MAX_OUTBOUND_CONNECTIONS,
					maxInboundConnections: DEFAULT_MAX_INBOUND_CONNECTIONS,
					nodeInfo: {
						wsPort: nodePort,
						nethash:
							'da3ed6a45429278bac2666961289ca17ad86595d33b31037615d4b8e8f158bba',
						version: '1.0.1',
						protocolVersion: '1.1',
						minVersion: '1.0.0',
						os: platform(),
						height: 0,
						broadhash:
							'2768b267ae621a9ed3b3034e2e8a1bed40895c621bbb1bbd613d92b9d24e54b5',
						nonce: `O2wTkjqplHII${nodePort}`,
					},
				});
			});
			await Promise.all(p2pNodeList.map(async p2p => await p2p.start()));
			await wait(100);
		});

		it('should set the isActive property to true for all nodes', () => {
			for (let p2p of p2pNodeList) {
				expect(p2p).to.have.property('isActive', true);
			}
		});

		describe('P2P.request', () => {
			it('should throw an error when not able to get any peer in peer selection', async () => {
				const firstP2PNode = p2pNodeList[0];
				const response = firstP2PNode.request({
					procedure: 'foo',
					data: 'bar',
				});

				expect(response).to.be.rejectedWith(Error, NO_PEERS_FOUND_ERROR);
			});
		});
	});

	describe('Partially connected network which becomes fully connected: All nodes launch at the same time. The seedPeers list of each node contains the next node in the sequence. Discovery interval runs multiple times.', () => {
		beforeEach(async () => {
			p2pNodeList = [...new Array(NETWORK_PEER_COUNT).keys()].map(index => {
				// Each node will have the next node in the sequence as a seed peer.
				const seedPeers = [
					{
						ipAddress: '127.0.0.1',
						wsPort: NETWORK_START_PORT + ((index + 1) % NETWORK_PEER_COUNT),
					},
				];

				const nodePort = NETWORK_START_PORT + index;

				return new P2P({
					seedPeers,
					wsEngine: 'ws',
					connectTimeout: 100,
					ackTimeout: 200,
					peerBanTime: 100,
					populatorInterval: POPULATOR_INTERVAL,
					maxOutboundConnections: DEFAULT_MAX_OUTBOUND_CONNECTIONS,
					maxInboundConnections: DEFAULT_MAX_INBOUND_CONNECTIONS,
					nodeInfo: {
						wsPort: nodePort,
						nethash:
							'da3ed6a45429278bac2666961289ca17ad86595d33b31037615d4b8e8f158bba',
						minVersion: '1.0.1',
						version: '1.0.1',
						protocolVersion: '1.1',
						os: platform(),
						height: 0,
						broadhash:
							'2768b267ae621a9ed3b3034e2e8a1bed40895c621bbb1bbd613d92b9d24e54b5',
						nonce: `O2wTkjqplHII${nodePort}`,
					},
				});
			});
			await Promise.all(p2pNodeList.map(async p2p => await p2p.start()));
			await wait(200);
		});

		describe('Peer discovery', () => {
			it('should discover all peers in the network after a few cycles of discovery', async () => {
				// Wait for a few cycles of discovery.
				await wait(POPULATOR_INTERVAL * 10);

				for (let p2p of p2pNodeList) {
					const { connectedPeers } = p2p.getNetworkStatus();

					const peerPorts = connectedPeers
						.map(peerInfo => peerInfo.wsPort)
						.sort();
					const expectedPeerPorts = ALL_NODE_PORTS.filter(
						peerPort => peerPort !== p2p.nodeInfo.wsPort,
					);

					expect(peerPorts).to.be.eql(expectedPeerPorts);
				}
			});
		});

		describe('Peer banning mechanism', () => {
			it('should not ban a bad peer for a 10 point penalty', async () => {
				const firstP2PNode = p2pNodeList[0];
				const { connectedPeers } = firstP2PNode.getNetworkStatus();
				const badPeer = connectedPeers[1];
				const peerPenalty = {
					peerId: `${badPeer.ipAddress}:${badPeer.wsPort}`,
					penalty: 10,
				};
				firstP2PNode.applyPenalty(peerPenalty);
				const {
					connectedPeers: updatedConnectedPeers,
				} = firstP2PNode.getNetworkStatus();
				expect(updatedConnectedPeers.map(peer => peer.wsPort)).to.include(
					badPeer.wsPort,
				);
			});

			it('should ban a bad peer for a 100 point penalty', async () => {
				const firstP2PNode = p2pNodeList[0];
				const { connectedPeers } = firstP2PNode.getNetworkStatus();
				const badPeer = connectedPeers[2];
				const peerPenalty = {
					peerId: `${badPeer.ipAddress}:${badPeer.wsPort}`,
					penalty: 100,
				};
				firstP2PNode.applyPenalty(peerPenalty);
				const {
					connectedPeers: updatedConnectedPeers,
				} = firstP2PNode.getNetworkStatus();

				expect(updatedConnectedPeers.map(peer => peer.wsPort)).to.not.include(
					badPeer.wsPort,
				);
			});

			it('should unban a peer after the ban period', async () => {
				const firstP2PNode = p2pNodeList[0];
				const { connectedPeers } = firstP2PNode.getNetworkStatus();
				const badPeer = connectedPeers[2];
				const peerPenalty = {
					peerId: `${badPeer.ipAddress}:${badPeer.wsPort}`,
					penalty: 100,
				};
				firstP2PNode.applyPenalty(peerPenalty);
				// Wait for ban time to expire and peer to be re-discovered
				await wait(1000);
				const {
					connectedPeers: updatedConnectedPeers,
				} = firstP2PNode.getNetworkStatus();

				expect(updatedConnectedPeers.map(peer => peer.wsPort)).to.include(
					badPeer.wsPort,
				);
			});
		});

		describe('P2P.send', () => {
			describe('P2P.send when peers are at same height', () => {
				let collectedMessages: Array<any> = [];

				beforeEach(async () => {
					collectedMessages = [];
					for (let p2p of p2pNodeList) {
						p2p.on('messageReceived', message => {
							collectedMessages.push({
								nodePort: p2p.nodeInfo.wsPort,
								message,
							});
						});
					}
				});

				it('should send messages to peers within the network; should reach multiple peers with even distribution', async () => {
					const TOTAL_SENDS = 100;
					const randomPeerIndex = Math.floor(
						Math.random() * NETWORK_PEER_COUNT,
					);
					const randomP2PNode = p2pNodeList[randomPeerIndex];
					const nodePortToMessagesMap: any = {};

					const expectedAverageMessagesPerNode = TOTAL_SENDS;
					const expectedMessagesLowerBound =
						expectedAverageMessagesPerNode * 0.5;
					const expectedMessagesUpperBound =
						expectedAverageMessagesPerNode * 1.5;

					for (let i = 0; i < TOTAL_SENDS; i++) {
						randomP2PNode.send({ event: 'bar', data: i });
					}
					await wait(100);

					expect(collectedMessages).to.not.to.be.empty;
					for (let receivedMessageData of collectedMessages) {
						if (!nodePortToMessagesMap[receivedMessageData.nodePort]) {
							nodePortToMessagesMap[receivedMessageData.nodePort] = [];
						}
						nodePortToMessagesMap[receivedMessageData.nodePort].push(
							receivedMessageData,
						);
					}

					expect(nodePortToMessagesMap).to.not.to.be.empty;
					for (let receivedMessages of Object.values(
						nodePortToMessagesMap,
					) as any) {
						expect(receivedMessages).to.be.an('array');
						expect(receivedMessages.length).to.be.greaterThan(
							expectedMessagesLowerBound,
						);
						expect(receivedMessages.length).to.be.lessThan(
							expectedMessagesUpperBound,
						);
					}
				});
			});

			describe('P2P.send when peers are at different heights', () => {
				const randomPeerIndex = Math.floor(Math.random() * NETWORK_PEER_COUNT);
				let collectedMessages: Array<any> = [];
				let randomP2PNode: any;

				beforeEach(async () => {
					collectedMessages = [];
					randomP2PNode = p2pNodeList[randomPeerIndex];
					for (let p2p of p2pNodeList) {
						p2p.on('messageReceived', message => {
							collectedMessages.push({
								nodePort: p2p.nodeInfo.wsPort,
								message,
							});
						});
					}
				});

				it('should send messages to peers within the network with updated heights; should reach multiple peers with even distribution', async () => {
					const TOTAL_SENDS = 100;
					const nodePortToMessagesMap: any = {};

					for (let p2p of p2pNodeList) {
						p2p.applyNodeInfo({
							os: platform(),
							nethash:
								'da3ed6a45429278bac2666961289ca17ad86595d33b31037615d4b8e8f158bba',
							version: p2p.nodeInfo.version,
							protocolVersion: '1.1',
							wsPort: p2p.nodeInfo.wsPort,
							height: 1000 + (p2p.nodeInfo.wsPort % NETWORK_START_PORT),
							options: p2p.nodeInfo.options,
						});
					}

					await wait(200);

					const expectedAverageMessagesPerNode = TOTAL_SENDS;
					const expectedMessagesLowerBound =
						expectedAverageMessagesPerNode * 0.5;
					const expectedMessagesUpperBound =
						expectedAverageMessagesPerNode * 1.5;

					for (let i = 0; i < TOTAL_SENDS; i++) {
						randomP2PNode.send({ event: 'bar', data: i });
					}
					await wait(100);

					expect(collectedMessages).to.not.to.be.empty;
					for (let receivedMessageData of collectedMessages) {
						if (!nodePortToMessagesMap[receivedMessageData.nodePort]) {
							nodePortToMessagesMap[receivedMessageData.nodePort] = [];
						}
						nodePortToMessagesMap[receivedMessageData.nodePort].push(
							receivedMessageData,
						);
					}

					expect(nodePortToMessagesMap).to.not.to.be.empty;
					for (let receivedMessages of Object.values(
						nodePortToMessagesMap,
					) as any) {
						expect(receivedMessages).to.be.an('array');
						expect(receivedMessages.length).to.be.greaterThan(
							expectedMessagesLowerBound,
						);
						expect(receivedMessages.length).to.be.lessThan(
							expectedMessagesUpperBound,
						);
					}
				});
			});
		});

		describe('P2P.applyNodeInfo', () => {
			it('should send the node info to a subset of peers within the network. It should update itself and reflect new values', async () => {
				const firstP2PNode = p2pNodeList[0];

				firstP2PNode.applyNodeInfo({
					os: platform(),
					nethash:
						'da3ed6a45429278bac2666961289ca17ad86595d33b31037615d4b8e8f158bba',
					version: firstP2PNode.nodeInfo.version,
					protocolVersion: '1.1',
					wsPort: firstP2PNode.nodeInfo.wsPort,
					height: 10,
					options: firstP2PNode.nodeInfo.options,
				});

				await wait(100);

				// For each peer of firstP2PNode, check that the firstP2PNode's P2PPeerInfo was updated with the new height.
				p2pNodeList.slice(1).forEach(p2pNode => {
					const networkStatus = p2pNode.getNetworkStatus();

					const firstNodeInNewPeer = networkStatus.newPeers.find(
						peerInfo => peerInfo.wsPort === firstP2PNode.nodeInfo.wsPort,
					);

					const firstNodeInTriedPeer = networkStatus.triedPeers.find(
						peerInfo => peerInfo.wsPort === firstP2PNode.nodeInfo.wsPort,
					);

					// Check if the peerinfo is updated in new peer list
					if (firstNodeInNewPeer) {
						expect(firstNodeInNewPeer)
							.to.have.property('height')
							.which.equals(10);
						expect(firstNodeInNewPeer)
							.to.have.property('nethash')
							.which.equals(
								'da3ed6a45429278bac2666961289ca17ad86595d33b31037615d4b8e8f158bba',
							);
					}

					// Check if the peerinfo is updated in tried peer list
					if (firstNodeInTriedPeer) {
						expect(firstNodeInTriedPeer)
							.to.have.property('height')
							.which.equals(10);
						expect(firstNodeInTriedPeer)
							.to.have.property('nethash')
							.which.equals(
								'da3ed6a45429278bac2666961289ca17ad86595d33b31037615d4b8e8f158bba',
							);
					}
				});
			});
		});

		describe('When half of the nodes crash', () => {
			it('should get network status with all unresponsive nodes removed', async () => {
				const firstP2PNode = p2pNodeList[0];
				// Stop all the nodes with port from 5001 to 5005
				p2pNodeList.forEach(async (p2p: any, index: number) => {
					if (index !== 0 && index < NETWORK_PEER_COUNT / 2) {
						await p2p.stop();
					}
				});
				await wait(200);

				const connectedPeers = firstP2PNode.getNetworkStatus().connectedPeers;
				const portOfLastInactivePort = ALL_NODE_PORTS[NETWORK_PEER_COUNT / 2];

				const actualConnectedPeers = connectedPeers
					.filter(
						peer =>
							peer.wsPort !== NETWORK_START_PORT &&
							peer.wsPort % NETWORK_START_PORT > NETWORK_PEER_COUNT / 2,
					)
					.map(peer => peer.wsPort);

				// Check if the connected Peers are having port greater than the last port that we crashed by index
				for (let port of actualConnectedPeers) {
					expect(port).greaterThan(portOfLastInactivePort);
				}

				for (let p2p of p2pNodeList) {
					if (p2p.nodeInfo.wsPort > portOfLastInactivePort) {
						expect(p2p.isActive).to.be.true;
					}
				}
			});
		});
	});

	describe('Fully connected network: Nodes are started gradually, one at a time. The seedPeers list of each node contains the previously launched node', () => {
		beforeEach(async () => {
			p2pNodeList = [...new Array(NETWORK_PEER_COUNT).keys()].map(index => {
				// Each node will have the previous node in the sequence as a seed peer except the first node.
				const seedPeers =
					index === 0
						? []
						: [
								{
									ipAddress: '127.0.0.1',
									wsPort: NETWORK_START_PORT + index - 1,
								},
						  ];

				const nodePort = NETWORK_START_PORT + index;
				return new P2P({
					connectTimeout: 100,
					ackTimeout: 200,
					seedPeers,
					wsEngine: 'ws',
					populatorInterval: POPULATOR_INTERVAL,
					maxOutboundConnections: DEFAULT_MAX_OUTBOUND_CONNECTIONS,
					maxInboundConnections: DEFAULT_MAX_INBOUND_CONNECTIONS,
					nodeInfo: {
						wsPort: nodePort,
						nethash:
							'da3ed6a45429278bac2666961289ca17ad86595d33b31037615d4b8e8f158bba',
						version: '1.0.1',
						protocolVersion: '1.1',
						minVersion: '1.0.0',
						os: platform(),
						height: 0,
						broadhash:
							'2768b267ae621a9ed3b3034e2e8a1bed40895c621bbb1bbd613d92b9d24e54b5',
						nonce: `O2wTkjqplHII${nodePort}`,
					},
				});
			});
			await Promise.all(p2pNodeList.map(async p2p => await p2p.start()));
			await wait(1000);
		});

		describe('Peer discovery', () => {
			it('should discover all peers and add them to the connectedPeers list within each node', async () => {
				for (let p2p of p2pNodeList) {
					const { connectedPeers } = p2p.getNetworkStatus();

					const peerPorts = connectedPeers
						.map(peerInfo => peerInfo.wsPort)
						.sort();

					// The current node should not be in its own peer list.
					const expectedPeerPorts = ALL_NODE_PORTS.filter(port => {
						return port !== p2p.nodeInfo.wsPort;
					});

					expect(peerPorts).to.be.eql(expectedPeerPorts);
				}
			});

			it('should discover all peers and connect to all the peers so there should be no peer in newPeers list', () => {
				for (let p2p of p2pNodeList) {
					const { newPeers } = p2p.getNetworkStatus();

					const peerPorts = newPeers.map(peerInfo => peerInfo.wsPort).sort();

					expect(ALL_NODE_PORTS).to.include.members(peerPorts);
				}
			});

			it('should discover all peers and add them to the triedPeers list within each node', () => {
				for (let p2p of p2pNodeList) {
					const { triedPeers } = p2p.getNetworkStatus();

					const peerPorts = triedPeers.map(peerInfo => peerInfo.wsPort).sort();

					// The current node should not be in its own peer list.
					const expectedPeerPorts = ALL_NODE_PORTS.filter(port => {
						return port !== p2p.nodeInfo.wsPort;
					});

					expect(expectedPeerPorts).to.include.members(peerPorts);
				}
			});

			it('should not contain itself in any of its peer list', async () => {
				for (let p2p of p2pNodeList) {
					const {
						triedPeers,
						connectedPeers,
						newPeers,
					} = p2p.getNetworkStatus();

					const triedPeerPorts = triedPeers
						.map(peerInfo => peerInfo.wsPort)
						.sort();
					const newPeerPorts = newPeers.map(peerInfo => peerInfo.wsPort).sort();
					const connectedPeerPorts = connectedPeers
						.map(peerInfo => peerInfo.wsPort)
						.sort();

					expect([
						...triedPeerPorts,
						...newPeerPorts,
						...connectedPeerPorts,
					]).to.not.contain.members([p2p.nodeInfo.wsPort]);
				}
			});
		});

		describe('Cleanup unresponsive peers', () => {
			it('should remove inactive 2nd node from connected peer list of other', async () => {
				const initialNetworkStatus = p2pNodeList[0].getNetworkStatus();
				const secondNode = p2pNodeList[1];
				const initialPeerPorts = initialNetworkStatus.connectedPeers
					.map(peerInfo => peerInfo.wsPort)
					.sort();

				const expectedPeerPorts = ALL_NODE_PORTS.filter(port => {
					return port !== NETWORK_START_PORT;
				});
				expect(initialPeerPorts).to.be.eql(expectedPeerPorts);
				await secondNode.stop();

				await wait(200);

				const networkStatusAfterPeerCrash = p2pNodeList[0].getNetworkStatus();

				const peerPortsAfterPeerCrash = networkStatusAfterPeerCrash.connectedPeers
					.map(peerInfo => peerInfo.wsPort)
					.sort();

				const expectedPeerPortsAfterPeerCrash = ALL_NODE_PORTS.filter(port => {
					return port !== NETWORK_START_PORT && port !== NETWORK_START_PORT + 1;
				});

				expect(peerPortsAfterPeerCrash).to.contain.members(
					expectedPeerPortsAfterPeerCrash,
				);
			});
		});

		describe('P2P.request', () => {
			beforeEach(() => {
				for (let p2p of p2pNodeList) {
					// Collect port numbers to check which peer handled which request.
					p2p.on('requestReceived', request => {
						if (!request.wasResponseSent) {
							request.end({
								nodePort: p2p.nodeInfo.wsPort,
								requestProcedure: request.procedure,
								requestData: request.data,
								requestPeerId: request.peerId,
							});
						}
					});
				}
			});

			it('should make request to the network; it should reach a single peer', async () => {
				const firstP2PNode = p2pNodeList[0];
				const response = await firstP2PNode.request({
					procedure: 'foo',
					data: 'bar',
				});
				expect(response).to.have.property('data');
				expect(response.data)
					.to.have.property('nodePort')
					.which.is.a('number');
				expect(response.data)
					.to.have.property('requestProcedure')
					.which.is.a('string');
				expect(response.data)
					.to.have.property('requestData')
					.which.is.equal('bar');
				expect(response.data)
					.to.have.property('requestPeerId')
					.which.is.equal(`127.0.0.1:${firstP2PNode.nodeInfo.wsPort}`);
			});

			// Check for even distribution of requests across the network. Account for an error margin.
			it('requests made to the network should be distributed randomly', async () => {
				const TOTAL_REQUESTS = 1000;
				const firstP2PNode = p2pNodeList[0];
				const nodePortToResponsesMap: any = {};

				const expectedAverageRequestsPerNode =
					TOTAL_REQUESTS / NETWORK_PEER_COUNT;
				const expectedRequestsLowerBound = expectedAverageRequestsPerNode * 0.5;
				const expectedRequestsUpperBound = expectedAverageRequestsPerNode * 1.5;

				for (let i = 0; i < TOTAL_REQUESTS; i++) {
					const response = await firstP2PNode.request({
						procedure: 'foo',
						data: i,
					});
					let resultData = response.data as any;
					if (!nodePortToResponsesMap[resultData.nodePort]) {
						nodePortToResponsesMap[resultData.nodePort] = [];
					}
					nodePortToResponsesMap[resultData.nodePort].push(resultData);
				}

				for (let requestsHandled of Object.values(
					nodePortToResponsesMap,
				) as any) {
					expect(requestsHandled).to.be.an('array');
					expect(requestsHandled.length).to.be.greaterThan(
						expectedRequestsLowerBound,
					);
					expect(requestsHandled.length).to.be.lessThan(
						expectedRequestsUpperBound,
					);
				}
			});
		});

		describe('P2P.send', () => {
			let collectedMessages: Array<any> = [];

			beforeEach(() => {
				collectedMessages = [];
				for (let p2p of p2pNodeList) {
					p2p.on('messageReceived', message => {
						collectedMessages.push({
							nodePort: p2p.nodeInfo.wsPort,
							message,
						});
					});
				}
			});

			it('should send a message to a peers; should reach peers with even distribution', async () => {
				const TOTAL_SENDS = 100;
				const firstP2PNode = p2pNodeList[0];
				const nodePortToMessagesMap: any = {};

				const expectedAverageMessagesPerNode = TOTAL_SENDS;
				const expectedMessagesLowerBound = expectedAverageMessagesPerNode * 0.5;
				const expectedMessagesUpperBound = expectedAverageMessagesPerNode * 1.5;

				for (let i = 0; i < TOTAL_SENDS; i++) {
					firstP2PNode.send({ event: 'bar', data: i });
				}

				await wait(100);

				expect(collectedMessages).to.not.to.be.empty;
				for (let receivedMessageData of collectedMessages) {
					if (!nodePortToMessagesMap[receivedMessageData.nodePort]) {
						nodePortToMessagesMap[receivedMessageData.nodePort] = [];
					}
					nodePortToMessagesMap[receivedMessageData.nodePort].push(
						receivedMessageData,
					);
				}

				expect(nodePortToMessagesMap).to.not.to.be.empty;
				for (let receivedMessages of Object.values(
					nodePortToMessagesMap,
				) as any) {
					expect(receivedMessages).to.be.an('array');
					expect(receivedMessages.length).to.be.greaterThan(
						expectedMessagesLowerBound,
					);
					expect(receivedMessages.length).to.be.lessThan(
						expectedMessagesUpperBound,
					);
				}
			});

			it('should receive a message in the correct format', async () => {
				const firstP2PNode = p2pNodeList[0];
				firstP2PNode.send({ event: 'bar', data: 'test' });

				await wait(100);

				expect(collectedMessages).to.be.an('array');
				expect(collectedMessages.length).to.be.eql(9);
				expect(collectedMessages[0]).to.have.property('message');
				expect(collectedMessages[0].message)
					.to.have.property('event')
					.which.is.equal('bar');
				expect(collectedMessages[0].message)
					.to.have.property('data')
					.which.is.equal('test');
				expect(collectedMessages[0].message)
					.to.have.property('peerId')
					.which.is.equal(`127.0.0.1:${NETWORK_START_PORT}`);
			});
		});

		describe('P2P.applyNodeInfo', () => {
			let collectedMessages: Array<any> = [];

			beforeEach(() => {
				collectedMessages = [];
				for (let p2p of p2pNodeList) {
					p2p.on('requestReceived', request => {
						collectedMessages.push({
							nodePort: p2p.nodeInfo.wsPort,
							request,
						});
					});
				}
			});

			it('should send the node info to peers', async () => {
				const firstP2PNode = p2pNodeList[0];
				const nodePortToMessagesMap: any = {};

				firstP2PNode.applyNodeInfo({
					os: platform(),
					nethash:
						'da3ed6a45429278bac2666961289ca17ad86595d33b31037615d4b8e8f158bba',
					version: firstP2PNode.nodeInfo.version,
					protocolVersion: '1.1',
					wsPort: firstP2PNode.nodeInfo.wsPort,
					height: 10,
					options: firstP2PNode.nodeInfo.options,
				});

				await wait(200);

				// Each peer of firstP2PNode should receive a message.
				expect(collectedMessages.length).to.equal(9);

				for (let receivedMessageData of collectedMessages) {
					if (!nodePortToMessagesMap[receivedMessageData.nodePort]) {
						nodePortToMessagesMap[receivedMessageData.nodePort] = [];
					}
					nodePortToMessagesMap[receivedMessageData.nodePort].push(
						receivedMessageData,
					);
				}

				// Check that each message contains the updated P2PNodeInfo.
				Object.values(nodePortToMessagesMap)
					.filter(
						(receivedMessages: any) =>
							receivedMessages &&
							receivedMessages[0] &&
							receivedMessages[0].nodePort !== firstP2PNode.nodeInfo.wsPort,
					)
					.forEach((receivedMessages: any) => {
						expect(receivedMessages.length).to.be.equal(1);
						expect(receivedMessages[0].request).to.have.property('data');
						expect(receivedMessages[0].request.data)
							.to.have.property('height')
							.which.equals(10);
					});

				// For each peer of firstP2PNode, check that the firstP2PNode's P2PPeerInfo was updated with the new height.
				for (let p2pNode of p2pNodeList.slice(1)) {
					const networkStatus = p2pNode.getNetworkStatus();
					const firstP2PNodePeerInfo = networkStatus.connectedPeers.find(
						peerInfo => peerInfo.wsPort === firstP2PNode.nodeInfo.wsPort,
					);
					expect(firstP2PNodePeerInfo).to.exist;
					expect(firstP2PNodePeerInfo)
						.to.have.property('height')
						.which.equals(10);
				}
			});

			it('should update itself and reflect new node info', async () => {
				const firstP2PNode = p2pNodeList[0];

				firstP2PNode.applyNodeInfo({
					os: platform(),
					nethash:
						'da3ed6a45429278bac2666961289ca17ad86595d33b31037615d4b8e8f158bba',
					version: firstP2PNode.nodeInfo.version,
					protocolVersion: '1.1',
					wsPort: firstP2PNode.nodeInfo.wsPort,
					height: 10,
					options: firstP2PNode.nodeInfo.options,
				});

				await wait(200);

				// For each peer of firstP2PNode, check that the firstP2PNode's P2PPeerInfo was updated with the new height.
				for (let p2pNode of p2pNodeList.slice(1)) {
					const networkStatus = p2pNode.getNetworkStatus();
					const firstNodeInConnectedPeer = networkStatus.connectedPeers.find(
						peerInfo => peerInfo.wsPort === firstP2PNode.nodeInfo.wsPort,
					);

					const firstNodeInNewPeer = networkStatus.newPeers.find(
						peerInfo => peerInfo.wsPort === firstP2PNode.nodeInfo.wsPort,
					);

					const firstNodeInTriedPeer = networkStatus.triedPeers.find(
						peerInfo => peerInfo.wsPort === firstP2PNode.nodeInfo.wsPort,
					);

					// Check if the peerinfo is updated in new peer list
					if (firstNodeInNewPeer) {
						expect(firstNodeInNewPeer)
							.to.have.property('height')
							.which.equals(10);
						expect(firstNodeInNewPeer)
							.to.have.property('nethash')
							.which.equals(
								'da3ed6a45429278bac2666961289ca17ad86595d33b31037615d4b8e8f158bba',
							);
					}

					// Check if the peerinfo is updated in tried peer list
					if (firstNodeInTriedPeer) {
						expect(firstNodeInTriedPeer)
							.to.have.property('height')
							.which.equals(10);
						expect(firstNodeInTriedPeer)
							.to.have.property('nethash')
							.which.equals(
								'da3ed6a45429278bac2666961289ca17ad86595d33b31037615d4b8e8f158bba',
							);
					}

					// Check if the peerinfo is updated in connected peer list
					if (firstNodeInConnectedPeer) {
						expect(firstNodeInConnectedPeer)
							.to.have.property('height')
							.which.equals(10);
						expect(firstNodeInConnectedPeer)
							.to.have.property('nethash')
							.which.equals(
								'da3ed6a45429278bac2666961289ca17ad86595d33b31037615d4b8e8f158bba',
							);
					}
				}
			});
		});

		describe('P2P.sendToPeer', () => {
			let collectedMessages: Array<any> = [];

			beforeEach(() => {
				collectedMessages = [];
				for (let p2p of p2pNodeList) {
					p2p.on('messageReceived', request => {
						collectedMessages.push({
							nodePort: p2p.nodeInfo.wsPort,
							request,
						});
					});
				}
			});

			it('should send message to a specific peer within the network', async () => {
				const firstP2PNode = p2pNodeList[0];

				const targetPeerPort = NETWORK_START_PORT + 3;
				const targetPeerId = `127.0.0.1:${targetPeerPort}`;

				firstP2PNode.sendToPeer(
					{
						event: 'foo',
						data: 123,
					},
					targetPeerId,
				);

				await wait(100);

				expect(collectedMessages.length).to.equal(1);
				expect(collectedMessages[0])
					.to.have.property('nodePort')
					.which.is.equal(targetPeerPort);
				expect(collectedMessages[0]).to.have.property('request');
				expect(collectedMessages[0].request)
					.to.have.property('event')
					.which.is.equal('foo');
				expect(collectedMessages[0].request)
					.to.have.property('data')
					.which.is.equal(123);
			});
		});

		describe('P2P.requestFromPeer', () => {
			let collectedMessages: Array<any> = [];

			beforeEach(() => {
				collectedMessages = [];
				for (let p2p of p2pNodeList) {
					p2p.on('requestReceived', request => {
						collectedMessages.push({
							nodePort: p2p.nodeInfo.wsPort,
							request,
						});
						if (request.procedure === 'getGreeting') {
							request.end(
								`Hello ${request.data} from peer ${p2p.nodeInfo.wsPort}`,
							);
						} else {
							if (!request.wasResponseSent) {
								request.end(456);
							}
						}
					});
				}
			});

			it('should send request to a specific peer within the network', async () => {
				const firstP2PNode = p2pNodeList[0];

				const targetPeerPort = NETWORK_START_PORT + 4;
				const targetPeerId = `127.0.0.1:${targetPeerPort}`;

				await firstP2PNode.requestFromPeer(
					{
						procedure: 'proc',
						data: 123456,
					},
					targetPeerId,
				);

				expect(collectedMessages.length).to.equal(1);
				expect(collectedMessages[0]).to.have.property('request');
				expect(collectedMessages[0].request.procedure).to.equal('proc');
				expect(collectedMessages[0].request.data).to.equal(123456);
			});

			it('should receive response from a specific peer within the network', async () => {
				const firstP2PNode = p2pNodeList[0];

				const targetPeerPort = NETWORK_START_PORT + 2;
				const targetPeerId = `127.0.0.1:${targetPeerPort}`;

				const response = await firstP2PNode.requestFromPeer(
					{
						procedure: 'getGreeting',
						data: 'world',
					},
					targetPeerId,
				);

				expect(response).to.have.property('data');
				expect(response.data).to.equal(
					`Hello world from peer ${targetPeerPort}`,
				);
			});
		});

		describe('Cleanup unresponsive peers', () => {
			it('should remove crashed nodes from network status of other nodes', async () => {
				const initialNetworkStatus = p2pNodeList[0].getNetworkStatus();
				const initialPeerPorts = initialNetworkStatus.connectedPeers
					.map(peerInfo => peerInfo.wsPort)
					.sort();

				expect(initialPeerPorts).to.be.eql(
					ALL_NODE_PORTS.filter(port => port !== NETWORK_START_PORT),
				);

				await p2pNodeList[0].stop();
				await wait(100);
				await p2pNodeList[1].stop();
				await wait(100);

				const networkStatusAfterPeerCrash = p2pNodeList[2].getNetworkStatus();

				const peerPortsAfterPeerCrash = networkStatusAfterPeerCrash.connectedPeers
					.map(peerInfo => peerInfo.wsPort)
					.sort();

				const expectedPeerPortsAfterPeerCrash = ALL_NODE_PORTS.filter(port => {
					return (
						port !== NETWORK_START_PORT + 1 &&
						port !== NETWORK_START_PORT + 2 &&
						port !== NETWORK_START_PORT
					);
				});

				expect(peerPortsAfterPeerCrash).to.be.eql(
					expectedPeerPortsAfterPeerCrash,
				);
			});
		});
	});

	describe('Connected network: User custom selection algorithm is passed to each node', () => {
		// Custom selection function that finds peers having common values for modules field for example.
		const peerSelectionForSendRequest:
			| P2PPeerSelectionForSendFunction
			| P2PPeerSelectionForRequestFunction = (
			input: P2PPeerSelectionForSendInput | P2PPeerSelectionForRequestInput,
		) => {
			const { peers: peersList, nodeInfo } = input;

			const filteredPeers = peersList.filter(peer => {
				if (nodeInfo && nodeInfo.height <= peer.height) {
					const nodesModules = nodeInfo.modules
						? (nodeInfo.modules as ReadonlyArray<string>)
						: undefined;
					const peerModules = peer.modules
						? (peer.modules as ReadonlyArray<string>)
						: undefined;

					if (
						nodesModules &&
						peerModules &&
						nodesModules.filter(value => peerModules.includes(value)).length > 0
					) {
						return true;
					}
				}

				return false;
			});

			// In case there are no peers with same modules or less than 30% of the peers are selected then use only height to select peers
			if (
				filteredPeers.length === 0 ||
				(filteredPeers.length / peersList.length) * 100 < 30
			) {
				return peersList.filter(
					peer => peer.height >= (nodeInfo ? nodeInfo.height : 0),
				);
			}

			return filteredPeers;
		};
		// Custom Peer selection for connection that returns all the peers
		const peerSelectionForConnection: P2PPeerSelectionForConnectionFunction = (
			input: P2PPeerSelectionForConnectionInput,
		) => input.peers;

		beforeEach(async () => {
			p2pNodeList = [...new Array(NETWORK_PEER_COUNT).keys()].map(index => {
				// Each node will have the previous node in the sequence as a seed peer except the first node.
				const seedPeers =
					index === 0
						? []
						: [
								{
									ipAddress: '127.0.0.1',
									wsPort:
										NETWORK_START_PORT + ((index - 1) % NETWORK_PEER_COUNT),
								},
						  ];

				const nodePort = NETWORK_START_PORT + index;

				return new P2P({
					connectTimeout: 100,
					ackTimeout: 200,
					peerSelectionForSend: peerSelectionForSendRequest as P2PPeerSelectionForSendFunction,
					peerSelectionForRequest: peerSelectionForSendRequest as P2PPeerSelectionForRequestFunction,
					peerSelectionForConnection,
					seedPeers,
					wsEngine: 'ws',
					populatorInterval: POPULATOR_INTERVAL,
					maxOutboundConnections: DEFAULT_MAX_OUTBOUND_CONNECTIONS,
					maxInboundConnections: DEFAULT_MAX_INBOUND_CONNECTIONS,
					nodeInfo: {
						wsPort: nodePort,
						nethash:
							'da3ed6a45429278bac2666961289ca17ad86595d33b31037615d4b8e8f158bba',
						version: '1.0.1',
						protocolVersion: '1.1',
						os: platform(),
						height: 1000 + index,
						broadhash:
							'2768b267ae621a9ed3b3034e2e8a1bed40895c621bbb1bbd613d92b9d24e54b5',
						nonce: `O2wTkjqplHII${nodePort}`,
						modules: index % 2 === 0 ? ['fileTransfer'] : ['socialSite'],
					},
				});
			});
			await Promise.all(p2pNodeList.map(async p2p => await p2p.start()));
			await wait(1000);
		});

		it('should start all the nodes with custom selection functions without fail', () => {
			for (let p2p of p2pNodeList) {
				expect(p2p).to.have.property('isActive', true);
			}
		});

		describe('Peer Discovery', () => {
			it('should run peer discovery successfully', async () => {
				for (let p2p of p2pNodeList) {
					const connectedPeers = p2p.getNetworkStatus().connectedPeers;

					expect(p2p.isActive).to.be.true;
					expect(connectedPeers.length).to.gt(1);
				}
			});
		});

		describe('P2P.request', () => {
			beforeEach(() => {
				for (let p2p of p2pNodeList) {
					// Collect port numbers to check which peer handled which request.
					p2p.on('requestReceived', request => {
						if (!request.wasResponseSent) {
							request.end({
								nodePort: p2p.nodeInfo.wsPort,
								requestProcedure: request.procedure,
								requestData: request.data,
							});
						}
					});
				}
			});

			it('should make a request to the network; it should reach a single peer based on custom selection function', async () => {
				const firstP2PNode = p2pNodeList[0];
				const response = await firstP2PNode.request({
					procedure: 'foo',
					data: 'bar',
				});

				expect(response).to.have.property('data');
				expect(response.data)
					.to.have.property('nodePort')
					.which.is.a('number');
				expect(response.data)
					.to.have.property('requestProcedure')
					.which.is.a('string');
				expect(response.data)
					.to.have.property('requestData')
					.which.is.equal('bar');
			});
		});
		describe('P2P.send', () => {
			let collectedMessages: Array<any> = [];

			beforeEach(() => {
				collectedMessages = [];
				for (let p2p of p2pNodeList) {
					p2p.on('messageReceived', message => {
						collectedMessages.push({
							nodePort: p2p.nodeInfo.wsPort,
							message,
						});
					});
				}
			});

			it('should send a message to peers; should reach multiple peers with even distribution', async () => {
				const TOTAL_SENDS = 100;
				const firstP2PNode = p2pNodeList[0];
				const nodePortToMessagesMap: any = {};

				const expectedAverageMessagesPerNode = TOTAL_SENDS;
				const expectedMessagesLowerBound = expectedAverageMessagesPerNode * 0.5;
				const expectedMessagesUpperBound = expectedAverageMessagesPerNode * 1.5;

				for (let i = 0; i < TOTAL_SENDS; i++) {
					firstP2PNode.send({ event: 'bar', data: i });
				}

				await wait(100);

				expect(collectedMessages).to.not.to.be.empty;
				for (let receivedMessageData of collectedMessages) {
					if (!nodePortToMessagesMap[receivedMessageData.nodePort]) {
						nodePortToMessagesMap[receivedMessageData.nodePort] = [];
					}
					nodePortToMessagesMap[receivedMessageData.nodePort].push(
						receivedMessageData,
					);
				}

				expect(nodePortToMessagesMap).to.not.to.be.empty;
				for (let receivedMessages of Object.values(
					nodePortToMessagesMap,
				) as any) {
					expect(receivedMessages).to.be.an('array');
					expect(receivedMessages.length).to.be.greaterThan(
						expectedMessagesLowerBound,
					);
					expect(receivedMessages.length).to.be.lessThan(
						expectedMessagesUpperBound,
					);
				}
			});
		});
	});

	describe('Partially connected network of 4 nodes: All nodes launch at the same time. The custom fields that are passed in nodeinfo is captured by other nodes.', () => {
		beforeEach(async () => {
			p2pNodeList = [...Array(4).keys()].map(index => {
				// Each node will have the next node in the sequence as a seed peer.
				const seedPeers = [
					{
						ipAddress: '127.0.0.1',
						wsPort: NETWORK_START_PORT + ((index + 1) % 4),
					},
				];

				const nodePort = NETWORK_START_PORT + index;

				return new P2P({
					seedPeers,
					wsEngine: 'ws',
					// A short connectTimeout and ackTimeout will make the node to give up on discovery quicker for our test.
					connectTimeout: 100,
					ackTimeout: 200,
					populatorInterval: POPULATOR_INTERVAL,
					maxOutboundConnections: DEFAULT_MAX_OUTBOUND_CONNECTIONS,
					maxInboundConnections: DEFAULT_MAX_INBOUND_CONNECTIONS,
					nodeInfo: {
						wsPort: nodePort,
						nethash:
							'da3ed6a45429278bac2666961289ca17ad86595d33b31037615d4b8e8f158bba',
						version: '1.0.1',
						protocolVersion: '1.1',
						minVersion: '1.0.0',
						os: platform(),
						height: 0,
						broadhash:
							'2768b267ae621a9ed3b3034e2e8a1bed40895c621bbb1bbd613d92b9d24e54b5',
						nonce: `O2wTkjqplHII${nodePort}`,
						modules: {
							names: ['test', 'crypto'],
							active: true,
						},
					},
				});
			});
			await Promise.all(p2pNodeList.map(async p2p => await p2p.start()));
			await wait(1000);
		});

		describe('all the nodes should be able to communicate and receive custom fields passed in nodeinfo', () => {
			it('should have tried peers with custom test field "modules" that was passed as nodeinfo', () => {
				for (let p2p of p2pNodeList) {
					const {
						connectedPeers,
						newPeers,
						triedPeers,
					} = p2p.getNetworkStatus();

					for (let peer of triedPeers) {
						expect(peer)
							.has.property('modules')
							.has.property('names')
							.is.an('array');

						expect(peer)
							.has.property('modules')
							.has.property('active')
							.is.a('boolean');
					}

					for (let peer of newPeers) {
						expect(peer)
							.has.property('modules')
							.has.property('names')
							.is.an('array');

						expect(peer)
							.has.property('modules')
							.has.property('active')
							.is.a('boolean');
					}

					for (let peer of connectedPeers) {
						expect(peer)
							.has.property('modules')
							.has.property('names')
							.is.an('array');

						expect(peer)
							.has.property('modules')
							.has.property('active')
							.is.a('boolean');
					}
				}
			});
		});
	});

	describe('Network with a limited number of outbound/inbound connections', () => {
		const NETWORK_PEER_COUNT_WITH_LIMIT = 30;
		const LIMITED_CONNECTIONS = 5;
		const ALL_NODE_PORTS_WITH_LIMIT: ReadonlyArray<number> = [
			...new Array(NETWORK_PEER_COUNT_WITH_LIMIT).keys(),
		].map(index => NETWORK_START_PORT + index);
		const POPULATOR_INTERVAL_WITH_LIMIT = 50;

		beforeEach(async () => {
			p2pNodeList = [...new Array(NETWORK_PEER_COUNT_WITH_LIMIT).keys()].map(
				index => {
					// Each node will have the previous node in the sequence as a seed peer except the first node.
					const seedPeers = [
						{
							ipAddress: '127.0.0.1',
							wsPort:
								NETWORK_START_PORT +
								((index + 1) % NETWORK_PEER_COUNT_WITH_LIMIT),
						},
					];

					const nodePort = NETWORK_START_PORT + index;
					return new P2P({
						connectTimeout: 200,
						ackTimeout: 100,
						seedPeers,
						wsEngine: 'ws',
						populatorInterval: POPULATOR_INTERVAL_WITH_LIMIT,
						latencyProtectionRatio: 0,
						productivityProtectionRatio: 0,
						longevityProtectionRatio: 0,
						maxOutboundConnections: LIMITED_CONNECTIONS,
						maxInboundConnections: LIMITED_CONNECTIONS,
						nodeInfo: {
							wsPort: nodePort,
							nethash:
								'da3ed6a45429278bac2666961289ca17ad86595d33b31037615d4b8e8f158bba',
							version: '1.0.1',
							protocolVersion: '1.0.1',
							minVersion: '1.0.0',
							os: platform(),
							height: 0,
							broadhash:
								'2768b267ae621a9ed3b3034e2e8a1bed40895c621bbb1bbd613d92b9d24e54b5',
							nonce: `O2wTkjqplHII${nodePort}`,
						},
					});
				},
			);
			await Promise.all(p2pNodeList.map(async p2p => await p2p.start()));
			await wait(1800);
		});

		afterEach(async () => {
			await wait(1000);
		});

		describe('Peer discovery and connections', () => {
			it(`should not create more than ${LIMITED_CONNECTIONS} outbound connections`, () => {
				for (let p2p of p2pNodeList) {
					const { outboundCount } = p2p['_peerPool'].getPeersCountPerKind();
					expect(outboundCount).to.be.at.most(LIMITED_CONNECTIONS);
				}
			});

			it(`should not create more than ${LIMITED_CONNECTIONS} inbound connections`, () => {
				for (let p2p of p2pNodeList) {
					const { inboundCount } = p2p['_peerPool'].getPeersCountPerKind();
					expect(inboundCount).to.be.at.most(LIMITED_CONNECTIONS);
				}
			});

			it('should discover peers and add them to the peer lists within each node', () => {
				for (let p2p of p2pNodeList) {
					const { newPeers, triedPeers } = p2p.getNetworkStatus();
					const peerPorts = [...newPeers, ...triedPeers].map(
						peerInfo => peerInfo.wsPort,
					);

					expect(ALL_NODE_PORTS_WITH_LIMIT).to.include.members(peerPorts);
				}
			});
		});

		describe('P2P.request', () => {
			beforeEach(() => {
				for (let p2p of p2pNodeList) {
					// Collect port numbers to check which peer handled which request.
					p2p.on('requestReceived', request => {
						if (!request.wasResponseSent) {
							request.end({
								nodePort: p2p.nodeInfo.wsPort,
								requestProcedure: request.procedure,
								requestData: request.data,
								requestPeerId: request.peerId,
							});
						}
					});
				}
			});

			it('should make request to the network; it should reach a single peer', async () => {
				const firstP2PNode = p2pNodeList[0];
				const response = await firstP2PNode.request({
					procedure: 'foo',
					data: 'bar',
				});
				expect(response).to.have.property('data');
				expect(response.data)
					.to.have.property('nodePort')
					.which.is.a('number');
				expect(response.data)
					.to.have.property('requestProcedure')
					.which.is.a('string');
				expect(response.data)
					.to.have.property('requestData')
					.which.is.equal('bar');
				expect(response.data)
					.to.have.property('requestPeerId')
					.which.is.equal(`127.0.0.1:${firstP2PNode.nodeInfo.wsPort}`);
			});

			// Check for even distribution of requests across the network. Account for an error margin.
			it('requests made to our peers should be distributed randomly', async () => {
				const TOTAL_REQUESTS = 300;
				const firstP2PNode = p2pNodeList[0];
				const nodePortToResponsesMap: any = {};

				const expectedAverageRequestsPerNode =
					TOTAL_REQUESTS / (LIMITED_CONNECTIONS * 2);
				const expectedRequestsLowerBound = expectedAverageRequestsPerNode * 0.5;
				const expectedRequestsUpperBound = expectedAverageRequestsPerNode * 1.5;

				for (let i = 0; i < TOTAL_REQUESTS; i++) {
					const response = await firstP2PNode.request({
						procedure: 'foo',
						data: i,
					});
					let resultData = response.data as any;
					if (!nodePortToResponsesMap[resultData.nodePort]) {
						nodePortToResponsesMap[resultData.nodePort] = [];
					}
					nodePortToResponsesMap[resultData.nodePort].push(resultData);
				}

				for (let requestsHandled of Object.values(
					nodePortToResponsesMap,
				) as any) {
					expect(requestsHandled).to.be.an('array');
					expect(requestsHandled.length).to.be.greaterThan(
						expectedRequestsLowerBound,
					);
					expect(requestsHandled.length).to.be.lessThan(
						expectedRequestsUpperBound,
					);
				}
			});
		});

		describe('P2P.send', () => {
			const propagatedMessages = new Map();

			beforeEach(() => {
				for (let p2p of p2pNodeList) {
					p2p.on('messageReceived', async message => {
						if (
							message.event === 'propagate' &&
							!propagatedMessages.has(p2p.nodeInfo.wsPort)
						) {
							propagatedMessages.set(p2p.nodeInfo.wsPort, message);
							// Simulate some kind of delay; e.g. this like like verifying a block before propagation.
							await wait(10);
							p2p.send({ event: 'propagate', data: message.data + 1 });
						}
					});
				}
			});

			it('should propagate the message only if the package is not known', async () => {
				const firstP2PNode = p2pNodeList[0];
				firstP2PNode.send({ event: 'propagate', data: 0 });

				await wait(50);

				expect(propagatedMessages.size).to.be.eql(30);
				for (var value of propagatedMessages.values()) {
					expect(value).to.have.property('event');
					expect(value.event).to.be.equal('propagate');
					expect(value).to.have.property('data');
					expect(value.data).to.be.within(0, 2);
				}
			});
		});
	});

	describe('Network with frequent peer shuffling', () => {
		const NETWORK_PEER_COUNT_SHUFFLING = 10;
		const POPULATOR_INTERVAL_SHUFFLING = 10000;
		const OUTBOUND_SHUFFLE_INTERVAL = 500;
		beforeEach(async () => {
			p2pNodeList = [...new Array(NETWORK_PEER_COUNT_SHUFFLING).keys()].map(
				index => {
					const nodePort = NETWORK_START_PORT + index;

					const seedPeers = [...new Array(NETWORK_PEER_COUNT_SHUFFLING).keys()]
						.map(index => ({
							ipAddress: '127.0.0.1',
							wsPort:
								NETWORK_START_PORT +
								((index + 1) % NETWORK_PEER_COUNT_SHUFFLING),
						}))
						.filter(seedPeer => seedPeer.wsPort !== nodePort);

					return new P2P({
						connectTimeout: 200,
						ackTimeout: 200,
						seedPeers,
						wsEngine: 'ws',
						populatorInterval: POPULATOR_INTERVAL_SHUFFLING,
						maxOutboundConnections: Math.round(
							NETWORK_PEER_COUNT_SHUFFLING / 2,
						),
						maxInboundConnections: Math.round(NETWORK_PEER_COUNT_SHUFFLING / 2),
						outboundShuffleInterval: OUTBOUND_SHUFFLE_INTERVAL,
						nodeInfo: {
							wsPort: nodePort,
							nethash:
								'da3ed6a45429278bac2666961289ca17ad86595d33b31037615d4b8e8f158bba',
							version: '1.0.1',
							protocolVersion: '1.0.1',
							minVersion: '1.0.0',
							os: platform(),
							height: 0,
							broadhash:
								'2768b267ae621a9ed3b3034e2e8a1bed40895c621bbb1bbd613d92b9d24e54b5',
							nonce: `O2wTkjqplHII${nodePort}`,
						},
					});
				},
			);
			await Promise.all(p2pNodeList.map(async p2p => await p2p.start()));
			await wait(200);
		});

		describe('Peer outbound shuffling', () => {
			it('should shuffle outbound peers in an interval', async () => {
				const p2pNode = p2pNodeList[0];
				const { outboundCount } = p2pNode['_peerPool'].getPeersCountPerKind();
				// Wait for periodic shuffling
				await wait(500);
				const { outboundCount: updatedOutbound } = p2pNode[
					'_peerPool'
				].getPeersCountPerKind();

				expect(updatedOutbound).to.equal(outboundCount - 1);
			});
		});
	});

	describe('Network with different lists of blacklisted/fixed/whitelisted peers', () => {
		const FIVE_CONNECTIONS = 5;
		const POPULATOR_INTERVAL_WITH_LIMIT = 10;
		const previousPeers = [
			{
				ipAddress: '127.0.0.15',
				wsPort: NETWORK_START_PORT + 5,
				height: 10,
				version: '1.0',
				protocolVersion: '1.0',
				number: undefined,
			},
		];
		const serverSocketPrototypeBackup = cloneDeep(SCServerSocket.prototype);

		before(async () => {
			const serverSocketPrototype = SCServerSocket.prototype as any;
			const realResetPongTimeoutFunction =
				serverSocketPrototype._resetPongTimeout;
			serverSocketPrototype._resetPongTimeout = function() {
				const queryObject = url.parse(this.request.url, true).query as any;
				let ipSuffix = queryObject.wsPort - 5000 + 10;
				this.remoteAddress = `127.0.0.${ipSuffix}`;
				return realResetPongTimeoutFunction.apply(this, arguments);
			};
		});

		after(async () => {
			SCServerSocket.prototype = serverSocketPrototypeBackup;
		});

		describe('blacklisting', () => {
			const blacklistedPeers = [
				{
					ipAddress: '127.0.0.15',
					wsPort: NETWORK_START_PORT + 5,
				},
			];
			const previousPeersBlacklisted = [
				{
					ipAddress: '127.0.0.15',
					wsPort: NETWORK_START_PORT + 5,
					height: 10,
					version: '1.0',
					protocolVersion: '1.0',
					number: undefined,
				},
			];
			beforeEach(async () => {
				p2pNodeList = [...new Array(NETWORK_PEER_COUNT).keys()].map(index => {
					// Each node will have the previous node in the sequence as a seed peer except the first node.
					const seedPeers = [
						{
							ipAddress: '127.0.0.' + (((index + 1) % NETWORK_PEER_COUNT) + 10),
							wsPort: NETWORK_START_PORT + ((index + 1) % NETWORK_PEER_COUNT),
						},
					];
					const nodePort = NETWORK_START_PORT + index;
					return new P2P({
						hostIp: '127.0.0.' + (index + 10),
						connectTimeout: 100,
						ackTimeout: 200,
						blacklistedPeers: blacklistedPeers,
						seedPeers: seedPeers,
						fixedPeers: blacklistedPeers,
						whitelistedPeers: blacklistedPeers,
						previousPeers: previousPeersBlacklisted,
						wsEngine: 'ws',
						populatorInterval: POPULATOR_INTERVAL_WITH_LIMIT,
						maxOutboundConnections: FIVE_CONNECTIONS,
						maxInboundConnections: FIVE_CONNECTIONS,
						nodeInfo: {
							wsPort: nodePort,
							nethash:
								'da3ed6a45429278bac2666961289ca17ad86595d33b31037615d4b8e8f158bba',
							version: '1.0.1',
							protocolVersion: '1.0.1',
							minVersion: '1.0.0',
							os: platform(),
							height: 0,
							broadhash:
								'2768b267ae621a9ed3b3034e2e8a1bed40895c621bbb1bbd613d92b9d24e54b5',
							nonce: `O2wTkjqplHII${nodePort}`,
						},
					});
				});
				await Promise.all(p2pNodeList.map(async p2p => await p2p.start()));
				await wait(1000);
			});

			it('should not add any blacklisted peer to newPeers', () => {
				for (let p2p of p2pNodeList) {
					const { newPeers } = p2p.getNetworkStatus();
					const newPeersIPWS = newPeers.map(peer => {
						return { ipAddress: peer.ipAddress, wsPort: peer.wsPort };
					});
					expect(newPeersIPWS).not.to.deep.include.members(blacklistedPeers);
				}
			});

			it('should not add any blacklisted peer to triedPeers', () => {
				for (let p2p of p2pNodeList) {
					const { triedPeers } = p2p.getNetworkStatus();
					const triedPeersIPWS = triedPeers.map(peer => {
						return { ipAddress: peer.ipAddress, wsPort: peer.wsPort };
					});
					expect(triedPeersIPWS).not.to.deep.include.members(blacklistedPeers);
				}
			});

			it('should not connect to any blacklisted peer', () => {
				for (let p2p of p2pNodeList) {
					const { connectedPeers } = p2p.getNetworkStatus();
					const connectedPeersIPWS = connectedPeers.map(peer => {
						return { ipAddress: peer.ipAddress, wsPort: peer.wsPort };
					});
					expect(connectedPeersIPWS).not.to.deep.include.members(
						blacklistedPeers,
					);
				}
			});

			it('should isolate the blacklisted peer', () => {
				for (let p2p of p2pNodeList) {
					if (
						p2p['_nodeInfo'].wsPort === blacklistedPeers[0].wsPort &&
						p2p['_config'].hostIp === blacklistedPeers[0].ipAddress
					) {
						const connectedPeers = p2p['_peerPool'].getConnectedPeers();
						expect(connectedPeers.length).to.equal(0);
					}
				}
			});
		});

		describe('fixed', () => {
			const fixedPeers = [
				{
					ipAddress: '127.0.0.10',
					wsPort: NETWORK_START_PORT,
				},
			];
			beforeEach(async () => {
				p2pNodeList = [...new Array(NETWORK_PEER_COUNT).keys()].map(index => {
					// Each node will have the previous node in the sequence as a seed peer except the first node.
					const seedPeers = [
						{
							ipAddress: '127.0.0.' + (((index + 1) % NETWORK_PEER_COUNT) + 10),
							wsPort: NETWORK_START_PORT + ((index + 1) % NETWORK_PEER_COUNT),
						},
					];
					const nodePort = NETWORK_START_PORT + index;
					return new P2P({
						hostIp: '127.0.0.' + (index + 10),
						connectTimeout: 100,
						ackTimeout: 200,
						seedPeers: seedPeers,
						fixedPeers,
						previousPeers,
						wsEngine: 'ws',
						populatorInterval: POPULATOR_INTERVAL_WITH_LIMIT,
						maxOutboundConnections: FIVE_CONNECTIONS,
						maxInboundConnections: FIVE_CONNECTIONS,
						nodeInfo: {
							wsPort: nodePort,
							nethash:
								'da3ed6a45429278bac2666961289ca17ad86595d33b31037615d4b8e8f158bba',
							version: '1.0.1',
							protocolVersion: '1.0.1',
							minVersion: '1.0.0',
							os: platform(),
							height: 0,
							broadhash:
								'2768b267ae621a9ed3b3034e2e8a1bed40895c621bbb1bbd613d92b9d24e54b5',
							nonce: `O2wTkjqplHII${nodePort}`,
						},
					});
				});
				await Promise.all(p2pNodeList.map(async p2p => await p2p.start()));
				await wait(1000);
			});

			it('everyone but itself should have a permanent connection to the fixed peer', () => {
				p2pNodeList.forEach((p2p, index) => {
					if (index != 0) {
						const { connectedPeers } = p2p.getNetworkStatus();
						const connectedPeersIPWS = connectedPeers.map(peer => {
							return { ipAddress: peer.ipAddress, wsPort: peer.wsPort };
						});
						expect(connectedPeersIPWS).to.deep.include.members(fixedPeers);
					}
				});
			});
		});

		describe('whitelisting', () => {
			const whitelistedPeers = [
				{
					ipAddress: '127.0.0.10',
					wsPort: NETWORK_START_PORT,
				},
			];
			beforeEach(async () => {
				p2pNodeList = [...new Array(NETWORK_PEER_COUNT).keys()].map(index => {
					// Each node will have the previous node in the sequence as a seed peer except the first node.
					const seedPeers = [
						{
							ipAddress: '127.0.0.' + (((index + 1) % NETWORK_PEER_COUNT) + 10),
							wsPort: NETWORK_START_PORT + ((index + 1) % NETWORK_PEER_COUNT),
						},
					];
					const nodePort = NETWORK_START_PORT + index;
					return new P2P({
						hostIp: '127.0.0.' + (index + 10),
						connectTimeout: 100,
						ackTimeout: 200,
						seedPeers,
						whitelistedPeers,
						wsEngine: 'ws',
						populatorInterval: POPULATOR_INTERVAL_WITH_LIMIT,
						maxOutboundConnections: FIVE_CONNECTIONS,
						maxInboundConnections: FIVE_CONNECTIONS,
						nodeInfo: {
							wsPort: nodePort,
							nethash:
								'da3ed6a45429278bac2666961289ca17ad86595d33b31037615d4b8e8f158bba',
							version: '1.0.1',
							protocolVersion: '1.0.1',
							minVersion: '1.0.0',
							os: platform(),
							height: 0,
							broadhash:
								'2768b267ae621a9ed3b3034e2e8a1bed40895c621bbb1bbd613d92b9d24e54b5',
							nonce: `O2wTkjqplHII${nodePort}`,
						},
					});
				});
				await Promise.all(p2pNodeList.map(async p2p => await p2p.start()));
				await wait(1000);
			});

			it('should add every whitelisted peer to triedPeers', () => {
				p2pNodeList.forEach((p2p, index) => {
					if (![0, 9].includes(index)) {
						const { triedPeers } = p2p.getNetworkStatus();
						const triedPeersIPWS = triedPeers.map(peer => {
							return { ipAddress: peer.ipAddress, wsPort: peer.wsPort };
						});
						expect(triedPeersIPWS).to.deep.include.members(whitelistedPeers);
					}
				});
			});

			it('should not be possible to ban them', () => {
				const peerPenalty = {
					peerId: `${whitelistedPeers[0].ipAddress}:${
						whitelistedPeers[0].wsPort
					}`,
					penalty: 100,
				};

				p2pNodeList.forEach((p2p, index) => {
					if (![0, 9].includes(index)) {
						p2p.applyPenalty(peerPenalty);
						const { connectedPeers } = p2p.getNetworkStatus();
						const connectedPeersIPWS = connectedPeers.map(peer => {
							return { ipAddress: peer.ipAddress, wsPort: peer.wsPort };
						});
						expect(connectedPeersIPWS).to.deep.include.members(
							whitelistedPeers,
						);
					}
				});
			});
		});
	});

	describe('Network with peer inbound eviction protection for connectTime enabled', () => {
		const NETWORK_PEER_COUNT_WITH_LIMIT = 10;
		const MAX_INBOUND_CONNECTIONS = 3;
		const POPULATOR_INTERVAL_WITH_LIMIT = 150;
		beforeEach(async () => {
			p2pNodeList = [...new Array(NETWORK_PEER_COUNT_WITH_LIMIT).keys()].map(
				index => {
					// Each node will have the previous node in the sequence as a seed peer except the first node.
					const seedPeers = [
						{
							ipAddress: '127.0.0.1',
							wsPort:
								NETWORK_START_PORT +
								((index + 1) % NETWORK_PEER_COUNT_WITH_LIMIT),
						},
					];

					const nodePort = NETWORK_START_PORT + index;
					return new P2P({
						connectTimeout: 100,
						ackTimeout: 5000,
						seedPeers,
						wsEngine: 'ws',
						populatorInterval: POPULATOR_INTERVAL_WITH_LIMIT,
						maxOutboundConnections: MAX_INBOUND_CONNECTIONS,
						maxInboundConnections: MAX_INBOUND_CONNECTIONS,
						latencyProtectionRatio: 0,
						productivityProtectionRatio: 0,
						longevityProtectionRatio: 0.5,
						nodeInfo: {
							wsPort: nodePort,
							nethash:
								'da3ed6a45429278bac2666961289ca17ad86595d33b31037615d4b8e8f158bba',
							version: '1.0.1',
							protocolVersion: '1.0.1',
							minVersion: '1.0.0',
							os: platform(),
							height: 0,
							broadhash:
								'2768b267ae621a9ed3b3034e2e8a1bed40895c621bbb1bbd613d92b9d24e54b5',
							nonce: `O2wTkjqplHII${nodePort}`,
						},
					});
				},
			);

			// Start nodes incrementally to make inbound eviction behavior predictable
			p2pNodeList.forEach(async p2p => {
				await wait(500);
				p2p.start();
			});
			await wait(1500);
		});

		afterEach(async () => {
			await Promise.all(
				p2pNodeList
					.filter(p2p => p2p.isActive)
					.map(async p2p => await p2p.stop()),
			);
			await wait(100);
		});

		describe('Inbound peer evictions', () => {
			// Due to randomization from shuffling and timing of the nodes
			// This test may experience some instability and not always evict.
			it('should not evict earliest connected peers', async () => {
				// We watch middle node for more predictable connection behavior
				const middleNode = p2pNodeList[5];
				const inboundPeers = middleNode['_peerPool']
					.getPeers(InboundPeer)
					.map(peer => peer.wsPort);
				expect(inboundPeers).to.satisfy(
					(n: Number[]) => n.includes(5003) || n.includes(5004),
				);
			});

			it.skip('should not evict peers with low latency', async () => {});
			it.skip('should not evict peers with high responseRate', async () => {});
		});
	});

<<<<<<< HEAD
	describe('Fully connected network with a custom maximum payload', () => {
		const dataLargerThanMaxPayload = [
			{
				ip: '100.100.100.100',
				os: 'linux4.18.0-20-generic',
				version: '2.0.0-rc.0',
				wsPort: 7001,
				httpPort: 7000,
				protocolVersion: '1.1',
				height: 8691420,
				broadhash:
					'65b4ad0583d0222db11619ec86bd4ba154e0bf8bfd72a4b9ad38dbc26da65249',
				nonce: 'V2IrG8mpOGx6LDuE',
				state: 2,
			},
			{
				ip: '100.100.100.100',
				os: 'linux4.15.0-54-generic',
				version: '2.0.0-rc.0',
				wsPort: 7001,
				httpPort: 7000,
				protocolVersion: '1.1',
				height: 8691420,
				broadhash:
					'65b4ad0583d0222db11619ec86bd4ba154e0bf8bfd72a4b9ad38dbc26da65249',
				nonce: 'rbEj3J36NblYDEyd',
				state: 2,
			},
		];

		beforeEach(async () => {
			p2pNodeList = [...new Array(NETWORK_PEER_COUNT).keys()].map(index => {
				// Each node will have the previous node in the sequence as a seed peer except the first node.
				const seedPeers = [
					{
						ipAddress: '127.0.0.1',
						wsPort: NETWORK_START_PORT + ((index + 1) % NETWORK_PEER_COUNT),
					},
				];

				const nodePort = NETWORK_START_PORT + index;

				return new P2P({
					blacklistedPeers: [],
					connectTimeout: 5000,
					ackTimeout: 5000,
					seedPeers,
					populatorInterval: POPULATOR_INTERVAL,
					maxOutboundConnections: DEFAULT_MAX_INBOUND_CONNECTIONS,
					maxInboundConnections: DEFAULT_MAX_OUTBOUND_CONNECTIONS,
					wsEngine: 'ws',
					nodeInfo: {
						wsPort: nodePort,
						nethash:
							'da3ed6a45429278bac2666961289ca17ad86595d33b31037615d4b8e8f158bba',
						version: '1.0.1',
						protocolVersion: '1.1',
						minVersion: '1.0.0',
						os: platform(),
						height: 0,
						broadhash:
							'2768b267ae621a9ed3b3034e2e8a1bed40895c621bbb1bbd613d92b9d24e54b5',
						nonce: `O2wTkjqplHII${nodePort}`,
					},
					wsMaxPayload: 500,
				});
			});

			await Promise.all(p2pNodeList.map(async p2p => await p2p.start()));
			await wait(100);
		});

		afterEach(async () => {
			await Promise.all(
				p2pNodeList
					.filter(p2p => p2p.isActive)
					.map(async p2p => await p2p.stop()),
			);
			await wait(100);
		});

		describe('P2P.send', () => {
			let collectedMessages: Array<any> = [];

			beforeEach(() => {
				collectedMessages = [];
				p2pNodeList.forEach(p2p => {
					p2p.on('messageReceived', message => {
						collectedMessages.push({
							nodePort: p2p.nodeInfo.wsPort,
							message,
						});
					});
				});
			});

			it('should not send a package larger than the ws max payload', async () => {
				const firstP2PNode = p2pNodeList[0];

				firstP2PNode.send({
					event: 'maxPayload',
					data: dataLargerThanMaxPayload,
				});
				await wait(100);

				expect(collectedMessages).to.be.empty;
			});

			it('should disconnect the peer which has sent the message', async () => {
				const firstP2PNode = p2pNodeList[0];

				firstP2PNode.send({
					event: 'maxPayload',
					data: dataLargerThanMaxPayload,
				});
				await wait(100);

				for (const p2pNode of p2pNodeList) {
					if (p2pNode.nodeInfo.wsPort === 5000) {
						expect(p2pNode.getNetworkStatus().connectedPeers).to.be.empty;
					} else {
						expect(p2pNode.getNetworkStatus().connectedPeers).to.be.not.empty;
					}
				}
=======
	describe('Peer selection response to fetch peers RPC', () => {
		const MINIMUM_PEER_DISCOVERY_THRESHOLD = 1;
		const MAXIMUM_PEER_DISCOVERY_RESPONSE_SIZE = 3;

		describe(`When minimum peer discovery threshold is set to ${MINIMUM_PEER_DISCOVERY_THRESHOLD}`, () => {
			beforeEach(async () => {
				p2pNodeList = [...new Array(NETWORK_PEER_COUNT).keys()].map(index => {
					// Each node will have the previous node in the sequence as a seed peer except the first node.
					const seedPeers =
						index === 0
							? []
							: [
									{
										ipAddress: '127.0.0.1',
										wsPort: NETWORK_START_PORT + index - 1,
									},
							  ];

					const nodePort = NETWORK_START_PORT + index;

					return new P2P({
						connectTimeout: 10000,
						ackTimeout: 200,
						seedPeers,
						wsEngine: 'ws',
						populatorInterval: 10000,
						maxOutboundConnections: DEFAULT_MAX_OUTBOUND_CONNECTIONS,
						maxInboundConnections: DEFAULT_MAX_INBOUND_CONNECTIONS,
						minimumPeerDiscoveryThreshold: MINIMUM_PEER_DISCOVERY_THRESHOLD,
						nodeInfo: {
							wsPort: nodePort,
							nethash:
								'da3ed6a45429278bac2666961289ca17ad86595d33b31037615d4b8e8f158bba',
							version: '1.0.1',
							protocolVersion: '1.1',
							minVersion: '1.0.0',
							os: platform(),
							height: 0,
							broadhash:
								'2768b267ae621a9ed3b3034e2e8a1bed40895c621bbb1bbd613d92b9d24e54b5',
							nonce: `O2wTkjqplHII${nodePort}`,
						},
					});
				});
				// Launch nodes one at a time with a delay between each launch.
				for (const p2p of p2pNodeList) {
					await p2p.start();
				}
				await wait(200);
			});

			afterEach(async () => {
				await Promise.all(
					p2pNodeList
						.filter(p2p => p2p.isActive)
						.map(async p2p => await p2p.stop()),
				);
				await wait(100);
			});

			it('should return list of peers with at most the minimum discovery threshold', async () => {
				const firstP2PNode = p2pNodeList[0];
				const { newPeers } = firstP2PNode.getNetworkStatus();
				expect(newPeers.length).to.be.at.most(MINIMUM_PEER_DISCOVERY_THRESHOLD);
			});
		});

		describe(`When maximum peer discovery response size is set to ${MAXIMUM_PEER_DISCOVERY_RESPONSE_SIZE}`, () => {
			beforeEach(async () => {
				p2pNodeList = [...new Array(NETWORK_PEER_COUNT).keys()].map(index => {
					// Each node will have the previous node in the sequence as a seed peer except the first node.
					const seedPeers =
						index === 0
							? []
							: [
									{
										ipAddress: '127.0.0.1',
										wsPort: NETWORK_START_PORT + index - 1,
									},
							  ];

					const nodePort = NETWORK_START_PORT + index;

					return new P2P({
						connectTimeout: 10000,
						ackTimeout: 200,
						seedPeers,
						wsEngine: 'ws',
						populatorInterval: 10000,
						maxOutboundConnections: DEFAULT_MAX_OUTBOUND_CONNECTIONS,
						maxInboundConnections: DEFAULT_MAX_INBOUND_CONNECTIONS,
						maximumPeerDiscoveryResponseSize: MAXIMUM_PEER_DISCOVERY_RESPONSE_SIZE,
						nodeInfo: {
							wsPort: nodePort,
							nethash:
								'da3ed6a45429278bac2666961289ca17ad86595d33b31037615d4b8e8f158bba',
							version: '1.0.1',
							protocolVersion: '1.1',
							minVersion: '1.0.0',
							os: platform(),
							height: 0,
							broadhash:
								'2768b267ae621a9ed3b3034e2e8a1bed40895c621bbb1bbd613d92b9d24e54b5',
							nonce: `O2wTkjqplHII${nodePort}`,
						},
					});
				});
				// Launch nodes one at a time with a delay between each launch.
				for (const p2p of p2pNodeList) {
					await p2p.start();
				}
				await wait(200);
			});

			afterEach(async () => {
				await Promise.all(
					p2pNodeList
						.filter(p2p => p2p.isActive)
						.map(async p2p => await p2p.stop()),
				);
				await wait(100);
			});

			it('should return list of peers with less than maximum discovery response size', async () => {
				const firstP2PNode = p2pNodeList[0];
				const { newPeers } = firstP2PNode.getNetworkStatus();
				expect(newPeers.length).to.be.lessThan(
					MAXIMUM_PEER_DISCOVERY_RESPONSE_SIZE,
				);
>>>>>>> 014a513a
			});
		});
	});
});<|MERGE_RESOLUTION|>--- conflicted
+++ resolved
@@ -1943,7 +1943,6 @@
 		});
 	});
 
-<<<<<<< HEAD
 	describe('Fully connected network with a custom maximum payload', () => {
 		const dataLargerThanMaxPayload = [
 			{
@@ -2068,7 +2067,10 @@
 						expect(p2pNode.getNetworkStatus().connectedPeers).to.be.not.empty;
 					}
 				}
-=======
+			});
+		});
+	});
+
 	describe('Peer selection response to fetch peers RPC', () => {
 		const MINIMUM_PEER_DISCOVERY_THRESHOLD = 1;
 		const MAXIMUM_PEER_DISCOVERY_RESPONSE_SIZE = 3;
@@ -2198,7 +2200,6 @@
 				expect(newPeers.length).to.be.lessThan(
 					MAXIMUM_PEER_DISCOVERY_RESPONSE_SIZE,
 				);
->>>>>>> 014a513a
 			});
 		});
 	});
