/*
 * Copyright © 2018 Lisk Foundation
 *
 * See the LICENSE file at the top-level directory of this distribution
 * for licensing information.
 *
 * Unless otherwise agreed in a custom licensing agreement with the Lisk Foundation,
 * no part of this software, including this file, may be copied, modified,
 * propagated, or distributed except according to the terms contained in the
 * LICENSE file.
 *
 * Removal or modification of this copyright notice is prohibited.
 *
 */

import { expect } from 'chai';
import { P2P } from '../../src/index';
import { wait } from '../utils/helpers';
import { platform } from 'os';
import {
	P2PPeerSelectionForSendFunction,
	P2PPeerSelectionForRequestFunction,
	P2PPeerSelectionForConnectionFunction,
	P2PPeerSelectionForSendInput,
	P2PPeerSelectionForRequestInput,
	P2PPeerSelectionForConnectionInput,
} from '../../src/p2p_types';
import { InboundPeer } from '../../src/peer';
import { SCServerSocket } from 'socketcluster-server';
import * as url from 'url';
import cloneDeep = require('lodash.clonedeep');

describe('Integration tests for P2P library', () => {
	before(() => {
		// Make sure that integration tests use real timers.
		sandbox.restore();
	});

	const NETWORK_START_PORT = 5000;
	const NETWORK_PEER_COUNT = 10;
	const POPULATOR_INTERVAL = 50;
	const DEFAULT_MAX_OUTBOUND_CONNECTIONS = 20;
	const DEFAULT_MAX_INBOUND_CONNECTIONS = 100;
	const ALL_NODE_PORTS: ReadonlyArray<number> = [
		...new Array(NETWORK_PEER_COUNT).keys(),
	].map(index => NETWORK_START_PORT + index);
	const NO_PEERS_FOUND_ERROR = `Request failed due to no peers found in peer selection`;

	let p2pNodeList: ReadonlyArray<P2P> = [];

	afterEach(async () => {
		await Promise.all(
			p2pNodeList
				.filter(p2p => p2p.isActive)
				.map(async p2p => await p2p.stop()),
		);
		await wait(1000);
	});

	describe('Disconnected network: All nodes launch at the same time. Each node has an empty seedPeers list', () => {
		beforeEach(async () => {
			p2pNodeList = ALL_NODE_PORTS.map(nodePort => {
				return new P2P({
					connectTimeout: 100,
					wsEngine: 'ws',
					populatorInterval: POPULATOR_INTERVAL,
					maxOutboundConnections: DEFAULT_MAX_OUTBOUND_CONNECTIONS,
					maxInboundConnections: DEFAULT_MAX_INBOUND_CONNECTIONS,
					nodeInfo: {
						wsPort: nodePort,
						nethash:
							'da3ed6a45429278bac2666961289ca17ad86595d33b31037615d4b8e8f158bba',
						version: '1.0.1',
						protocolVersion: '1.1',
						minVersion: '1.0.0',
						os: platform(),
						height: 0,
						broadhash:
							'2768b267ae621a9ed3b3034e2e8a1bed40895c621bbb1bbd613d92b9d24e54b5',
						nonce: `O2wTkjqplHII${nodePort}`,
					},
				});
			});
			await Promise.all(p2pNodeList.map(async p2p => await p2p.start()));
			await wait(100);
		});

		it('should set the isActive property to true for all nodes', () => {
			for (let p2p of p2pNodeList) {
				expect(p2p).to.have.property('isActive', true);
			}
		});

		describe('P2P.request', () => {
			it('should throw an error when not able to get any peer in peer selection', async () => {
				const firstP2PNode = p2pNodeList[0];
				const response = firstP2PNode.request({
					procedure: 'foo',
					data: 'bar',
				});

				expect(response).to.be.rejectedWith(Error, NO_PEERS_FOUND_ERROR);
			});
		});
	});

	describe('Partially connected network which becomes fully connected: All nodes launch at the same time. The seedPeers list of each node contains the next node in the sequence. Discovery interval runs multiple times.', () => {
		beforeEach(async () => {
			p2pNodeList = [...new Array(NETWORK_PEER_COUNT).keys()].map(index => {
				// Each node will have the next node in the sequence as a seed peer.
				const seedPeers = [
					{
						ipAddress: '127.0.0.1',
						wsPort: NETWORK_START_PORT + ((index + 1) % NETWORK_PEER_COUNT),
					},
				];

				const nodePort = NETWORK_START_PORT + index;

				return new P2P({
					seedPeers,
					wsEngine: 'ws',
					connectTimeout: 100,
					ackTimeout: 200,
					peerBanTime: 100,
					populatorInterval: POPULATOR_INTERVAL,
					maxOutboundConnections: DEFAULT_MAX_OUTBOUND_CONNECTIONS,
					maxInboundConnections: DEFAULT_MAX_INBOUND_CONNECTIONS,
					nodeInfo: {
						wsPort: nodePort,
						nethash:
							'da3ed6a45429278bac2666961289ca17ad86595d33b31037615d4b8e8f158bba',
						minVersion: '1.0.1',
						version: '1.0.1',
						protocolVersion: '1.1',
						os: platform(),
						height: 0,
						broadhash:
							'2768b267ae621a9ed3b3034e2e8a1bed40895c621bbb1bbd613d92b9d24e54b5',
						nonce: `O2wTkjqplHII${nodePort}`,
					},
				});
			});
			await Promise.all(p2pNodeList.map(async p2p => await p2p.start()));
			await wait(200);
		});

		describe('Peer discovery', () => {
			it('should discover all peers in the network after a few cycles of discovery', async () => {
				// Wait for a few cycles of discovery.
				await wait(POPULATOR_INTERVAL * 10);

				for (let p2p of p2pNodeList) {
					const { connectedPeers } = p2p.getNetworkStatus();

					const peerPorts = connectedPeers
						.map(peerInfo => peerInfo.wsPort)
						.sort();
					const expectedPeerPorts = ALL_NODE_PORTS.filter(
						peerPort => peerPort !== p2p.nodeInfo.wsPort,
					);

					expect(peerPorts).to.be.eql(expectedPeerPorts);
				}
			});
		});

		describe('Peer banning mechanism', () => {
			it('should not ban a bad peer for a 10 point penalty', async () => {
				const firstP2PNode = p2pNodeList[0];
				const { connectedPeers } = firstP2PNode.getNetworkStatus();
				const badPeer = connectedPeers[1];
				const peerPenalty = {
					peerId: `${badPeer.ipAddress}:${badPeer.wsPort}`,
					penalty: 10,
				};
				firstP2PNode.applyPenalty(peerPenalty);
				const {
					connectedPeers: updatedConnectedPeers,
				} = firstP2PNode.getNetworkStatus();
				expect(updatedConnectedPeers.map(peer => peer.wsPort)).to.include(
					badPeer.wsPort,
				);
			});

			it('should ban a bad peer for a 100 point penalty', async () => {
				const firstP2PNode = p2pNodeList[0];
				const { connectedPeers } = firstP2PNode.getNetworkStatus();
				const badPeer = connectedPeers[2];
				const peerPenalty = {
					peerId: `${badPeer.ipAddress}:${badPeer.wsPort}`,
					penalty: 100,
				};
				firstP2PNode.applyPenalty(peerPenalty);
				const {
					connectedPeers: updatedConnectedPeers,
				} = firstP2PNode.getNetworkStatus();

				expect(updatedConnectedPeers.map(peer => peer.wsPort)).to.not.include(
					badPeer.wsPort,
				);
			});

			it('should unban a peer after the ban period', async () => {
				const firstP2PNode = p2pNodeList[0];
				const { connectedPeers } = firstP2PNode.getNetworkStatus();
				const badPeer = connectedPeers[2];
				const peerPenalty = {
					peerId: `${badPeer.ipAddress}:${badPeer.wsPort}`,
					penalty: 100,
				};
				firstP2PNode.applyPenalty(peerPenalty);
				// Wait for ban time to expire and peer to be re-discovered
				await wait(1000);
				const {
					connectedPeers: updatedConnectedPeers,
				} = firstP2PNode.getNetworkStatus();

				expect(updatedConnectedPeers.map(peer => peer.wsPort)).to.include(
					badPeer.wsPort,
				);
			});
		});

		describe('P2P.send', () => {
			describe('P2P.send when peers are at same height', () => {
				let collectedMessages: Array<any> = [];

				beforeEach(async () => {
					collectedMessages = [];
					for (let p2p of p2pNodeList) {
						p2p.on('messageReceived', message => {
							collectedMessages.push({
								nodePort: p2p.nodeInfo.wsPort,
								message,
							});
						});
					}
				});

				it('should send messages to peers within the network; should reach multiple peers with even distribution', async () => {
					const TOTAL_SENDS = 100;
					const randomPeerIndex = Math.floor(
						Math.random() * NETWORK_PEER_COUNT,
					);
					const randomP2PNode = p2pNodeList[randomPeerIndex];
					const nodePortToMessagesMap: any = {};

					const expectedAverageMessagesPerNode = TOTAL_SENDS;
					const expectedMessagesLowerBound =
						expectedAverageMessagesPerNode * 0.5;
					const expectedMessagesUpperBound =
						expectedAverageMessagesPerNode * 1.5;

					for (let i = 0; i < TOTAL_SENDS; i++) {
						randomP2PNode.send({ event: 'bar', data: i });
					}
					await wait(100);

					for (let receivedMessageData of collectedMessages) {
						if (!nodePortToMessagesMap[receivedMessageData.nodePort]) {
							nodePortToMessagesMap[receivedMessageData.nodePort] = [];
						}
						nodePortToMessagesMap[receivedMessageData.nodePort].push(
							receivedMessageData,
						);
					}

					for (let receivedMessages of Object.values(
						nodePortToMessagesMap,
					) as any) {
						expect(receivedMessages).to.be.an('array');
						expect(receivedMessages.length).to.be.greaterThan(
							expectedMessagesLowerBound,
						);
						expect(receivedMessages.length).to.be.lessThan(
							expectedMessagesUpperBound,
						);
					}
				});
			});

			describe('P2P.send when peers are at different heights', () => {
				const randomPeerIndex = Math.floor(Math.random() * NETWORK_PEER_COUNT);
				let collectedMessages: Array<any> = [];
				let randomP2PNode: any;

				beforeEach(async () => {
					collectedMessages = [];
					randomP2PNode = p2pNodeList[randomPeerIndex];
					for (let p2p of p2pNodeList) {
						p2p.on('messageReceived', message => {
							collectedMessages.push({
								nodePort: p2p.nodeInfo.wsPort,
								message,
							});
						});
					}
				});

				it('should send messages to peers within the network with updated heights; should reach multiple peers with even distribution', async () => {
					const TOTAL_SENDS = 100;
					const nodePortToMessagesMap: any = {};

					for (let p2p of p2pNodeList) {
						p2p.applyNodeInfo({
							os: platform(),
							nethash:
								'da3ed6a45429278bac2666961289ca17ad86595d33b31037615d4b8e8f158bba',
							version: p2p.nodeInfo.version,
							protocolVersion: '1.1',
							wsPort: p2p.nodeInfo.wsPort,
							height: 1000 + (p2p.nodeInfo.wsPort % NETWORK_START_PORT),
							options: p2p.nodeInfo.options,
<<<<<<< HEAD
							protocolVersion: '1.1',
						});
					});
=======
						});
					}
>>>>>>> 631918ce

					await wait(200);

					const expectedAverageMessagesPerNode = TOTAL_SENDS;
					const expectedMessagesLowerBound =
						expectedAverageMessagesPerNode * 0.5;
					const expectedMessagesUpperBound =
						expectedAverageMessagesPerNode * 1.5;

					for (let i = 0; i < TOTAL_SENDS; i++) {
						randomP2PNode.send({ event: 'bar', data: i });
					}
					await wait(100);

					for (let receivedMessageData of collectedMessages) {
						if (!nodePortToMessagesMap[receivedMessageData.nodePort]) {
							nodePortToMessagesMap[receivedMessageData.nodePort] = [];
						}
						nodePortToMessagesMap[receivedMessageData.nodePort].push(
							receivedMessageData,
						);
					}

					for (let receivedMessages of Object.values(
						nodePortToMessagesMap,
					) as any) {
						expect(receivedMessages).to.be.an('array');
						expect(receivedMessages.length).to.be.greaterThan(
							expectedMessagesLowerBound,
						);
						expect(receivedMessages.length).to.be.lessThan(
							expectedMessagesUpperBound,
						);
					}
				});
			});
		});

		describe('When half of the nodes crash', () => {
			it('should get network status with all unresponsive nodes removed', async () => {
				const firstP2PNode = p2pNodeList[0];
				// Stop all the nodes with port from 5001 to 5005
				p2pNodeList.forEach(async (p2p: any, index: number) => {
					if (index !== 0 && index < NETWORK_PEER_COUNT / 2) {
						await p2p.stop();
					}
				});
				await wait(200);

				const connectedPeers = firstP2PNode.getNetworkStatus().connectedPeers;
				const portOfLastInactivePort = ALL_NODE_PORTS[NETWORK_PEER_COUNT / 2];

				const actualConnectedPeers = connectedPeers
					.filter(
						peer =>
							peer.wsPort !== NETWORK_START_PORT &&
							peer.wsPort % NETWORK_START_PORT > NETWORK_PEER_COUNT / 2,
					)
					.map(peer => peer.wsPort);

				// Check if the connected Peers are having port greater than the last port that we crashed by index
				for (let port of actualConnectedPeers) {
					expect(port).greaterThan(portOfLastInactivePort);
				}

				for (let p2p of p2pNodeList) {
					if (p2p.nodeInfo.wsPort > portOfLastInactivePort) {
						expect(p2p.isActive).to.be.true;
					}
				}
			});
		});
	});

	describe('Fully connected network: Nodes are started gradually, one at a time. The seedPeers list of each node contains the previously launched node', () => {
		beforeEach(async () => {
			p2pNodeList = [...new Array(NETWORK_PEER_COUNT).keys()].map(index => {
				// Each node will have the previous node in the sequence as a seed peer except the first node.
				const seedPeers =
					index === 0
						? []
						: [
								{
									ipAddress: '127.0.0.1',
									wsPort: NETWORK_START_PORT + index - 1,
								},
						  ];

				const nodePort = NETWORK_START_PORT + index;
				return new P2P({
					connectTimeout: 100,
					ackTimeout: 200,
					seedPeers,
					wsEngine: 'ws',
					populatorInterval: POPULATOR_INTERVAL,
					maxOutboundConnections: DEFAULT_MAX_OUTBOUND_CONNECTIONS,
					maxInboundConnections: DEFAULT_MAX_INBOUND_CONNECTIONS,
					nodeInfo: {
						wsPort: nodePort,
						nethash:
							'da3ed6a45429278bac2666961289ca17ad86595d33b31037615d4b8e8f158bba',
						version: '1.0.1',
						protocolVersion: '1.1',
						minVersion: '1.0.0',
						os: platform(),
						height: 0,
						broadhash:
							'2768b267ae621a9ed3b3034e2e8a1bed40895c621bbb1bbd613d92b9d24e54b5',
						nonce: `O2wTkjqplHII${nodePort}`,
					},
				});
			});
			await Promise.all(p2pNodeList.map(async p2p => await p2p.start()));
			await wait(1000);
		});

		describe('Peer discovery', () => {
			it('should discover all peers and add them to the connectedPeers list within each node', async () => {
				for (let p2p of p2pNodeList) {
					const { connectedPeers } = p2p.getNetworkStatus();

					const peerPorts = connectedPeers
						.map(peerInfo => peerInfo.wsPort)
						.sort();

					// The current node should not be in its own peer list.
					const expectedPeerPorts = ALL_NODE_PORTS.filter(port => {
						return port !== p2p.nodeInfo.wsPort;
					});

					expect(peerPorts).to.be.eql(expectedPeerPorts);
				}
			});

			it('should discover all peers and connect to all the peers so there should be no peer in newPeers list', () => {
				for (let p2p of p2pNodeList) {
					const { newPeers } = p2p.getNetworkStatus();

					const peerPorts = newPeers.map(peerInfo => peerInfo.wsPort).sort();

					expect(ALL_NODE_PORTS).to.include.members(peerPorts);
				}
			});

			it('should discover all peers and add them to the triedPeers list within each node', () => {
				for (let p2p of p2pNodeList) {
					const { triedPeers } = p2p.getNetworkStatus();

					const peerPorts = triedPeers.map(peerInfo => peerInfo.wsPort).sort();

					// The current node should not be in its own peer list.
					const expectedPeerPorts = ALL_NODE_PORTS.filter(port => {
						return port !== p2p.nodeInfo.wsPort;
					});

					expect(expectedPeerPorts).to.include.members(peerPorts);
				}
			});

			it('should not contain itself in any of its peer list', async () => {
				for (let p2p of p2pNodeList) {
					const {
						triedPeers,
						connectedPeers,
						newPeers,
					} = p2p.getNetworkStatus();

					const triedPeerPorts = triedPeers
						.map(peerInfo => peerInfo.wsPort)
						.sort();
					const newPeerPorts = newPeers.map(peerInfo => peerInfo.wsPort).sort();
					const connectedPeerPorts = connectedPeers
						.map(peerInfo => peerInfo.wsPort)
						.sort();

					expect([
						...triedPeerPorts,
						...newPeerPorts,
						...connectedPeerPorts,
					]).to.not.contain.members([p2p.nodeInfo.wsPort]);
				}
			});
		});

		describe('Cleanup unresponsive peers', () => {
			it('should remove inactive 2nd node from connected peer list of other', async () => {
				const initialNetworkStatus = p2pNodeList[0].getNetworkStatus();
				const secondNode = p2pNodeList[1];
				const initialPeerPorts = initialNetworkStatus.connectedPeers
					.map(peerInfo => peerInfo.wsPort)
					.sort();

				const expectedPeerPorts = ALL_NODE_PORTS.filter(port => {
					return port !== NETWORK_START_PORT;
				});
				expect(initialPeerPorts).to.be.eql(expectedPeerPorts);
				await secondNode.stop();

				await wait(200);

				const networkStatusAfterPeerCrash = p2pNodeList[0].getNetworkStatus();

				const peerPortsAfterPeerCrash = networkStatusAfterPeerCrash.connectedPeers
					.map(peerInfo => peerInfo.wsPort)
					.sort();

				const expectedPeerPortsAfterPeerCrash = ALL_NODE_PORTS.filter(port => {
					return port !== NETWORK_START_PORT && port !== NETWORK_START_PORT + 1;
				});

				expect(peerPortsAfterPeerCrash).to.contain.members(
					expectedPeerPortsAfterPeerCrash,
				);
			});
		});

		describe('P2P.request', () => {
			beforeEach(() => {
				for (let p2p of p2pNodeList) {
					// Collect port numbers to check which peer handled which request.
					p2p.on('requestReceived', request => {
						if (!request.wasResponseSent) {
							request.end({
								nodePort: p2p.nodeInfo.wsPort,
								requestProcedure: request.procedure,
								requestData: request.data,
								requestPeerId: request.peerId,
							});
						}
					});
				}
			});

			it('should make request to the network; it should reach a single peer', async () => {
				const firstP2PNode = p2pNodeList[0];
				const response = await firstP2PNode.request({
					procedure: 'foo',
					data: 'bar',
				});
				expect(response).to.have.property('data');
				expect(response.data)
					.to.have.property('nodePort')
					.which.is.a('number');
				expect(response.data)
					.to.have.property('requestProcedure')
					.which.is.a('string');
				expect(response.data)
					.to.have.property('requestData')
					.which.is.equal('bar');
				expect(response.data)
					.to.have.property('requestPeerId')
					.which.is.equal(`127.0.0.1:${firstP2PNode.nodeInfo.wsPort}`);
			});

			// Check for even distribution of requests across the network. Account for an error margin.
			it('requests made to the network should be distributed randomly', async () => {
				const TOTAL_REQUESTS = 1000;
				const firstP2PNode = p2pNodeList[0];
				const nodePortToResponsesMap: any = {};

				const expectedAverageRequestsPerNode =
					TOTAL_REQUESTS / NETWORK_PEER_COUNT;
				const expectedRequestsLowerBound = expectedAverageRequestsPerNode * 0.5;
				const expectedRequestsUpperBound = expectedAverageRequestsPerNode * 1.5;

				for (let i = 0; i < TOTAL_REQUESTS; i++) {
					const response = await firstP2PNode.request({
						procedure: 'foo',
						data: i,
					});
					let resultData = response.data as any;
					if (!nodePortToResponsesMap[resultData.nodePort]) {
						nodePortToResponsesMap[resultData.nodePort] = [];
					}
					nodePortToResponsesMap[resultData.nodePort].push(resultData);
				}

				for (let requestsHandled of Object.values(
					nodePortToResponsesMap,
				) as any) {
					expect(requestsHandled).to.be.an('array');
					expect(requestsHandled.length).to.be.greaterThan(
						expectedRequestsLowerBound,
					);
					expect(requestsHandled.length).to.be.lessThan(
						expectedRequestsUpperBound,
					);
				}
			});
		});

		describe('P2P.send', () => {
			let collectedMessages: Array<any> = [];

			beforeEach(() => {
				collectedMessages = [];
				for (let p2p of p2pNodeList) {
					p2p.on('messageReceived', message => {
						collectedMessages.push({
							nodePort: p2p.nodeInfo.wsPort,
							message,
						});
					});
				}
			});

			it('should send a message to a peers; should reach peers with even distribution', async () => {
				const TOTAL_SENDS = 100;
				const firstP2PNode = p2pNodeList[0];
				const nodePortToMessagesMap: any = {};

				const expectedAverageMessagesPerNode = TOTAL_SENDS;
				const expectedMessagesLowerBound = expectedAverageMessagesPerNode * 0.5;
				const expectedMessagesUpperBound = expectedAverageMessagesPerNode * 1.5;

				for (let i = 0; i < TOTAL_SENDS; i++) {
					firstP2PNode.send({ event: 'bar', data: i });
				}

				await wait(100);

				for (let receivedMessageData of collectedMessages) {
					if (!nodePortToMessagesMap[receivedMessageData.nodePort]) {
						nodePortToMessagesMap[receivedMessageData.nodePort] = [];
					}
					nodePortToMessagesMap[receivedMessageData.nodePort].push(
						receivedMessageData,
					);
				}

				for (let receivedMessages of Object.values(
					nodePortToMessagesMap,
				) as any) {
					expect(receivedMessages).to.be.an('array');
					expect(receivedMessages.length).to.be.greaterThan(
						expectedMessagesLowerBound,
					);
					expect(receivedMessages.length).to.be.lessThan(
						expectedMessagesUpperBound,
					);
				}
			});

			it('should receive a message in the correct format', async () => {
				const firstP2PNode = p2pNodeList[0];
				firstP2PNode.send({ event: 'bar', data: 'test' });

				await wait(100);

				expect(collectedMessages).to.be.an('array');
				expect(collectedMessages.length).to.be.eql(9);
				expect(collectedMessages[0]).to.have.property('message');
				expect(collectedMessages[0].message)
					.to.have.property('event')
					.which.is.equal('bar');
				expect(collectedMessages[0].message)
					.to.have.property('data')
					.which.is.equal('test');
				expect(collectedMessages[0].message)
					.to.have.property('peerId')
					.which.is.equal(`127.0.0.1:${NETWORK_START_PORT}`);
			});
		});

		describe('P2P.applyNodeInfo', () => {
			let collectedMessages: Array<any> = [];

			beforeEach(() => {
				collectedMessages = [];
				for (let p2p of p2pNodeList) {
					p2p.on('requestReceived', request => {
						collectedMessages.push({
							nodePort: p2p.nodeInfo.wsPort,
							request,
						});
					});
				}
			});

			it('should send the node info to peers', async () => {
				const firstP2PNode = p2pNodeList[0];
				const nodePortToMessagesMap: any = {};

				firstP2PNode.applyNodeInfo({
					os: platform(),
					nethash:
						'da3ed6a45429278bac2666961289ca17ad86595d33b31037615d4b8e8f158bba',
					version: firstP2PNode.nodeInfo.version,
					protocolVersion: '1.1',
					wsPort: firstP2PNode.nodeInfo.wsPort,
					height: 10,
					options: firstP2PNode.nodeInfo.options,
				});

				await wait(200);

				// Each peer of firstP2PNode should receive a message.
				expect(collectedMessages.length).to.equal(9);

				for (let receivedMessageData of collectedMessages) {
					if (!nodePortToMessagesMap[receivedMessageData.nodePort]) {
						nodePortToMessagesMap[receivedMessageData.nodePort] = [];
					}
					nodePortToMessagesMap[receivedMessageData.nodePort].push(
						receivedMessageData,
					);
				}

				// Check that each message contains the updated P2PNodeInfo.
				Object.values(nodePortToMessagesMap)
					.filter(
						(receivedMessages: any) =>
							receivedMessages &&
							receivedMessages[0] &&
							receivedMessages[0].nodePort !== firstP2PNode.nodeInfo.wsPort,
					)
					.forEach((receivedMessages: any) => {
						expect(receivedMessages.length).to.be.equal(1);
						expect(receivedMessages[0].request).to.have.property('data');
						expect(receivedMessages[0].request.data)
							.to.have.property('height')
							.which.equals(10);
					});

				// For each peer of firstP2PNode, check that the firstP2PNode's P2PPeerInfo was updated with the new height.
				for (let p2pNode of p2pNodeList.slice(1)) {
					const networkStatus = p2pNode.getNetworkStatus();
					const firstP2PNodePeerInfo = networkStatus.connectedPeers.find(
						peerInfo => peerInfo.wsPort === firstP2PNode.nodeInfo.wsPort,
					);
					expect(firstP2PNodePeerInfo).to.exist;
					expect(firstP2PNodePeerInfo)
						.to.have.property('height')
						.which.equals(10);
				}
			});

			it('should update itself and reflect new node info', async () => {
				const firstP2PNode = p2pNodeList[0];

				firstP2PNode.applyNodeInfo({
					os: platform(),
					nethash:
						'da3ed6a45429278bac2666961289ca17ad86595d33b31037615d4b8e8f158bba',
					version: firstP2PNode.nodeInfo.version,
					protocolVersion: '1.1',
					wsPort: firstP2PNode.nodeInfo.wsPort,
					height: 10,
					options: firstP2PNode.nodeInfo.options,
				});

				await wait(200);

				// For each peer of firstP2PNode, check that the firstP2PNode's P2PPeerInfo was updated with the new height.
				for (let p2pNode of p2pNodeList.slice(1)) {
					const networkStatus = p2pNode.getNetworkStatus();
					const firstNodeInConnectedPeer = networkStatus.connectedPeers.find(
						peerInfo => peerInfo.wsPort === firstP2PNode.nodeInfo.wsPort,
					);

					const firstNodeInNewPeer = networkStatus.newPeers.find(
						peerInfo => peerInfo.wsPort === firstP2PNode.nodeInfo.wsPort,
					);

					const firstNodeInTriedPeer = networkStatus.triedPeers.find(
						peerInfo => peerInfo.wsPort === firstP2PNode.nodeInfo.wsPort,
					);

					// Check if the peerinfo is updated in new peer list
					if (firstNodeInNewPeer) {
						expect(firstNodeInNewPeer)
							.to.have.property('height')
							.which.equals(10);
						expect(firstNodeInNewPeer)
							.to.have.property('nethash')
							.which.equals(
								'da3ed6a45429278bac2666961289ca17ad86595d33b31037615d4b8e8f158bba',
							);
					}

					// Check if the peerinfo is updated in tried peer list
					if (firstNodeInTriedPeer) {
						expect(firstNodeInTriedPeer)
							.to.have.property('height')
							.which.equals(10);
						expect(firstNodeInTriedPeer)
							.to.have.property('nethash')
							.which.equals(
								'da3ed6a45429278bac2666961289ca17ad86595d33b31037615d4b8e8f158bba',
							);
					}

					// Check if the peerinfo is updated in connected peer list
					if (firstNodeInConnectedPeer) {
						expect(firstNodeInConnectedPeer)
							.to.have.property('height')
							.which.equals(10);
						expect(firstNodeInConnectedPeer)
							.to.have.property('nethash')
							.which.equals(
								'da3ed6a45429278bac2666961289ca17ad86595d33b31037615d4b8e8f158bba',
							);
					}
				}
			});
		});

		describe('P2P.sendToPeer', () => {
			let collectedMessages: Array<any> = [];

			beforeEach(() => {
				collectedMessages = [];
				for (let p2p of p2pNodeList) {
					p2p.on('messageReceived', request => {
						collectedMessages.push({
							nodePort: p2p.nodeInfo.wsPort,
							request,
						});
					});
				}
			});

			it('should send message to a specific peer within the network', async () => {
				const firstP2PNode = p2pNodeList[0];

				const targetPeerPort = NETWORK_START_PORT + 3;
				const targetPeerId = `127.0.0.1:${targetPeerPort}`;

				firstP2PNode.sendToPeer(
					{
						event: 'foo',
						data: 123,
					},
					targetPeerId,
				);

				await wait(100);

				expect(collectedMessages.length).to.equal(1);
				expect(collectedMessages[0])
					.to.have.property('nodePort')
					.which.is.equal(targetPeerPort);
				expect(collectedMessages[0]).to.have.property('request');
				expect(collectedMessages[0].request)
					.to.have.property('event')
					.which.is.equal('foo');
				expect(collectedMessages[0].request)
					.to.have.property('data')
					.which.is.equal(123);
			});
		});

		describe('P2P.requestFromPeer', () => {
			let collectedMessages: Array<any> = [];

			beforeEach(() => {
				collectedMessages = [];
				for (let p2p of p2pNodeList) {
					p2p.on('requestReceived', request => {
						collectedMessages.push({
							nodePort: p2p.nodeInfo.wsPort,
							request,
						});
						if (request.procedure === 'getGreeting') {
							request.end(
								`Hello ${request.data} from peer ${p2p.nodeInfo.wsPort}`,
							);
						} else {
							if (!request.wasResponseSent) {
								request.end(456);
							}
						}
					});
				}
			});

			it('should send request to a specific peer within the network', async () => {
				const firstP2PNode = p2pNodeList[0];

				const targetPeerPort = NETWORK_START_PORT + 4;
				const targetPeerId = `127.0.0.1:${targetPeerPort}`;

				await firstP2PNode.requestFromPeer(
					{
						procedure: 'proc',
						data: 123456,
					},
					targetPeerId,
				);

				expect(collectedMessages.length).to.equal(1);
				expect(collectedMessages[0]).to.have.property('request');
				expect(collectedMessages[0].request.procedure).to.equal('proc');
				expect(collectedMessages[0].request.data).to.equal(123456);
			});

			it('should receive response from a specific peer within the network', async () => {
				const firstP2PNode = p2pNodeList[0];

				const targetPeerPort = NETWORK_START_PORT + 2;
				const targetPeerId = `127.0.0.1:${targetPeerPort}`;

				const response = await firstP2PNode.requestFromPeer(
					{
						procedure: 'getGreeting',
						data: 'world',
					},
					targetPeerId,
				);

				expect(response).to.have.property('data');
				expect(response.data).to.equal(
					`Hello world from peer ${targetPeerPort}`,
				);
			});
		});

		describe('Cleanup unresponsive peers', () => {
			it('should remove crashed nodes from network status of other nodes', async () => {
				const initialNetworkStatus = p2pNodeList[0].getNetworkStatus();
				const initialPeerPorts = initialNetworkStatus.connectedPeers
					.map(peerInfo => peerInfo.wsPort)
					.sort();

				expect(initialPeerPorts).to.be.eql(
					ALL_NODE_PORTS.filter(port => port !== NETWORK_START_PORT),
				);

				await p2pNodeList[0].stop();
				await wait(100);
				await p2pNodeList[1].stop();
				await wait(100);

				const networkStatusAfterPeerCrash = p2pNodeList[2].getNetworkStatus();

				const peerPortsAfterPeerCrash = networkStatusAfterPeerCrash.connectedPeers
					.map(peerInfo => peerInfo.wsPort)
					.sort();

				const expectedPeerPortsAfterPeerCrash = ALL_NODE_PORTS.filter(port => {
					return (
						port !== NETWORK_START_PORT + 1 &&
						port !== NETWORK_START_PORT + 2 &&
						port !== NETWORK_START_PORT
					);
				});

				expect(peerPortsAfterPeerCrash).to.be.eql(
					expectedPeerPortsAfterPeerCrash,
				);
			});
		});
	});

	describe('Connected network: User custom selection algorithm is passed to each node', () => {
		// Custom selection function that finds peers having common values for modules field for example.
		const peerSelectionForSendRequest:
			| P2PPeerSelectionForSendFunction
			| P2PPeerSelectionForRequestFunction = (
			input: P2PPeerSelectionForSendInput | P2PPeerSelectionForRequestInput,
		) => {
			const { peers: peersList, nodeInfo } = input;

			const filteredPeers = peersList.filter(peer => {
				if (nodeInfo && nodeInfo.height <= peer.height) {
					const nodesModules = nodeInfo.modules
						? (nodeInfo.modules as ReadonlyArray<string>)
						: undefined;
					const peerModules = peer.modules
						? (peer.modules as ReadonlyArray<string>)
						: undefined;

					if (
						nodesModules &&
						peerModules &&
						nodesModules.filter(value => peerModules.includes(value)).length > 0
					) {
						return true;
					}
				}

				return false;
			});

			// In case there are no peers with same modules or less than 30% of the peers are selected then use only height to select peers
			if (
				filteredPeers.length === 0 ||
				(filteredPeers.length / peersList.length) * 100 < 30
			) {
				return peersList.filter(
					peer => peer.height >= (nodeInfo ? nodeInfo.height : 0),
				);
			}

			return filteredPeers;
		};
		// Custom Peer selection for connection that returns all the peers
		const peerSelectionForConnection: P2PPeerSelectionForConnectionFunction = (
			input: P2PPeerSelectionForConnectionInput,
		) => input.peers;

		beforeEach(async () => {
			p2pNodeList = [...new Array(NETWORK_PEER_COUNT).keys()].map(index => {
				// Each node will have the previous node in the sequence as a seed peer except the first node.
				const seedPeers =
					index === 0
						? []
						: [
								{
									ipAddress: '127.0.0.1',
									wsPort:
										NETWORK_START_PORT + ((index - 1) % NETWORK_PEER_COUNT),
								},
						  ];

				const nodePort = NETWORK_START_PORT + index;

				return new P2P({
					connectTimeout: 100,
					ackTimeout: 200,
					peerSelectionForSend: peerSelectionForSendRequest as P2PPeerSelectionForSendFunction,
					peerSelectionForRequest: peerSelectionForSendRequest as P2PPeerSelectionForRequestFunction,
					peerSelectionForConnection,
					seedPeers,
					wsEngine: 'ws',
					populatorInterval: POPULATOR_INTERVAL,
					maxOutboundConnections: DEFAULT_MAX_OUTBOUND_CONNECTIONS,
					maxInboundConnections: DEFAULT_MAX_INBOUND_CONNECTIONS,
					nodeInfo: {
						wsPort: nodePort,
						nethash:
							'da3ed6a45429278bac2666961289ca17ad86595d33b31037615d4b8e8f158bba',
						version: '1.0.1',
						protocolVersion: '1.1',
						os: platform(),
						height: 1000 + index,
						broadhash:
							'2768b267ae621a9ed3b3034e2e8a1bed40895c621bbb1bbd613d92b9d24e54b5',
						nonce: `O2wTkjqplHII${nodePort}`,
						modules: index % 2 === 0 ? ['fileTransfer'] : ['socialSite'],
					},
				});
			});
			await Promise.all(p2pNodeList.map(async p2p => await p2p.start()));
			await wait(1000);
		});

		it('should start all the nodes with custom selection functions without fail', () => {
			for (let p2p of p2pNodeList) {
				expect(p2p).to.have.property('isActive', true);
			}
		});

		describe('Peer Discovery', () => {
			it('should run peer discovery successfully', async () => {
				for (let p2p of p2pNodeList) {
					const connectedPeers = p2p.getNetworkStatus().connectedPeers;

					expect(p2p.isActive).to.be.true;
					expect(connectedPeers.length).to.gt(1);
				}
			});
		});

		describe('P2P.request', () => {
			beforeEach(() => {
				for (let p2p of p2pNodeList) {
					// Collect port numbers to check which peer handled which request.
					p2p.on('requestReceived', request => {
						if (!request.wasResponseSent) {
							request.end({
								nodePort: p2p.nodeInfo.wsPort,
								requestProcedure: request.procedure,
								requestData: request.data,
							});
						}
					});
				}
			});

			it('should make a request to the network; it should reach a single peer based on custom selection function', async () => {
				const firstP2PNode = p2pNodeList[0];
				const response = await firstP2PNode.request({
					procedure: 'foo',
					data: 'bar',
				});

				expect(response).to.have.property('data');
				expect(response.data)
					.to.have.property('nodePort')
					.which.is.a('number');
				expect(response.data)
					.to.have.property('requestProcedure')
					.which.is.a('string');
				expect(response.data)
					.to.have.property('requestData')
					.which.is.equal('bar');
			});
		});
		describe('P2P.send', () => {
			let collectedMessages: Array<any> = [];

			beforeEach(() => {
				collectedMessages = [];
				for (let p2p of p2pNodeList) {
					p2p.on('messageReceived', message => {
						collectedMessages.push({
							nodePort: p2p.nodeInfo.wsPort,
							message,
						});
					});
				}
			});

			it('should send a message to peers; should reach multiple peers with even distribution', async () => {
				const TOTAL_SENDS = 100;
				const firstP2PNode = p2pNodeList[0];
				const nodePortToMessagesMap: any = {};

				const expectedAverageMessagesPerNode = TOTAL_SENDS;
				const expectedMessagesLowerBound = expectedAverageMessagesPerNode * 0.5;
				const expectedMessagesUpperBound = expectedAverageMessagesPerNode * 1.5;

				for (let i = 0; i < TOTAL_SENDS; i++) {
					firstP2PNode.send({ event: 'bar', data: i });
				}

				await wait(100);

				for (let receivedMessageData of collectedMessages) {
					if (!nodePortToMessagesMap[receivedMessageData.nodePort]) {
						nodePortToMessagesMap[receivedMessageData.nodePort] = [];
					}
					nodePortToMessagesMap[receivedMessageData.nodePort].push(
						receivedMessageData,
					);
				}

				for (let receivedMessages of Object.values(
					nodePortToMessagesMap,
				) as any) {
					expect(receivedMessages).to.be.an('array');
					expect(receivedMessages.length).to.be.greaterThan(
						expectedMessagesLowerBound,
					);
					expect(receivedMessages.length).to.be.lessThan(
						expectedMessagesUpperBound,
					);
				}
			});
		});
	});

	describe('Partially connected network of 4 nodes: All nodes launch at the same time. The custom fields that are passed in nodeinfo is captured by other nodes.', () => {
		beforeEach(async () => {
			p2pNodeList = [...Array(4).keys()].map(index => {
				// Each node will have the next node in the sequence as a seed peer.
				const seedPeers = [
					{
						ipAddress: '127.0.0.1',
						wsPort: NETWORK_START_PORT + ((index + 1) % 4),
					},
				];

				const nodePort = NETWORK_START_PORT + index;

				return new P2P({
					seedPeers,
					wsEngine: 'ws',
					// A short connectTimeout and ackTimeout will make the node to give up on discovery quicker for our test.
					connectTimeout: 100,
					ackTimeout: 200,
					populatorInterval: POPULATOR_INTERVAL,
					maxOutboundConnections: DEFAULT_MAX_OUTBOUND_CONNECTIONS,
					maxInboundConnections: DEFAULT_MAX_INBOUND_CONNECTIONS,
					nodeInfo: {
						wsPort: nodePort,
						nethash:
							'da3ed6a45429278bac2666961289ca17ad86595d33b31037615d4b8e8f158bba',
						version: '1.0.1',
						protocolVersion: '1.1',
						minVersion: '1.0.0',
						os: platform(),
						height: 0,
						broadhash:
							'2768b267ae621a9ed3b3034e2e8a1bed40895c621bbb1bbd613d92b9d24e54b5',
						nonce: `O2wTkjqplHII${nodePort}`,
						modules: {
							names: ['test', 'crypto'],
							active: true,
						},
					},
				});
			});
			await Promise.all(p2pNodeList.map(async p2p => await p2p.start()));
			await wait(1000);
		});

		describe('all the nodes should be able to communicate and receive custom fields passed in nodeinfo', () => {
			it('should have tried peers with custom test field "modules" that was passed as nodeinfo', () => {
				for (let p2p of p2pNodeList) {
					const {
						connectedPeers,
						newPeers,
						triedPeers,
					} = p2p.getNetworkStatus();

					for (let peer of triedPeers) {
						expect(peer)
							.has.property('modules')
							.has.property('names')
							.is.an('array');

						expect(peer)
							.has.property('modules')
							.has.property('active')
							.is.a('boolean');
					}

					for (let peer of newPeers) {
						expect(peer)
							.has.property('modules')
							.has.property('names')
							.is.an('array');

						expect(peer)
							.has.property('modules')
							.has.property('active')
							.is.a('boolean');
					}

					for (let peer of connectedPeers) {
						expect(peer)
							.has.property('modules')
							.has.property('names')
							.is.an('array');

						expect(peer)
							.has.property('modules')
							.has.property('active')
							.is.a('boolean');
					}
				}
			});
		});
	});

	describe('Network with a limited number of outbound/inbound connections', () => {
		const NETWORK_PEER_COUNT_WITH_LIMIT = 30;
		const LIMITED_CONNECTIONS = 5;
		const ALL_NODE_PORTS_WITH_LIMIT: ReadonlyArray<number> = [
			...new Array(NETWORK_PEER_COUNT_WITH_LIMIT).keys(),
		].map(index => NETWORK_START_PORT + index);
		const POPULATOR_INTERVAL_WITH_LIMIT = 50;

		beforeEach(async () => {
			p2pNodeList = [...new Array(NETWORK_PEER_COUNT_WITH_LIMIT).keys()].map(
				index => {
					// Each node will have the previous node in the sequence as a seed peer except the first node.
					const seedPeers = [
						{
							ipAddress: '127.0.0.1',
							wsPort:
								NETWORK_START_PORT +
								((index + 1) % NETWORK_PEER_COUNT_WITH_LIMIT),
						},
					];

					const nodePort = NETWORK_START_PORT + index;
					return new P2P({
						connectTimeout: 200,
						ackTimeout: 100,
						seedPeers,
						wsEngine: 'ws',
						populatorInterval: POPULATOR_INTERVAL_WITH_LIMIT,
						latencyProtectionRatio: 0,
						productivityProtectionRatio: 0,
						longevityProtectionRatio: 0,
						maxOutboundConnections: LIMITED_CONNECTIONS,
						maxInboundConnections: LIMITED_CONNECTIONS,
						nodeInfo: {
							wsPort: nodePort,
							nethash:
								'da3ed6a45429278bac2666961289ca17ad86595d33b31037615d4b8e8f158bba',
							version: '1.0.1',
							protocolVersion: '1.0.1',
							minVersion: '1.0.0',
							os: platform(),
							height: 0,
							broadhash:
								'2768b267ae621a9ed3b3034e2e8a1bed40895c621bbb1bbd613d92b9d24e54b5',
							nonce: `O2wTkjqplHII${nodePort}`,
						},
					});
				},
			);
			await Promise.all(p2pNodeList.map(async p2p => await p2p.start()));
			await wait(1800);
		});

		afterEach(async () => {
			await wait(1000);
		});

		describe('Peer discovery and connections', () => {
			it(`should not create more than ${LIMITED_CONNECTIONS} outbound connections`, () => {
				for (let p2p of p2pNodeList) {
					const { outboundCount } = p2p['_peerPool'].getPeersCountPerKind();
					expect(outboundCount).to.be.at.most(LIMITED_CONNECTIONS);
				}
			});

			it(`should not create more than ${LIMITED_CONNECTIONS} inbound connections`, () => {
				for (let p2p of p2pNodeList) {
					const { inboundCount } = p2p['_peerPool'].getPeersCountPerKind();
					expect(inboundCount).to.be.at.most(LIMITED_CONNECTIONS);
				}
			});

			it('should discover peers and add them to the peer lists within each node', () => {
				for (let p2p of p2pNodeList) {
					const { newPeers, triedPeers } = p2p.getNetworkStatus();
					const peerPorts = [...newPeers, ...triedPeers].map(
						peerInfo => peerInfo.wsPort,
					);

					expect(ALL_NODE_PORTS_WITH_LIMIT).to.include.members(peerPorts);
				}
			});
		});

		describe('P2P.request', () => {
			beforeEach(() => {
				for (let p2p of p2pNodeList) {
					// Collect port numbers to check which peer handled which request.
					p2p.on('requestReceived', request => {
						if (!request.wasResponseSent) {
							request.end({
								nodePort: p2p.nodeInfo.wsPort,
								requestProcedure: request.procedure,
								requestData: request.data,
								requestPeerId: request.peerId,
							});
						}
					});
				}
			});

			it('should make request to the network; it should reach a single peer', async () => {
				const firstP2PNode = p2pNodeList[0];
				const response = await firstP2PNode.request({
					procedure: 'foo',
					data: 'bar',
				});
				expect(response).to.have.property('data');
				expect(response.data)
					.to.have.property('nodePort')
					.which.is.a('number');
				expect(response.data)
					.to.have.property('requestProcedure')
					.which.is.a('string');
				expect(response.data)
					.to.have.property('requestData')
					.which.is.equal('bar');
				expect(response.data)
					.to.have.property('requestPeerId')
					.which.is.equal(`127.0.0.1:${firstP2PNode.nodeInfo.wsPort}`);
			});

			// Check for even distribution of requests across the network. Account for an error margin.
			it('requests made to our peers should be distributed randomly', async () => {
				const TOTAL_REQUESTS = 300;
				const firstP2PNode = p2pNodeList[0];
				const nodePortToResponsesMap: any = {};

				const expectedAverageRequestsPerNode =
					TOTAL_REQUESTS / (LIMITED_CONNECTIONS * 2);
				const expectedRequestsLowerBound = expectedAverageRequestsPerNode * 0.5;
				const expectedRequestsUpperBound = expectedAverageRequestsPerNode * 1.5;

				for (let i = 0; i < TOTAL_REQUESTS; i++) {
					const response = await firstP2PNode.request({
						procedure: 'foo',
						data: i,
					});
					let resultData = response.data as any;
					if (!nodePortToResponsesMap[resultData.nodePort]) {
						nodePortToResponsesMap[resultData.nodePort] = [];
					}
					nodePortToResponsesMap[resultData.nodePort].push(resultData);
				}

				for (let requestsHandled of Object.values(
					nodePortToResponsesMap,
				) as any) {
					expect(requestsHandled).to.be.an('array');
					expect(requestsHandled.length).to.be.greaterThan(
						expectedRequestsLowerBound,
					);
					expect(requestsHandled.length).to.be.lessThan(
						expectedRequestsUpperBound,
					);
				}
			});
		});

		describe('P2P.send', () => {
			const propagatedMessages = new Map();

			beforeEach(() => {
				for (let p2p of p2pNodeList) {
					p2p.on('messageReceived', async message => {
						if (
							message.event === 'propagate' &&
							!propagatedMessages.has(p2p.nodeInfo.wsPort)
						) {
							propagatedMessages.set(p2p.nodeInfo.wsPort, message);
							// Simulate some kind of delay; e.g. this like like verifying a block before propagation.
							await wait(10);
							p2p.send({ event: 'propagate', data: message.data + 1 });
						}
					});
				}
			});

			it('should propagate the message only if the package is not known', async () => {
				const firstP2PNode = p2pNodeList[0];
				firstP2PNode.send({ event: 'propagate', data: 0 });

				await wait(50);

				expect(propagatedMessages.size).to.be.eql(30);
				for (var value of propagatedMessages.values()) {
					expect(value).to.have.property('event');
					expect(value.event).to.be.equal('propagate');
					expect(value).to.have.property('data');
					expect(value.data).to.be.within(0, 2);
				}
			});
		});
	});

	describe('Network with frequent peer shuffling', () => {
		const NETWORK_PEER_COUNT_SHUFFLING = 10;
		const POPULATOR_INTERVAL_SHUFFLING = 10000;
		const OUTBOUND_SHUFFLE_INTERVAL = 500;
		beforeEach(async () => {
			p2pNodeList = [...new Array(NETWORK_PEER_COUNT_SHUFFLING).keys()].map(
				index => {
					const nodePort = NETWORK_START_PORT + index;

					const seedPeers = [...new Array(NETWORK_PEER_COUNT_SHUFFLING).keys()]
						.map(index => ({
							ipAddress: '127.0.0.1',
							wsPort:
								NETWORK_START_PORT +
								((index + 1) % NETWORK_PEER_COUNT_SHUFFLING),
						}))
						.filter(seedPeer => seedPeer.wsPort !== nodePort);

					return new P2P({
						connectTimeout: 200,
						ackTimeout: 200,
						seedPeers,
						wsEngine: 'ws',
						populatorInterval: POPULATOR_INTERVAL_SHUFFLING,
						maxOutboundConnections: Math.round(
							NETWORK_PEER_COUNT_SHUFFLING / 2,
						),
						maxInboundConnections: Math.round(NETWORK_PEER_COUNT_SHUFFLING / 2),
						outboundShuffleInterval: OUTBOUND_SHUFFLE_INTERVAL,
						nodeInfo: {
							wsPort: nodePort,
							nethash:
								'da3ed6a45429278bac2666961289ca17ad86595d33b31037615d4b8e8f158bba',
							version: '1.0.1',
							protocolVersion: '1.0.1',
							minVersion: '1.0.0',
							os: platform(),
							height: 0,
							broadhash:
								'2768b267ae621a9ed3b3034e2e8a1bed40895c621bbb1bbd613d92b9d24e54b5',
							nonce: `O2wTkjqplHII${nodePort}`,
						},
					});
				},
			);
			await Promise.all(p2pNodeList.map(async p2p => await p2p.start()));
			await wait(200);
		});

		describe('Peer outbound shuffling', () => {
			it('should shuffle outbound peers in an interval', async () => {
				const p2pNode = p2pNodeList[0];
				const { outboundCount } = p2pNode['_peerPool'].getPeersCountPerKind();
				// Wait for periodic shuffling
				await wait(500);
				const { outboundCount: updatedOutbound } = p2pNode[
					'_peerPool'
				].getPeersCountPerKind();

				expect(updatedOutbound).to.equal(outboundCount - 1);
			});
		});
	});

	describe('Network with different lists of blacklisted/fixed/whitelisted peers', () => {
		const FIVE_CONNECTIONS = 5;
		const POPULATOR_INTERVAL_WITH_LIMIT = 10;
		const previousPeers = [
			{
				ipAddress: '127.0.0.15',
				wsPort: NETWORK_START_PORT + 5,
				height: 10,
				version: '1.0',
				protocolVersion: '1.0',
				number: undefined,
			},
		];
		const serverSocketPrototypeBackup = cloneDeep(SCServerSocket.prototype);

		before(async () => {
			const serverSocketPrototype = SCServerSocket.prototype as any;
			const realResetPongTimeoutFunction =
				serverSocketPrototype._resetPongTimeout;
			serverSocketPrototype._resetPongTimeout = function() {
				const queryObject = url.parse(this.request.url, true).query as any;
				let ipSuffix = queryObject.wsPort - 5000 + 10;
				this.remoteAddress = `127.0.0.${ipSuffix}`;
				return realResetPongTimeoutFunction.apply(this, arguments);
			};
		});

		after(async () => {
			SCServerSocket.prototype = serverSocketPrototypeBackup;
		});

		describe('blacklisting', () => {
			const blacklistedPeers = [
				{
					ipAddress: '127.0.0.15',
					wsPort: NETWORK_START_PORT + 5,
				},
			];
			const previousPeersBlacklisted = [
				{
					ipAddress: '127.0.0.15',
					wsPort: NETWORK_START_PORT + 5,
					height: 10,
					version: '1.0',
					protocolVersion: '1.0',
					number: undefined,
				},
			];
			beforeEach(async () => {
				p2pNodeList = [...new Array(NETWORK_PEER_COUNT).keys()].map(index => {
					// Each node will have the previous node in the sequence as a seed peer except the first node.
					const seedPeers = [
						{
							ipAddress: '127.0.0.' + (((index + 1) % NETWORK_PEER_COUNT) + 10),
							wsPort: NETWORK_START_PORT + ((index + 1) % NETWORK_PEER_COUNT),
						},
					];
					const nodePort = NETWORK_START_PORT + index;
					return new P2P({
						hostIp: '127.0.0.' + (index + 10),
						connectTimeout: 100,
						ackTimeout: 200,
						blacklistedPeers: blacklistedPeers,
						seedPeers: seedPeers,
						fixedPeers: blacklistedPeers,
						whitelistedPeers: blacklistedPeers,
						previousPeers: previousPeersBlacklisted,
						wsEngine: 'ws',
						populatorInterval: POPULATOR_INTERVAL_WITH_LIMIT,
						maxOutboundConnections: FIVE_CONNECTIONS,
						maxInboundConnections: FIVE_CONNECTIONS,
						nodeInfo: {
							wsPort: nodePort,
							nethash:
								'da3ed6a45429278bac2666961289ca17ad86595d33b31037615d4b8e8f158bba',
							version: '1.0.1',
							protocolVersion: '1.0.1',
							minVersion: '1.0.0',
							os: platform(),
							height: 0,
							broadhash:
								'2768b267ae621a9ed3b3034e2e8a1bed40895c621bbb1bbd613d92b9d24e54b5',
							nonce: `O2wTkjqplHII${nodePort}`,
						},
					});
				});
				await Promise.all(p2pNodeList.map(async p2p => await p2p.start()));
				await wait(1000);
			});

			it('should not add any blacklisted peer to newPeers', () => {
				for (let p2p of p2pNodeList) {
					const { newPeers } = p2p.getNetworkStatus();
					const newPeersIPWS = newPeers.map(peer => {
						return { ipAddress: peer.ipAddress, wsPort: peer.wsPort };
					});
					expect(newPeersIPWS).not.to.deep.include.members(blacklistedPeers);
				}
			});

			it('should not add any blacklisted peer to triedPeers', () => {
				for (let p2p of p2pNodeList) {
					const { triedPeers } = p2p.getNetworkStatus();
					const triedPeersIPWS = triedPeers.map(peer => {
						return { ipAddress: peer.ipAddress, wsPort: peer.wsPort };
					});
					expect(triedPeersIPWS).not.to.deep.include.members(blacklistedPeers);
				}
			});

			it('should not connect to any blacklisted peer', () => {
				for (let p2p of p2pNodeList) {
					const { connectedPeers } = p2p.getNetworkStatus();
					const connectedPeersIPWS = connectedPeers.map(peer => {
						return { ipAddress: peer.ipAddress, wsPort: peer.wsPort };
					});
					expect(connectedPeersIPWS).not.to.deep.include.members(
						blacklistedPeers,
					);
				}
			});

			it('should isolate the blacklisted peer', () => {
				for (let p2p of p2pNodeList) {
					if (
						p2p['_nodeInfo'].wsPort === blacklistedPeers[0].wsPort &&
						p2p['_config'].hostIp === blacklistedPeers[0].ipAddress
					) {
						const connectedPeers = p2p['_peerPool'].getConnectedPeers();
						expect(connectedPeers.length).to.equal(0);
					}
				}
			});
		});

		describe('fixed', () => {
			const fixedPeers = [
				{
					ipAddress: '127.0.0.10',
					wsPort: NETWORK_START_PORT,
				},
			];
			beforeEach(async () => {
				p2pNodeList = [...new Array(NETWORK_PEER_COUNT).keys()].map(index => {
					// Each node will have the previous node in the sequence as a seed peer except the first node.
					const seedPeers = [
						{
							ipAddress: '127.0.0.' + (((index + 1) % NETWORK_PEER_COUNT) + 10),
							wsPort: NETWORK_START_PORT + ((index + 1) % NETWORK_PEER_COUNT),
						},
					];
					const nodePort = NETWORK_START_PORT + index;
					return new P2P({
						hostIp: '127.0.0.' + (index + 10),
						connectTimeout: 100,
						ackTimeout: 200,
						seedPeers: seedPeers,
						fixedPeers,
						previousPeers,
						wsEngine: 'ws',
						populatorInterval: POPULATOR_INTERVAL_WITH_LIMIT,
						maxOutboundConnections: FIVE_CONNECTIONS,
						maxInboundConnections: FIVE_CONNECTIONS,
						nodeInfo: {
							wsPort: nodePort,
							nethash:
								'da3ed6a45429278bac2666961289ca17ad86595d33b31037615d4b8e8f158bba',
							version: '1.0.1',
							protocolVersion: '1.0.1',
							minVersion: '1.0.0',
							os: platform(),
							height: 0,
							broadhash:
								'2768b267ae621a9ed3b3034e2e8a1bed40895c621bbb1bbd613d92b9d24e54b5',
							nonce: `O2wTkjqplHII${nodePort}`,
						},
					});
				});
				await Promise.all(p2pNodeList.map(async p2p => await p2p.start()));
				await wait(1000);
			});

			it('everyone but itself should have a permanent connection to the fixed peer', () => {
				p2pNodeList.forEach((p2p, index) => {
					if (index != 0) {
						const { connectedPeers } = p2p.getNetworkStatus();
						const connectedPeersIPWS = connectedPeers.map(peer => {
							return { ipAddress: peer.ipAddress, wsPort: peer.wsPort };
						});
						expect(connectedPeersIPWS).to.deep.include.members(fixedPeers);
					}
				});
			});
		});

		describe('whitelisting', () => {
			const whitelistedPeers = [
				{
					ipAddress: '127.0.0.10',
					wsPort: NETWORK_START_PORT,
				},
			];
			beforeEach(async () => {
				p2pNodeList = [...new Array(NETWORK_PEER_COUNT).keys()].map(index => {
					// Each node will have the previous node in the sequence as a seed peer except the first node.
					const seedPeers = [
						{
							ipAddress: '127.0.0.' + (((index + 1) % NETWORK_PEER_COUNT) + 10),
							wsPort: NETWORK_START_PORT + ((index + 1) % NETWORK_PEER_COUNT),
						},
					];
					const nodePort = NETWORK_START_PORT + index;
					return new P2P({
						hostIp: '127.0.0.' + (index + 10),
						connectTimeout: 100,
						ackTimeout: 200,
						seedPeers,
						whitelistedPeers,
						wsEngine: 'ws',
						populatorInterval: POPULATOR_INTERVAL_WITH_LIMIT,
						maxOutboundConnections: FIVE_CONNECTIONS,
						maxInboundConnections: FIVE_CONNECTIONS,
						nodeInfo: {
							wsPort: nodePort,
							nethash:
								'da3ed6a45429278bac2666961289ca17ad86595d33b31037615d4b8e8f158bba',
							version: '1.0.1',
							protocolVersion: '1.0.1',
							minVersion: '1.0.0',
							os: platform(),
							height: 0,
							broadhash:
								'2768b267ae621a9ed3b3034e2e8a1bed40895c621bbb1bbd613d92b9d24e54b5',
							nonce: `O2wTkjqplHII${nodePort}`,
						},
					});
				});
				await Promise.all(p2pNodeList.map(async p2p => await p2p.start()));
				await wait(1000);
			});

			it('should add every whitelisted peer to triedPeers', () => {
				p2pNodeList.forEach((p2p, index) => {
					if (![0, 9].includes(index)) {
						const { triedPeers } = p2p.getNetworkStatus();
						const triedPeersIPWS = triedPeers.map(peer => {
							return { ipAddress: peer.ipAddress, wsPort: peer.wsPort };
						});
						expect(triedPeersIPWS).to.deep.include.members(whitelistedPeers);
					}
				});
			});

			it('should not be possible to ban them', () => {
				const peerPenalty = {
					peerId: `${whitelistedPeers[0].ipAddress}:${
						whitelistedPeers[0].wsPort
					}`,
					penalty: 100,
				};

				p2pNodeList.forEach((p2p, index) => {
					if (![0, 9].includes(index)) {
						p2p.applyPenalty(peerPenalty);
						const { connectedPeers } = p2p.getNetworkStatus();
						const connectedPeersIPWS = connectedPeers.map(peer => {
							return { ipAddress: peer.ipAddress, wsPort: peer.wsPort };
						});
						expect(connectedPeersIPWS).to.deep.include.members(
							whitelistedPeers,
						);
					}
				});
			});
		});
	});

	describe('Network with peer inbound eviction protection for connectTime enabled', () => {
		const NETWORK_PEER_COUNT_WITH_LIMIT = 10;
		const MAX_INBOUND_CONNECTIONS = 3;
		const POPULATOR_INTERVAL_WITH_LIMIT = 150;
		beforeEach(async () => {
			p2pNodeList = [...new Array(NETWORK_PEER_COUNT_WITH_LIMIT).keys()].map(
				index => {
					// Each node will have the previous node in the sequence as a seed peer except the first node.
					const seedPeers = [
						{
							ipAddress: '127.0.0.1',
							wsPort:
								NETWORK_START_PORT +
								((index + 1) % NETWORK_PEER_COUNT_WITH_LIMIT),
						},
					];

					const nodePort = NETWORK_START_PORT + index;
					return new P2P({
						connectTimeout: 100,
						ackTimeout: 5000,
						seedPeers,
						wsEngine: 'ws',
						populatorInterval: POPULATOR_INTERVAL_WITH_LIMIT,
						maxOutboundConnections: MAX_INBOUND_CONNECTIONS,
						maxInboundConnections: MAX_INBOUND_CONNECTIONS,
						latencyProtectionRatio: 0,
						productivityProtectionRatio: 0,
						longevityProtectionRatio: 0.5,
						nodeInfo: {
							wsPort: nodePort,
							nethash:
								'da3ed6a45429278bac2666961289ca17ad86595d33b31037615d4b8e8f158bba',
							version: '1.0.1',
							protocolVersion: '1.0.1',
							minVersion: '1.0.0',
							os: platform(),
							height: 0,
							broadhash:
								'2768b267ae621a9ed3b3034e2e8a1bed40895c621bbb1bbd613d92b9d24e54b5',
							nonce: `O2wTkjqplHII${nodePort}`,
						},
					});
				},
			);

			// Start nodes incrementally to make inbound eviction behavior predictable
			p2pNodeList.forEach(async p2p => {
				await wait(500);
				p2p.start();
			});
			await wait(1500);
		});

		afterEach(async () => {
			await Promise.all(
				p2pNodeList
					.filter(p2p => p2p.isActive)
					.map(async p2p => await p2p.stop()),
			);
			await wait(100);
		});

		describe('Inbound peer evictions', () => {
			// Due to randomization from shuffling and timing of the nodes
			// This test may experience some instability and not always evict.
			it('should not evict earliest connected peers', async () => {
				// We watch middle node for more predictable connection behavior
				const middleNode = p2pNodeList[5];
				const inboundPeers = middleNode['_peerPool']
					.getPeers(InboundPeer)
					.map(peer => peer.wsPort);
				expect(inboundPeers).to.satisfy(
					(n: Number[]) => n.includes(5003) || n.includes(5004),
				);
			});

			it.skip('should not evict peers with low latency', async () => {});
			it.skip('should not evict peers with high responseRate', async () => {});
		});
	});

	describe('Peer selection response to fetch peers RPC', () => {
		const MINIMUM_PEER_DISCOVERY_THRESHOLD = 1;
		const MAXIMUM_PEER_DISCOVERY_RESPONSE_SIZE = 3;

		describe(`When minimum peer discovery threshold is set to ${MINIMUM_PEER_DISCOVERY_THRESHOLD}`, () => {
			beforeEach(async () => {
				p2pNodeList = [...new Array(NETWORK_PEER_COUNT).keys()].map(index => {
					// Each node will have the previous node in the sequence as a seed peer except the first node.
					const seedPeers =
						index === 0
							? []
							: [
									{
										ipAddress: '127.0.0.1',
										wsPort: NETWORK_START_PORT + index - 1,
									},
							  ];

					const nodePort = NETWORK_START_PORT + index;

					return new P2P({
						connectTimeout: 10000,
						ackTimeout: 200,
						seedPeers,
						wsEngine: 'ws',
						populatorInterval: 10000,
						maxOutboundConnections: DEFAULT_MAX_OUTBOUND_CONNECTIONS,
						maxInboundConnections: DEFAULT_MAX_INBOUND_CONNECTIONS,
						minimumPeerDiscoveryThreshold: MINIMUM_PEER_DISCOVERY_THRESHOLD,
						nodeInfo: {
							wsPort: nodePort,
							nethash:
								'da3ed6a45429278bac2666961289ca17ad86595d33b31037615d4b8e8f158bba',
							version: '1.0.1',
							protocolVersion: '1.1',
							minVersion: '1.0.0',
							os: platform(),
							height: 0,
							broadhash:
								'2768b267ae621a9ed3b3034e2e8a1bed40895c621bbb1bbd613d92b9d24e54b5',
							nonce: `O2wTkjqplHII${nodePort}`,
						},
					});
				});
				// Launch nodes one at a time with a delay between each launch.
				for (const p2p of p2pNodeList) {
					await p2p.start();
				}
				await wait(200);
			});

			afterEach(async () => {
				await Promise.all(
					p2pNodeList
						.filter(p2p => p2p.isActive)
						.map(async p2p => await p2p.stop()),
				);
				await wait(100);
			});

			it('should return list of peers with at most the minimum discovery threshold', async () => {
				const firstP2PNode = p2pNodeList[0];
				const { newPeers } = firstP2PNode.getNetworkStatus();
				expect(newPeers.length).to.be.at.most(MINIMUM_PEER_DISCOVERY_THRESHOLD);
			});
		});

		describe(`When maximum peer discovery response size is set to ${MAXIMUM_PEER_DISCOVERY_RESPONSE_SIZE}`, () => {
			beforeEach(async () => {
				p2pNodeList = [...new Array(NETWORK_PEER_COUNT).keys()].map(index => {
					// Each node will have the previous node in the sequence as a seed peer except the first node.
					const seedPeers =
						index === 0
							? []
							: [
									{
										ipAddress: '127.0.0.1',
										wsPort: NETWORK_START_PORT + index - 1,
									},
							  ];

					const nodePort = NETWORK_START_PORT + index;

					return new P2P({
						connectTimeout: 10000,
						ackTimeout: 200,
						seedPeers,
						wsEngine: 'ws',
						populatorInterval: 10000,
						maxOutboundConnections: DEFAULT_MAX_OUTBOUND_CONNECTIONS,
						maxInboundConnections: DEFAULT_MAX_INBOUND_CONNECTIONS,
						maximumPeerDiscoveryResponseSize: MAXIMUM_PEER_DISCOVERY_RESPONSE_SIZE,
						nodeInfo: {
							wsPort: nodePort,
							nethash:
								'da3ed6a45429278bac2666961289ca17ad86595d33b31037615d4b8e8f158bba',
							version: '1.0.1',
							protocolVersion: '1.1',
							minVersion: '1.0.0',
							os: platform(),
							height: 0,
							broadhash:
								'2768b267ae621a9ed3b3034e2e8a1bed40895c621bbb1bbd613d92b9d24e54b5',
							nonce: `O2wTkjqplHII${nodePort}`,
						},
					});
				});
				// Launch nodes one at a time with a delay between each launch.
				for (const p2p of p2pNodeList) {
					await p2p.start();
				}
				await wait(200);
			});

			afterEach(async () => {
				await Promise.all(
					p2pNodeList
						.filter(p2p => p2p.isActive)
						.map(async p2p => await p2p.stop()),
				);
				await wait(100);
			});

			it('should return list of peers with less than maximum discovery response size', async () => {
				const firstP2PNode = p2pNodeList[0];
				const { newPeers } = firstP2PNode.getNetworkStatus();
				expect(newPeers.length).to.be.lessThan(
					MAXIMUM_PEER_DISCOVERY_RESPONSE_SIZE,
				);
			});
		});
	});
});<|MERGE_RESOLUTION|>--- conflicted
+++ resolved
@@ -312,14 +312,8 @@
 							wsPort: p2p.nodeInfo.wsPort,
 							height: 1000 + (p2p.nodeInfo.wsPort % NETWORK_START_PORT),
 							options: p2p.nodeInfo.options,
-<<<<<<< HEAD
-							protocolVersion: '1.1',
 						});
-					});
-=======
-						});
-					}
->>>>>>> 631918ce
+					}
 
 					await wait(200);
 
