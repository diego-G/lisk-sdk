const assert = require('assert');
<<<<<<< HEAD
const {
	TransferTransaction,
	SecondSignatureTransaction,
	DelegateTransaction,
	VoteTransaction,
	MultisignatureTransaction,
} = require('@liskhq/lisk-transactions');
=======
const randomstring = require('randomstring');
const _ = require('lodash');
>>>>>>> 04759245
const Controller = require('./controller');
const version = require('../version');
const validator = require('./helpers/validator');
const applicationSchema = require('./schema/application');
const constantsSchema = require('./schema/constants');

const { createLoggerComponent } = require('../components/logger');

const ChainModule = require('../modules/chain');
const HttpAPIModule = require('../modules/http_api');

// Private __private used because private keyword is restricted
const __private = {
	modules: new WeakMap(),
	transactions: new WeakMap(),
};

const registerProcessHooks = app => {
	process.title = `${app.label}`;

	process.on('uncaughtException', err => {
		// Handle error safely
		app.logger.error('System error: uncaughtException :', {
			message: err.message,
			stack: err.stack,
		});
		app.shutdown(1, err.message);
	});

	process.on('unhandledRejection', err => {
		// Handle error safely
		app.logger.fatal('System error: unhandledRejection :', {
			message: err.message,
			stack: err.stack,
		});
		app.shutdown(1, err.message);
	});

	process.once('SIGTERM', () => app.shutdown(1));

	process.once('SIGINT', () => app.shutdown(1));

	process.once('cleanup', (error, code) => app.shutdown(code, error));

	process.once('exit', (error, code) => app.shutdown(code, error));
};

/**
 * Application class to start the block chain instance
 *
 * @class
 * @memberof framework.controller
 * @requires assert
 * @requires Controller
 * @requires module.defaults
 * @requires helpers/validator
 * @requires schema/application
 * @requires components/logger
 * @requires components/storage
 */
class Application {
	/**
	 * Create the application object
	 *
	 * @example
	 *    const app = new Application('my-app-devnet', myGenesisBlock)
	 * @example
	 *    const app = new Application('my-app-devnet', myGenesisBlock, myConstants)
	 *
	 * @param {string|function} label - Application label used in logs. Useful if you have multiple networks for same application.
	 * @param {Object} genesisBlock - Genesis block object
	 * @param {Object} [constantsToOverride] - Override constantsToOverride
	 * @param {Object|Array.<Object>} [config] - Main configuration object or the array of objects, array format will facilitate user to not deep merge the objects
	 * @param {Object} [config.components] - Configurations for components
	 * @param {Object} [config.components.logger] - Configuration for logger component
	 * @param {Object} [config.components.cache] - Configuration for cache component
	 * @param {Object} [config.components.storage] - Configuration for storage component
	 * @param {Object} [config.initialState] - Configuration for applicationState
	 * @param {Object} [config.modules] - Configurations for modules
	 * @param {string} [config.version] - Version of the application
	 * @param {string} [config.minVersion] - Minimum compatible version on the network
	 * @param {string} [config.protocolVersion] - Compatible protocol version application is using
	 *
	 * @throws Framework.errors.SchemaValidationError
	 */
	constructor(
		label,
		genesisBlock,
		config = { app: {}, components: { logger: null }, modules: {} }
	) {
		let appConfig;

		// If user passes multiple config objects merge them in left-right order
		if (Array.isArray(config)) {
			// We don't have a mergeDeep method, so we are using defaultsDeep
			// in the reverse order to have same behaviour
			appConfig = _.defaultsDeep(...config.reverse());
		} else {
			appConfig = config;
		}

		if (!appConfig.components.logger) {
			appConfig.components.logger = {
				logFileName: `${process.cwd()}/logs/${label}/lisk.log`,
			};
		}

		validator.loadSchema(constantsSchema);
		validator.loadSchema(applicationSchema);

		// If app label is a function it will be dependent on compiled configuration
		// so we assign and validate it later stage
		if (typeof label === 'string') {
			validator.validate(applicationSchema.appLabel, label);
		}
		validator.validate(applicationSchema.genesisBlock, genesisBlock);

		appConfig = validator.parseEnvArgAndValidate(
			applicationSchema.config,
			appConfig
		);

		// These constants are readonly we are loading up their default values
		// In additional validating those values so any wrongly changed value
		// by us can be catch on application startup
		const constants = validator.parseEnvArgAndValidate(
			constantsSchema.constants,
			{}
		);

		// app.genesisConfig are actually old constants
		// we are merging these here to refactor the underlying code in other iteration
		this.constants = { ...constants, ...appConfig.app.genesisConfig };
		this.genesisBlock = genesisBlock;
		this.label = label;
		this.config = appConfig;
		this.controller = null;

		// TODO: This should be removed after https://github.com/LiskHQ/lisk/pull/2980
		global.constants = this.constants;

		this.logger = createLoggerComponent(this.config.components.logger);

		__private.modules.set(this, {});
		__private.transactions.set(this, {});

<<<<<<< HEAD
		const { TRANSACTION_TYPES } = constants;

		this.registerTransaction(TRANSACTION_TYPES.SEND, TransferTransaction);
		this.registerTransaction(
			TRANSACTION_TYPES.SIGNATURE,
			SecondSignatureTransaction
		);
		this.registerTransaction(TRANSACTION_TYPES.DELEGATE, DelegateTransaction);
		this.registerTransaction(TRANSACTION_TYPES.VOTE, VoteTransaction);
		this.registerTransaction(
			TRANSACTION_TYPES.MULTI,
			MultisignatureTransaction
		);

		// TODO: move this configuration to module especific config file
		const childProcessModules = process.env.LISK_CHILD_PROCESS_MODULES
			? process.env.LISK_CHILD_PROCESS_MODULES.split(',')
			: ['httpApi'];

		this.registerModule(ChainModule, {
			genesisBlock: this.genesisBlock,
			constants: this.constants,
			registeredTransactions: this.getTransactions(),
			loadAsChildProcess: childProcessModules.includes(ChainModule.alias),
		});

		this.registerModule(HttpAPIModule, {
			constants: this.constants,
=======
		this.registerModule(ChainModule);
		this.registerModule(HttpAPIModule);
		this.overrideModuleOptions(HttpAPIModule.alias, {
>>>>>>> 04759245
			loadAsChildProcess: true,
		});
	}

	/**
	 * Register module with the application
	 *
	 * @param {Object} moduleKlass - Module specification
	 *  @see {@link '../modules/README.md'}
	 * @param {Object} [options] - Modules configuration object. Provided options will override `moduleKlass.defaults` to generate final configuration used for the module
	 * @param {string} [alias] - Will use this alias or fallback to `moduleKlass.alias`
	 */
	registerModule(moduleKlass, options = {}, alias = undefined) {
		assert(moduleKlass, 'ModuleSpec is required');
		assert(
			typeof options === 'object',
			'Module options must be provided or set to empty object.'
		);
		assert(alias || moduleKlass.alias, 'Module alias must be provided.');
		const moduleAlias = alias || moduleKlass.alias;
		assert(
			!Object.keys(this.getModules()).includes(moduleAlias),
			`A module with alias "${moduleAlias}" already registered.`
		);

		const modules = this.getModules();
		modules[moduleAlias] = moduleKlass;
		this.config.modules[moduleAlias] = Object.assign(
			this.config.modules[moduleAlias] || {},
			options
		);
		__private.modules.set(this, modules);
	}

	/**
	 * Override the module's configuration
	 *
	 * @param {string} alias - Alias of module used during registration
	 * @param {Object} options - Override configurations, these will override existing configurations.
	 */
	overrideModuleOptions(alias, options) {
		const modules = this.getModules();
		assert(
			Object.keys(modules).includes(alias),
			`No module ${alias} is registered`
		);
		this.config.modules[alias] = Object.assign(
			{},
			this.config.modules[alias],
			options
		);
	}

	/**
	 * Register a transaction
	 *
	 * @param {number} transactionType - Unique integer that identifies the transaction type
	 * @param {constructor} Transaction - Implementation of @liskhq/lisk-transactions/base_transaction
	 */
	registerTransaction(transactionType, Transaction) {
		// TODO: Validate the transaction is properly inherited from base class
		assert(
			Number.isInteger(transactionType),
			'Transaction type is required as an integer'
		);
		assert(
			!Object.keys(this.getTransactions()).includes(transactionType.toString()),
			`A transaction type "${transactionType}" is already registered.`
		);
		assert(Transaction, 'Transaction implementation is required');

		const transactions = this.getTransactions();
		transactions[transactionType] = Object.freeze(Transaction);
		__private.transactions.set(this, transactions);
	}

	/**
	 * Get list of all transactions registered with the application
	 *
	 * @return {Object}
	 */
	getTransactions() {
		return __private.transactions.get(this);
	}

	/**
	 * Get one transaction for provided type
	 *
	 * @param {number} transactionType - Unique integer that identifies the transaction type
	 * @return {constructor|undefined}
	 */
	getTransaction(transactionType) {
		return __private.transactions.get(this)[transactionType];
	}

	/**
	 * Get one module for provided alias
	 *
	 * @param {string} alias - Alias for module used during registration
	 * @return {{klass: Object, options: Object}}
	 */
	getModule(alias) {
		return __private.modules.get(this)[alias];
	}

	/**
	 * Get all registered modules
	 *
	 * @return {Array.<Object>}
	 */
	getModules() {
		return __private.modules.get(this);
	}

	/**
	 * Run the application
	 *
	 * @async
	 * @return {Promise.<void>}
	 */
	async run() {
		this.logger.info(`Booting the application with Lisk Framework(${version})`);

		// Freeze every module and configuration so it would not interrupt the app execution
		this._compileAndValidateConfigurations();

		// Check if label is a function, then call that function to get the label
		// This is because user can pass a function generator function instead of string
		if (typeof this.label === 'function') {
			this.label = this.label.call(this, this.config);
		}
		validator.validate(applicationSchema.appLabel, this.label);

		Object.freeze(this.genesisBlock);
		Object.freeze(this.constants);
		Object.freeze(this.label);
		Object.freeze(this.config);

		this.logger.info(`Starting the app - ${this.label || 'LiskApp'}`);

		registerProcessHooks(this);

		this.controller = new Controller(
			this.label,
			{
				components: this.config.components,
				ipc: this.config.app.ipc,
				initialState: this.config.initialState,
			},
			this.logger
		);
		return this.controller.load(this.getModules(), this.config.modules);
	}

	/**
	 * Stop the running application
	 *
	 * @param {number} [errorCode=0] - Error code
	 * @param {string} [message] - Message specifying exit reason
	 * @return {Promise.<void>}
	 */
	async shutdown(errorCode = 0, message = '') {
		if (this.controller) {
			await this.controller.cleanup(errorCode, message);
		}
		this.logger.log(`Shutting down with error code ${errorCode}: ${message}`);
		process.exit(errorCode);
	}

	_compileAndValidateConfigurations() {
		const modules = this.getModules();

		this.config.app.nonce = randomstring.generate(16);
		this.config.app.nethash = this.genesisBlock.payloadHash;

		const appConfigToShareWithModules = {
			version: this.config.app.version,
			minVersion: this.config.app.minVersion,
			protocolVersion: this.config.app.protocolVersion,
			nethash: this.config.app.nethash,
			nonce: this.config.app.nonce,
			genesisBlock: this.genesisBlock,
			constants: this.constants,
		};

		// TODO: move this configuration to module especific config file
		const childProcessModules = process.env.LISK_CHILD_PROCESS_MODULES
			? process.env.LISK_CHILD_PROCESS_MODULES.split(',')
			: ['httpApi'];

		Object.keys(modules).forEach(alias => {
			this.logger.info(`Validating module options with alias: ${alias}`);
			this.config.modules[alias] = validator.parseEnvArgAndValidate(
				modules[alias].defaults,
				this.config.modules[alias]
			);

			this.overrideModuleOptions(alias, appConfigToShareWithModules);
			this.overrideModuleOptions(alias, {
				loadAsChildProcess: childProcessModules.includes(alias),
			});
		});

		// TODO: Improve the hardcoded system component values
		this.config.components.system = {
			...appConfigToShareWithModules,
			wsPort: this.config.modules.chain.network.wsPort,
			httpPort: this.config.modules.http_api.httpPort,
		};

		this.config.initialState = {
			version: this.config.app.version,
			minVersion: this.config.app.minVersion,
			protocolVersion: this.config.app.protocolVersion,
			nonce: this.config.app.nonce,
			nethash: this.config.app.nethash,
			wsPort: this.config.modules.chain.network.wsPort,
			httpPort: this.config.modules.http_api.httpPort,
		};

		this.logger.trace('Compiled configurations', this.config);
	}
}

module.exports = Application;<|MERGE_RESOLUTION|>--- conflicted
+++ resolved
@@ -1,5 +1,4 @@
 const assert = require('assert');
-<<<<<<< HEAD
 const {
 	TransferTransaction,
 	SecondSignatureTransaction,
@@ -7,10 +6,8 @@
 	VoteTransaction,
 	MultisignatureTransaction,
 } = require('@liskhq/lisk-transactions');
-=======
 const randomstring = require('randomstring');
 const _ = require('lodash');
->>>>>>> 04759245
 const Controller = require('./controller');
 const version = require('../version');
 const validator = require('./helpers/validator');
@@ -157,7 +154,6 @@
 		__private.modules.set(this, {});
 		__private.transactions.set(this, {});
 
-<<<<<<< HEAD
 		const { TRANSACTION_TYPES } = constants;
 
 		this.registerTransaction(TRANSACTION_TYPES.SEND, TransferTransaction);
@@ -172,25 +168,11 @@
 			MultisignatureTransaction
 		);
 
-		// TODO: move this configuration to module especific config file
-		const childProcessModules = process.env.LISK_CHILD_PROCESS_MODULES
-			? process.env.LISK_CHILD_PROCESS_MODULES.split(',')
-			: ['httpApi'];
-
 		this.registerModule(ChainModule, {
-			genesisBlock: this.genesisBlock,
-			constants: this.constants,
 			registeredTransactions: this.getTransactions(),
-			loadAsChildProcess: childProcessModules.includes(ChainModule.alias),
 		});
-
-		this.registerModule(HttpAPIModule, {
-			constants: this.constants,
-=======
-		this.registerModule(ChainModule);
 		this.registerModule(HttpAPIModule);
 		this.overrideModuleOptions(HttpAPIModule.alias, {
->>>>>>> 04759245
 			loadAsChildProcess: true,
 		});
 	}
