--- conflicted
+++ resolved
@@ -130,7 +130,6 @@
 		__private.modules.set(this, {});
 		__private.transactions.set(this, {});
 
-<<<<<<< HEAD
 		const { TRANSACTION_TYPES } = constants;
 
 		this.registerTransaction(TRANSACTION_TYPES.SEND, TransferTransaction);
@@ -155,11 +154,6 @@
 			constants: this.constants,
 			registeredTransactions: this.getTransactions(),
 			loadAsChildProcess: childProcessModules.includes(ChainModule.alias),
-=======
-		this.registerModule(ChainModule, {
-			genesisBlock: this.genesisBlock,
-			constants: this.constants,
->>>>>>> dcdfc1e1
 		});
 
 		this.registerModule(HttpAPIModule, {
