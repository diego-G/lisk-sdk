const assert = require('assert');
const fs = require('fs-extra');
const psList = require('ps-list');
const systemDirs = require('./config/dirs');
const { InMemoryChannel, ChildProcessChannel } = require('./channels');
const Bus = require('./bus');
const { DuplicateAppInstanceError } = require('../errors');

const validateModuleSpec = moduleSpec => {
	assert(moduleSpec.constructor.alias, 'Module alias is required.');
	assert(moduleSpec.constructor.info.name, 'Module name is required.');
	assert(moduleSpec.constructor.info.author, 'Module author is required.');
	assert(moduleSpec.constructor.info.version, 'Module version is required.');
	assert(moduleSpec.defaults, 'Module default options are required.');
	assert(moduleSpec.events, 'Module events are required.');
	assert(moduleSpec.actions, 'Module actions are required.');
	assert(moduleSpec.load, 'Module load action is required.');
	assert(moduleSpec.unload, 'Module unload actions is required.');
};

const isPidRunning = async pid =>
	psList().then(list => list.some(x => x.pid === pid));

/**
 * Controller logic responsible to run the application instance
 *
 * @class
 * @memberof framework.controller
 * @requires assert
 * @requires bluebird
 * @requires fs-extra
 * @requires helpers/config
 * @requires channels/event_emitter
 * @requires module.Bus
 */
class Controller {
	/**
	 * Controller responsible to run the application
	 *
	 * @param {string} appLabel - Application label
	 * @param {Object} componentConfig - Configurations for components
	 * @param {component.Logger} logger - Logger component responsible for writing all logs to output
	 */
	constructor(appLabel, componentConfig, logger) {
		this.logger = logger;
		this.appLabel = appLabel;
		this.logger.info('Initializing controller');

		this.componentConfig = componentConfig;
		this.modules = {};
		this.channel = null; // Channel for controller
		this.bus = null;
		this.config = { dirs: systemDirs(this.appLabel) };
		this.socketsPath = {
			root: `unix://${this.config.dirs.sockets}`,
			pub: `unix://${this.config.dirs.sockets}/bus_pub.sock`,
			sub: `unix://${this.config.dirs.sockets}/bus_sub.sock`,
			rpc: `unix://${this.config.dirs.sockets}/bus_rpc.sock`,
		};
	}

	/**
	 * Load the initial state and start listening for events or triggering actions.
	 * Publishes 'lisk:ready' state on the bus.
	 *
	 * @param modules
	 * @async
	 */
	async load(modules) {
		this.logger.info('Loading controller');
		await this._setupDirectories();
		await this._validatePidFile();
		await this._setupBus();
		await this._loadModules(modules);

		this.logger.info('Bus listening to events', this.bus.getEvents());
		this.logger.info('Bus ready for actions', this.bus.getActions());

		this.channel.publish('lisk:ready');
	}

	/**
	 * Verify existence of required directories.
	 *
	 * @async
	 */
	// eslint-disable-next-line class-methods-use-this
	async _setupDirectories() {
		// Make sure all directories exists
		await fs.ensureDir(this.config.dirs.temp);
		await fs.ensureDir(this.config.dirs.sockets);
		await fs.ensureDir(this.config.dirs.pids);
	}

	async _validatePidFile() {
		const pidPath = `${this.config.dirs.pids}/controller.pid`;
		const pidExists = await fs.pathExists(pidPath);
		if (pidExists) {
			const pidRunning = await isPidRunning(
				parseInt(await fs.readFile(pidPath))
			);
			if (pidRunning) {
				this.logger.error(
					`An instance of application "${
						this.appLabel
					}" is already running. You have to change application name to run another instance.`
				);
				throw new DuplicateAppInstanceError(this.appLabel, pidPath);
			}
		}
		await fs.writeFile(pidPath, process.pid);
	}

	/**
	 * Initialize bus
	 *
	 * @async
	 */
	async _setupBus() {
		this.bus = new Bus({
			wildcard: true,
			delimiter: ':',
			maxListeners: 1000,
		});

		await this.bus.setup(this.socketsPath);

		this.channel = new InMemoryChannel(
			'lisk',
			['ready'],
			{
				getComponentConfig: action => this.componentConfig[action.params],
			},
			{ skipInternalEvents: true }
		);

		await this.channel.registerToBus(this.bus);

		// If log level is greater than info
		if (this.logger.level && this.logger.level() < 30) {
			this.bus.onAny((name, event) => {
				this.logger.debug(
					`MONITOR: ${event.source} -> ${event.module}:${event.name}`,
					event.data
				);
			});
		}
	}

	async _loadModules(modules) {
		// To perform operations in sequence and not using bluebird
		// eslint-disable-next-line no-restricted-syntax
		for (const alias of Object.keys(modules)) {
			const { klass, options } = modules[alias];
			if (options.useSocketChannel) {
				// eslint-disable-next-line no-await-in-loop
				await this._loadModuleWithSocketChannel(alias, klass, options);
			} else {
				// eslint-disable-next-line no-await-in-loop
				await this._loadInMemoryModule(alias, klass, options);
			}
		}
	}

	async _loadInMemoryModule(alias, Klass, options) {
		const module = new Klass(options);
		validateModuleSpec(module);

		const moduleAlias = alias || module.constructor.alias;
		const { name, version } = module.constructor.info;

		this.logger.info(
			`Loading module with alias: ${moduleAlias}(${name}:${version})`
		);

		const channel = new InMemoryChannel(
			moduleAlias,
			module.events,
<<<<<<< HEAD
			module.actions
=======
			module.actions,
			this.bus
>>>>>>> 52bac1e0
		);

		await channel.registerToBus(this.bus);

		channel.publish(`${moduleAlias}:registeredToBus`);
		channel.publish(`${moduleAlias}:loading:started`);
		await module.load(channel);
		channel.publish(`${moduleAlias}:loading:finished`);

		this.modules[moduleAlias] = module;
		this.logger.info(
			`Module ready with alias: ${moduleAlias}(${name}:${version})`
		);
	}

	async _loadModuleWithSocketChannel(alias, Klass, options) {
		const module = new Klass(options);
		validateModuleSpec(module);

		const moduleAlias = alias || module.constructor.alias;
		const { name, version } = module.constructor.info;

		this.logger.info(
			`Loading module with alias: ${moduleAlias}(${name}:${version})`
		);

		const channel = new ChildProcessChannel(
			moduleAlias,
			module.events,
			module.actions
		);

		await channel.registerToBus(this.socketsPath);

		channel.publish(`${moduleAlias}:registeredToBus`);
		channel.publish(`${moduleAlias}:loading:started`);
		await module.load(channel);
		channel.publish(`${moduleAlias}:loading:finished`);

		this.modules[moduleAlias] = module;
		this.logger.info(
			`Module ready with alias: ${moduleAlias}(${name}:${version})`
		);
	}

	async unloadModules(modules = Object.keys(this.modules)) {
		// To perform operations in sequence and not using bluebird

		// eslint-disable-next-line no-restricted-syntax
		for (const alias of modules) {
			// eslint-disable-next-line no-await-in-loop
			await this.modules[alias].unload();
			delete this.modules[alias];
		}
	}

	async cleanup(code, reason) {
		this.logger.info('Cleanup controller...');

		if (reason) {
			this.logger.error(reason);
		}

		try {
			await this.bus.cleanup();
			await this.unloadModules();
			this.logger.info('Unload completed');
		} catch (error) {
			this.logger.error('Caused error during cleanup', error);
		}
	}
}

module.exports = Controller;<|MERGE_RESOLUTION|>--- conflicted
+++ resolved
@@ -176,12 +176,7 @@
 		const channel = new InMemoryChannel(
 			moduleAlias,
 			module.events,
-<<<<<<< HEAD
 			module.actions
-=======
-			module.actions,
-			this.bus
->>>>>>> 52bac1e0
 		);
 
 		await channel.registerToBus(this.bus);
