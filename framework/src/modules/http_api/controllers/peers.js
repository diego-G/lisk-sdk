--- conflicted
+++ resolved
@@ -16,12 +16,8 @@
 
 const _ = require('lodash');
 const swaggerHelper = require('../helpers/swagger');
-<<<<<<< HEAD
-
-=======
 const { consolidatePeers, filterByParams } = require('../helpers/utils');
 // Private Fields
->>>>>>> e3b3c8a7
 let channel;
 
 function PeersController(scope) {
