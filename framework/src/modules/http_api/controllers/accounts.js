/*
 * Copyright © 2018 Lisk Foundation
 *
 * See the LICENSE file at the top-level directory of this distribution
 * for licensing information.
 *
 * Unless otherwise agreed in a custom licensing agreement with the Lisk Foundation,
 * no part of this software, including this file, may be copied, modified,
 * propagated, or distributed except according to the terms contained in the
 * LICENSE file.
 *
 * Removal or modification of this copyright notice is prohibited.
 */

'use strict';

const _ = require('lodash');
const Promise = require('bluebird');
const swaggerHelper = require('../helpers/swagger');
const { calculateApproval } = require('../helpers/utils');

// Private Fields
let storage;
let channel;

/**
 * Description of the function.
 *
 * @class
 * @memberof api.controllers
 * @requires lodash
 * @requires helpers/apiError
 * @requires helpers/swagger.generateParamsErrorObject
 * @param {Object} scope - App instance
 * @todo Add description of AccountsController
 */
function AccountsController(scope) {
	storage = scope.components.storage;
	channel = scope.channel;
}

function accountFormatter(totalSupply, account) {
	const formattedAccount = _.pick(account, [
		'address',
		'publicKey',
		'balance',
		'secondPublicKey',
	]);
<<<<<<< HEAD
=======
	formattedAccount.unconfirmedBalance = formattedAccount.u_balance;
	delete formattedAccount.u_balance;
>>>>>>> 99cec607

	if (account.isDelegate) {
		formattedAccount.delegate = _.pick(account, [
			'username',
			'vote',
			'rewards',
			'producedBlocks',
			'missedBlocks',
			'rank',
			'productivity',
		]);

		formattedAccount.delegate.rank = parseInt(formattedAccount.delegate.rank);

		// Computed fields
		formattedAccount.delegate.approval = calculateApproval(
			formattedAccount.delegate.vote,
			totalSupply
		);
	}

	formattedAccount.publicKey = formattedAccount.publicKey || '';
	formattedAccount.secondPublicKey = formattedAccount.secondPublicKey || '';

	return formattedAccount;
}

/**
 * Description of the function.
 *
 * @param {Object} context
 * @param {function} next
 * @todo Add description for the function and the params
 */
AccountsController.getAccounts = async function(context, next) {
	const invalidParams = swaggerHelper.invalidParams(context.request);

	if (invalidParams.length) {
		return next(swaggerHelper.generateParamsErrorObject(invalidParams));
	}

	const params = context.request.swagger.params;

	let filters = {
		address_eql: params.address.value,
		publicKey_eql: params.publicKey.value,
		secondPublicKey_eql: params.secondPublicKey.value,
		username_like: params.username.value,
	};

	const options = {
		limit: params.limit.value,
		offset: params.offset.value,
		sort: params.sort.value,
	};

	// Remove filters with null values
	filters = _.pickBy(filters, v => !(v === undefined || v === null));

	try {
		let lastBlock = await storage.entities.Block.get(
			{},
			{ sort: 'height:desc', limit: 1 }
		);
		lastBlock = lastBlock[0];

		const data = await storage.entities.Account.get(filters, options).map(
			accountFormatter.bind(
				null,
				lastBlock.height
					? await channel.invoke('chain:calculateSupply', {
							height: lastBlock.height,
						})
					: 0
			)
		);

		return next(null, {
			data,
			meta: {
				offset: options.offset,
				limit: options.limit,
			},
		});
	} catch (err) {
		return next(err);
	}
};

async function multiSigAccountFormatter(account) {
	const result = _.pick(account, [
		'address',
		'publicKey',
		'balance',
		'secondPublicKey',
	]);
	result.min = account.multiMin;
	result.lifetime = account.multiLifetime;

	if (result.secondPublicKey === null) {
		result.secondPublicKey = '';
	}

	const members = await storage.entities.Account.get({
		publicKey_in: account.membersPublicKeys,
	});

	result.members = members.map(member => {
		member = _.pick(member, ['address', 'publicKey', 'secondPublicKey']);
		if (member.secondPublicKey === null) {
			member.secondPublicKey = '';
		}
		return member;
	});

	return result;
}

/**
 * Description of the function.
 *
 * @param {Object} context
 * @param {function} next
 * @todo Add description for the function and the params
 */
AccountsController.getMultisignatureGroups = async function(context, next) {
	const address = context.request.swagger.params.address.value;

	if (!address) {
		return next(
			swaggerHelper.generateParamsErrorObject(
				['address'],
				['Invalid address specified']
			)
		);
	}

	const filters = {
		address,
		multiMin_gt: 0,
	};

	try {
		let account = await storage.entities.Account.getOne(filters, {
			extended: true,
		});
		account = await multiSigAccountFormatter(account);

		return next(null, {
			data: [account],
			meta: {
				offset: filters.offset,
				limit: filters.limit,
			},
		});
	} catch (error) {
		// TODO: Improve it later by having custom error class from storage
		// https://github.com/vitaly-t/pg-promise/blob/master/lib/errors/queryResult.js#L29
		// code(0) == queryResultErrorCode.noData

		if (error.code === 0) {
			context.statusCode = 404;
			return next(new Error('Multisignature account not found'));
		}

		return next(error);
	}
};

/**
 * Description of the function.
 *
 * @param {Object} context
 * @param {function} next
 * @todo Add description for the function and the params
 */
AccountsController.getMultisignatureMemberships = async function(
	context,
	next
) {
	const address = context.request.swagger.params.address.value;

	if (!address) {
		return next(
			swaggerHelper.generateParamsErrorObject(
				['address'],
				['Invalid address specified']
			)
		);
	}

	let account;

	try {
		account = await storage.entities.Account.getOne(
			{ address },
			{ extended: true }
		);
	} catch (error) {
		if (error.code === 0) {
			context.statusCode = 404;
			return next(new Error('Multisignature membership account not found'));
		}
		return next(error);
	}

	try {
		let groups = await storage.entities.Account.get(
			{ membersPublicKeys_in: [account.publicKey] },
			{ extended: true }
		);

		groups = await Promise.map(groups, multiSigAccountFormatter);

		return next(null, {
			data: groups,
			meta: {},
		});
	} catch (error) {
		return next(error);
	}
};

module.exports = AccountsController;<|MERGE_RESOLUTION|>--- conflicted
+++ resolved
@@ -46,11 +46,6 @@
 		'balance',
 		'secondPublicKey',
 	]);
-<<<<<<< HEAD
-=======
-	formattedAccount.unconfirmedBalance = formattedAccount.u_balance;
-	delete formattedAccount.u_balance;
->>>>>>> 99cec607
 
 	if (account.isDelegate) {
 		formattedAccount.delegate = _.pick(account, [
