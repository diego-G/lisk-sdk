/*
 * Copyright © 2018 Lisk Foundation
 *
 * See the LICENSE file at the top-level directory of this distribution
 * for licensing information.
 *
 * Unless otherwise agreed in a custom licensing agreement with the Lisk Foundation,
 * no part of this software, including this file, may be copied, modified,
 * propagated, or distributed except according to the terms contained in the
 * LICENSE file.
 *
 * Removal or modification of this copyright notice is prohibited.
 */

'use strict';

const ApiError = require('../api_error');
<<<<<<< HEAD
const apiCodes = require('../api_codes.js');
=======
const apiCodes = require('../api_codes');
>>>>>>> 228bdd92

// Private Fields
let channel;

/**
 * Description of the function.
 *
 * @class
 * @memberof api.controllers
 * @requires lodash
 * @requires helpers/apiError
 * @param {Object} scope - App instance
 * @todo Add description of SignaturesController
 */
function SignaturesController(scope) {
	channel = scope.channel;
}

/**
 * Description of the function.
 *
 * @param {Object} context
 * @param {function} next
 * @todo Add description for the function and the params
 */
SignaturesController.postSignature = async function(context, next) {
	const signature = context.request.swagger.params.signature.value;
	let error;

<<<<<<< HEAD
	try {
		const data = await channel.invoke('chain:postSignature', [signature]);

		if (data.success) {
			return next(null, {
				data: { message: 'Signature Accepted' },
				meta: { status: true },
			});
		}

		// TODO: Need to improve error handling so that we don't
		// need to parse the error message to determine the error type.
		const processingError = /^Error processing signature/;
		const badRequestBodyError = /^Invalid signature body/;

		if (processingError.test(data.message)) {
			error = new ApiError(data.message, apiCodes.PROCESSING_ERROR);
		} else if (badRequestBodyError.test(data.message)) {
			error = new ApiError(data.message, apiCodes.BAD_REQUEST);
		} else {
			error = new ApiError(data.message, apiCodes.INTERNAL_SERVER_ERROR);
		}
	} catch (err) {
		error = new ApiError(err, apiCodes.INTERNAL_SERVER_ERROR);
	}

	context.statusCode = error.code;
	return next(error);
=======
	await channel.invoke('chain:postSignature', [
		signature,
		(err, data) => {
			let error = null;

			if (data.success) {
				return next(null, {
					data: { message: 'Signature Accepted' },
					meta: { status: true },
				});
			}

			// TODO: Need to improve error handling so that we don't
			// need to parse the error message to determine the error type.
			const processingError = /^Error processing signature/;
			const badRequestBodyError = /^Invalid signature body/;

			if (err) {
				error = new ApiError(err, apiCodes.PROCESSING_ERROR);
			} else if (processingError.test(data.message)) {
				error = new ApiError(data.message, apiCodes.PROCESSING_ERROR);
			} else if (badRequestBodyError.test(data.message)) {
				error = new ApiError(data.message, apiCodes.BAD_REQUEST);
			} else {
				error = new ApiError(data.message, apiCodes.INTERNAL_SERVER_ERROR);
			}

			context.statusCode = error.code;
			delete error.code;
			return next(error);
		},
	]);
>>>>>>> 228bdd92
};

module.exports = SignaturesController;<|MERGE_RESOLUTION|>--- conflicted
+++ resolved
@@ -15,11 +15,7 @@
 'use strict';
 
 const ApiError = require('../api_error');
-<<<<<<< HEAD
-const apiCodes = require('../api_codes.js');
-=======
 const apiCodes = require('../api_codes');
->>>>>>> 228bdd92
 
 // Private Fields
 let channel;
@@ -49,7 +45,6 @@
 	const signature = context.request.swagger.params.signature.value;
 	let error;
 
-<<<<<<< HEAD
 	try {
 		const data = await channel.invoke('chain:postSignature', [signature]);
 
@@ -78,40 +73,6 @@
 
 	context.statusCode = error.code;
 	return next(error);
-=======
-	await channel.invoke('chain:postSignature', [
-		signature,
-		(err, data) => {
-			let error = null;
-
-			if (data.success) {
-				return next(null, {
-					data: { message: 'Signature Accepted' },
-					meta: { status: true },
-				});
-			}
-
-			// TODO: Need to improve error handling so that we don't
-			// need to parse the error message to determine the error type.
-			const processingError = /^Error processing signature/;
-			const badRequestBodyError = /^Invalid signature body/;
-
-			if (err) {
-				error = new ApiError(err, apiCodes.PROCESSING_ERROR);
-			} else if (processingError.test(data.message)) {
-				error = new ApiError(data.message, apiCodes.PROCESSING_ERROR);
-			} else if (badRequestBodyError.test(data.message)) {
-				error = new ApiError(data.message, apiCodes.BAD_REQUEST);
-			} else {
-				error = new ApiError(data.message, apiCodes.INTERNAL_SERVER_ERROR);
-			}
-
-			context.statusCode = error.code;
-			delete error.code;
-			return next(error);
-		},
-	]);
->>>>>>> 228bdd92
 };
 
 module.exports = SignaturesController;