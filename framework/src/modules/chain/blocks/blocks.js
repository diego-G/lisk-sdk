--- conflicted
+++ resolved
@@ -131,12 +131,6 @@
 			genesisBlock: this.genesisBlock,
 			roundsModule: this.roundsModule,
 			dposModule: this.dposModule,
-<<<<<<< HEAD
-			blockReward: this.blockReward,
-			constants: this.constants,
-			interfaceAdapters: this.interfaceAdapters,
-=======
->>>>>>> 1100bf55
 		});
 
 		this.blocksUtils = blocksUtils;
@@ -252,11 +246,7 @@
 		if (skipExistingCheck !== true) {
 			await verifyBlockNotExists(this.storage, block);
 			// TODO: move to DPOS verify step
-<<<<<<< HEAD
-			await this.blocksVerify.verifyBlockSlot(block);
-=======
 			await this.blocksVerify.verifyBlockForger(block);
->>>>>>> 1100bf55
 			const {
 				transactionsResponses: persistedResponse,
 			} = await checkPersistedTransactions(this.storage)(block.transactions);
