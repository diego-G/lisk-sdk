--- conflicted
+++ resolved
@@ -185,35 +185,6 @@
 };
 
 /**
-<<<<<<< HEAD
-=======
- * Calls saveBlock for the block and performs round tick
- *
- * @private
- * @param {Object} storage - Storage component with write methods
- * @param {Object} dposModule - Dpos module class
- * @param {Object} block - Block object
- * @param {boolean} skipSave - Flag to save block into database
- * @param {function} tx - Database transaction for atomic operations
- * @returns {Promise<reject|resolve>}
- */
-const saveBlockStep = async (
-	storage,
-	dposModule,
-	block,
-	blockJSON,
-	skipSave,
-	tx,
-) => {
-	if (!skipSave) {
-		await saveBlock(storage, blockJSON, tx);
-	}
-
-	await dposModule.apply(block, tx);
-};
-
-/**
->>>>>>> cab6ba87
  * Reverts confirmed transactions due to block deletion
  * @param {Object} block - secondLastBlock
  * @param {Object} tx - database transaction
