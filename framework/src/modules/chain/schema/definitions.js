/*
 * Copyright © 2019 Lisk Foundation
 *
 * See the LICENSE file at the top-level directory of this distribution
 * for licensing information.
 *
 * Unless otherwise agreed in a custom licensing agreement with the Lisk Foundation,
 * no part of this software, including this file, may be copied, modified,
 * propagated, or distributed except according to the terms contained in the
 * LICENSE file.
 *
 * Removal or modification of this copyright notice is prohibited.
 */

'use strict';

module.exports = {
	CommonBlock: {
		id: 'CommonBlock',
		type: 'object',
		required: ['id', 'height', 'previousBlockId'],
		properties: {
			id: {
				type: 'string',
				format: 'id',
				minLength: 1,
				maxLength: 20,
				example: '6258354802676165798',
			},
			height: {
				type: 'integer',
				example: 123,
				minimum: 1,
			},
			previousBlockId: {
				type: 'string',
				format: 'id',
				example: '15918760246746894806',
			},
		},
	},
<<<<<<< HEAD
	WSSignaturesList: {
		id: 'WSSignaturesList',
		type: 'object',
		required: ['signatures'],
		properties: {
			signatures: {
				type: 'array',
				items: {
					type: 'object',
				},
				minItems: 1,
				maxItems: 25,
			},
		},
	},
=======
>>>>>>> aeda8b3d
	WSBlocksList: {
		id: 'WSBlocksList',
		type: 'array',
		items: {
			type: 'object',
		},
	},
	getHighestCommonBlockRequest: {
		id: 'getHighestCommonBlockRequest',
		type: 'object',
		required: ['ids'],
		properties: {
			ids: {
				type: 'array',
				items: {
					type: 'string',
					format: 'id',
				},
				uniqueItems: true,
				minItems: 1,
			},
		},
	},
<<<<<<< HEAD
	WSTransactionsRequest: {
		id: 'WSTransactionsRequest',
		type: 'object',
		required: ['transactions'],
		properties: {
			transactions: {
				type: 'array',
				items: {
					type: 'object',
				},
				minItems: 1,
				maxItems: 25,
			},
		},
	},
=======
>>>>>>> aeda8b3d
	WSTransactionsResponse: {
		id: 'WSTransactionsResponse',
		type: 'object',
		required: ['transactions'],
		properties: {
			transactions: {
				type: 'array',
				uniqueItems: true,
				maxItems: 100,
				items: {
					type: 'object',
				},
			},
		},
	},
	WSSignaturesResponse: {
		id: 'WSSignaturesResponse',
		required: ['signatures'],
		properties: {
			signatures: {
				type: 'array',
				uniqueItems: true,
				maxItems: 100,
				items: {
					type: 'object',
				},
			},
		},
	},
};<|MERGE_RESOLUTION|>--- conflicted
+++ resolved
@@ -39,24 +39,6 @@
 			},
 		},
 	},
-<<<<<<< HEAD
-	WSSignaturesList: {
-		id: 'WSSignaturesList',
-		type: 'object',
-		required: ['signatures'],
-		properties: {
-			signatures: {
-				type: 'array',
-				items: {
-					type: 'object',
-				},
-				minItems: 1,
-				maxItems: 25,
-			},
-		},
-	},
-=======
->>>>>>> aeda8b3d
 	WSBlocksList: {
 		id: 'WSBlocksList',
 		type: 'array',
@@ -80,24 +62,6 @@
 			},
 		},
 	},
-<<<<<<< HEAD
-	WSTransactionsRequest: {
-		id: 'WSTransactionsRequest',
-		type: 'object',
-		required: ['transactions'],
-		properties: {
-			transactions: {
-				type: 'array',
-				items: {
-					type: 'object',
-				},
-				minItems: 1,
-				maxItems: 25,
-			},
-		},
-	},
-=======
->>>>>>> aeda8b3d
 	WSTransactionsResponse: {
 		id: 'WSTransactionsResponse',
 		type: 'object',
@@ -113,18 +77,4 @@
 			},
 		},
 	},
-	WSSignaturesResponse: {
-		id: 'WSSignaturesResponse',
-		required: ['signatures'],
-		properties: {
-			signatures: {
-				type: 'array',
-				uniqueItems: true,
-				maxItems: 100,
-				items: {
-					type: 'object',
-				},
-			},
-		},
-	},
 };