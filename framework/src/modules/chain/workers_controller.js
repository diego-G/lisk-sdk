/*
 * Copyright © 2018 Lisk Foundation
 *
 * See the LICENSE file at the top-level directory of this distribution
 * for licensing information.
 *
 * Unless otherwise agreed in a custom licensing agreement with the Lisk Foundation,
 * no part of this software, including this file, may be copied, modified,
 * propagated, or distributed except according to the terms contained in the
 * LICENSE file.
 *
 * Removal or modification of this copyright notice is prohibited.
 */

'use strict';

if (process.env.NEW_RELIC_LICENSE_KEY) {
	require('./helpers/newrelic_lisk');
}

const http = require('http');
const async = require('async');
const SCWorker = require('socketcluster/scworker');
const SlaveWAMPServer = require('wamp-socket-cluster/SlaveWAMPServer');
const Peer = require('./logic/peer');
const Handshake = require('./api/ws/workers/middlewares/handshake').middleware
	.Handshake;
const extractHeaders = require('./api/ws/workers/middlewares/handshake')
	.extractHeaders;
const emitMiddleware = require('./api/ws/workers/middlewares/emit');
const PeersUpdateRules = require('./api/ws/workers/peers_update_rules');
const Rules = require('./api/ws/workers/rules');
const failureCodes = require('./api/ws/rpc/failure_codes');
const {
	createLoggerComponent,
} = require('../../../../framework/src/components/logger');

const validator = require('../../controller/helpers/validator');
const schema = require('./defaults/config');

const config = validator.validateWithDefaults(schema, {});

/**
 * Instantiate the SocketCluster SCWorker instance with custom logic
 * inside the run function. The run function is invoked when the worker process
 * is ready to accept requests/connections.
 */
SCWorker.create({
	// Pass the custom configuration to P2P HTTP Server to mitigate the security vulnerabilities fixed by Node v8.14.0 - "Slowloris (cve-2018-12122)"
	createHTTPServer() {
		const httpServer = http.createServer();
		httpServer.headersTimeout = config.network.options.httpHeadersTimeout;
		httpServer.setTimeout(config.network.options.httpServerSetTimeout);
		httpServer.on('timeout', socket => {
			socket.destroy();
		});
		return httpServer;
	},
	run() {
		const self = this;
		const scServer = this.getSCServer();

		async.auto(
			{
				slaveWAMPServer(cb) {
					new SlaveWAMPServer(self, 20e3, cb);
				},
				config: [
					'slaveWAMPServer',
					function(scope, cb) {
						cb(null, scope.slaveWAMPServer.config);
					},
				],

				logger: [
					'config',
					function(scope, cb) {
						cb(null, createLoggerComponent(scope.config.components.logger));
					},
				],

				peersUpdateRules: [
					'slaveWAMPServer',
					function(scope, cb) {
						cb(null, new PeersUpdateRules(scope.slaveWAMPServer));
					},
				],

				registerRPCSlaveEndpoints: [
					'peersUpdateRules',
					function(scope, cb) {
						scope.slaveWAMPServer.reassignRPCSlaveEndpoints({
							updateMyself: scope.peersUpdateRules.external.update,
						});
						cb();
					},
				],

<<<<<<< HEAD
				system: [
					'config',
					function(scope, cb) {
						cb(
							null,
							createSystemComponent(
								scope.config.components.system,
								scope.logger
							)
						);
					},
				],

=======
>>>>>>> da83eb7f
				handshake: [
					'config',
					function(scope, cb) {
						return cb(null, new Handshake(scope.config));
					},
				],
			},
			(asyncAutoErr, scope) => {
				scServer.addMiddleware(
					scServer.MIDDLEWARE_HANDSHAKE_WS,
					(req, next) => {
						scope.handshake(extractHeaders(req), (err, peer) => {
							if (err) {
								// Set a custom property on the HTTP request object; we will check this property and handle
								// this issue later.
								// Because of WebSocket protocol handshake restrictions, we can't call next(err) here because the
								// error will not be passed to the client. So we can attach the error to the request and disconnect later during the SC 'handshake' event.
								req.failedHeadersValidationError = err;
								// When ip is blacklisted, error is thrown as soon as possible.
								if (err.code === failureCodes.BLACKLISTED_PEER) {
									return next(err);
								}
							} else {
								req.peerObject = peer.object();
							}
							// Pass through the WebSocket MIDDLEWARE_HANDSHAKE_WS successfully, but
							// we will handle the req.failedQueryValidation error later inside scServer.on('handshake', handler);
							return next();
						});
					}
				);

				scServer.addMiddleware(scServer.MIDDLEWARE_EMIT, emitMiddleware);

				scServer.on('handshake', socket => {
					socket.on('message', message => {
						scope.logger.trace(
							`[Inbound socket :: message] Received message from ${
								socket.request.remoteAddress
							} - ${message}`
						);
					});
					// We can access the HTTP request (which instantiated the WebSocket connection) using socket.request
					// so we can access our custom socket.request.failedQueryValidation property here.
					// If the property exists then we disconnect the connection.
					if (socket.request.failedHeadersValidationError) {
						const handshakeFailedCode =
							socket.request.failedHeadersValidationError.code;
						const handshakeFailedDesc =
							socket.request.failedHeadersValidationError.description;
						scope.logger.debug(
							`[Inbound socket :: handshake] WebSocket handshake from ${
								socket.request.remoteAddress
							} failed with code ${handshakeFailedCode} - ${handshakeFailedDesc}`
						);
						return socket.disconnect(handshakeFailedCode, handshakeFailedDesc);
					}

					if (!socket.request.peerObject) {
						const handshakeErrorCode =
							failureCodes.ON_MASTER.UPDATE.INVALID_PEER;
						const handshakeErrorDesc =
							'Could not find the peerObject property on the handshake request';
						scope.logger.error(
							`[Inbound socket :: handshake] WebSocket handshake from ${
								socket.request.remoteAddress
							} failed with code ${handshakeErrorCode} - ${handshakeErrorDesc}`
						);
						return socket.disconnect(handshakeErrorCode, handshakeErrorDesc);
					}

					scope.logger.trace(
						`[Inbound socket :: handshake] WebSocket handshake from ${
							socket.request.remoteAddress
						} succeeded`
					);

					return updatePeerConnection(
						Rules.UPDATES.INSERT,
						socket,
						socket.request.peerObject,
						onUpdateError => {
							if (onUpdateError) {
								socket.disconnect(
									onUpdateError.code,
									onUpdateError.description
								);
							}
						}
					);
				});

				scServer.on('connection', socket => {
					scope.slaveWAMPServer.upgradeToWAMP(socket);
					socket.on('disconnect', removePeerConnection.bind(null, socket));
				});

				function removePeerConnection(socket, code) {
					scope.logger.trace(
						`[Inbound socket :: disconnect] Peer socket from ${
							socket.request.remoteAddress
						} disconnected`
					);

					if (failureCodes.errorMessages[code]) {
						return;
					}
					const headers = extractHeaders(socket.request);
					updatePeerConnection(
						Rules.UPDATES.REMOVE,
						socket,
						new Peer(headers).object(),
						() => {}
					);
				}

				function updatePeerConnection(updateType, socket, peer, cb) {
					scope.peersUpdateRules.internal.update(
						updateType,
						peer,
						socket.id,
						onUpdateError => {
							const actionName = Object.keys(Rules.UPDATES)[updateType];
							if (onUpdateError) {
								scope.logger.warn(
									`Peer ${actionName} error: code: ${
										onUpdateError.code
									}, message: ${
										failureCodes.errorMessages[onUpdateError.code]
									}, description: ${onUpdateError.description} on peer ${
										peer.ip
									}:${peer.wsPort}`
								);
							} else {
								scope.logger.info(
									`${actionName} peer - ${peer.ip}:${peer.wsPort} success`
								);
							}
							return setImmediate(cb, onUpdateError);
						}
					);
				}

				scope.logger.debug(`Worker pid ${process.pid} started`);
			}
		);
	},
});<|MERGE_RESOLUTION|>--- conflicted
+++ resolved
@@ -96,22 +96,6 @@
 					},
 				],
 
-<<<<<<< HEAD
-				system: [
-					'config',
-					function(scope, cb) {
-						cb(
-							null,
-							createSystemComponent(
-								scope.config.components.system,
-								scope.logger
-							)
-						);
-					},
-				],
-
-=======
->>>>>>> da83eb7f
 				handshake: [
 					'config',
 					function(scope, cb) {
