/*
 * Copyright © 2019 Lisk Foundation
 *
 * See the LICENSE file at the top-level directory of this distribution
 * for licensing information.
 *
 * Unless otherwise agreed in a custom licensing agreement with the Lisk Foundation,
 * no part of this software, including this file, may be copied, modified,
 * propagated, or distributed except according to the terms contained in the
 * LICENSE file.
 *
 * Removal or modification of this copyright notice is prohibited.
 */

'use strict';

const { TransactionError } = require('@liskhq/lisk-transactions');
const { validator } = require('@liskhq/lisk-validator');
const { convertErrorsToString } = require('../utils/error_handlers');
const Broadcaster = require('./broadcaster');
const schemas = require('./schemas');
const transactionsModule = require('../transactions');

/**
 * Main transport methods. Initializes library with scope content and generates a Broadcaster instance.
 *
 * @class
 * @memberof modules
 * @see Parent: {@link modules}
 * @requires async
 * @requires api/ws/rpc/failure_codes
 * @requires api/ws/rpc/failure_codes
 * @requires api/ws/workers/rules
 * @requires api/ws/rpc/ws_rpc
 * @requires logic/broadcaster
 * @param {scope} scope - App instance
 */
class Transport {
	constructor({
		// components
		channel,
		logger,
		storage,
		// Unique requirements
		applicationState,
		exceptions,
		// Modules
		synchronizer,
		transactionPoolModule,
		blocksModule,
		processorModule,
		interfaceAdapters,
		// Constants
		nonce,
		broadcasts,
		maxSharedTransactions,
	}) {
		this.message = {};

		this.channel = channel;
		this.logger = logger;
		this.storage = storage;
		this.synchronizer = synchronizer;
		this.applicationState = applicationState;
		this.exceptions = exceptions;

		this.constants = {
			nonce,
			broadcasts,
			maxSharedTransactions,
		};

		this.transactionPoolModule = transactionPoolModule;
		this.blocksModule = blocksModule;
		this.processorModule = processorModule;
		this.interfaceAdapters = interfaceAdapters;

		this.broadcaster = new Broadcaster(
			this.constants.nonce,
			this.constants.broadcasts,
			this.transactionPoolModule,
			this.logger,
			this.channel,
			this.storage,
		);
	}

	/**
	 * Calls enqueue signatures and emits a 'signature/change' socket message.
	 *
	 * @param {signature} signature
	 * @param {Object} broadcast
	 * @emits signature/change
	 * @todo Add description for the params
	 */
	// eslint-disable-next-line class-methods-use-this
	handleBroadcastSignature(signature, broadcast) {
		if (broadcast) {
			this.broadcaster.enqueue(
				{},
				{
					api: 'postSignatures',
					data: {
						signature,
					},
				},
			);
			this.channel.publish('chain:signature:change', signature);
		}
	}

	/**
	 * Calls enqueue transactions and emits a 'transactions/change' socket message.
	 *
	 * @param {transaction} transaction
	 * @param {Object} broadcast
	 * @emits transactions/change
	 * @todo Add description for the params
	 */
	// eslint-disable-next-line class-methods-use-this
	handleBroadcastTransaction(transaction, broadcast) {
		if (broadcast) {
			const transactionJSON = transaction.toJSON();
			this.broadcaster.enqueue(
				{},
				{
					api: 'postTransactionsAnnouncement',
					data: {
						transaction: { id: transaction.id },
					},
				},
			);
			this.channel.publish('chain:transactions:change', transactionJSON);
		}
	}

	/**
	 * Calls broadcast blocks and emits a 'blocks/change' socket message.
	 *
	 * @param {Object} block - Reduced block object
	 * @param {boolean} broadcast - Signal flag for broadcast
	 * @emits blocks/change
	 */
	// TODO: Remove after block module becomes event-emitter
	// eslint-disable-next-line class-methods-use-this
	handleBroadcastBlock(block, broadcast) {
		// Exit immediately when 'broadcast' flag is not set
		if (!broadcast) return null;

		if (this.synchronizer.isActive) {
			this.logger.debug(
				'Transport->onBroadcastBlock: Aborted - blockchain synchronization in progress',
			);
			return null;
		}

		if (block.totalAmount) {
			block.totalAmount = block.totalAmount.toNumber();
		}

		if (block.totalFee) {
			block.totalFee = block.totalFee.toNumber();
		}

		if (block.reward) {
			block.reward = block.reward.toNumber();
		}

		if (block.transactions) {
			// Convert transactions to JSON
			block.transactions = block.transactions.map(transactionInstance =>
				transactionInstance.toJSON(),
			);
		}

		// Perform actual broadcast operation
		return this.broadcaster.broadcast(
			{},
			{ api: 'postBlock', data: { block } },
		);
	}

	/**
	 * @property {function} blocks
	 * @property {function} postBlock
	 * @property {function} list
	 * @property {function} height
	 * @property {function} status
	 * @property {function} postSignatures
	 * @property {function} getSignatures
	 * @property {function} getTransactions
	 * @property {function} postTransactionsAnnouncement
	 * @todo Add description for the functions
	 * @todo Implement API comments with apidoc.
	 * @see {@link http://apidocjs.com/}
	 */

	/**
	 * Returns a set of full blocks starting from the ID defined in the payload up to
	 * the current tip of the chain.
	 * @param {object} payload
	 * @param {string} payload.blockId - The ID of the starting block
	 * @return {Promise<Array<object>>}
	 */
	async handleRPCGetBlocksFromId(payload) {
		validator.validate(schemas.getBlocksFromIdRequest, payload);

		if (validator.validator.errors) {
			this.logger.debug(
				{
					err: validator.validator.errors,
					req: payload,
				},
				'getBlocksFromID request validation failed',
			);
			throw validator.validator.errors;
		}

		return this.blocksModule.loadBlocksFromLastBlockId(payload.blockId, 34);
	}

	/**
	 * Description of postBlock.
	 *
	 * @todo Add @param tags
	 * @todo Add @returns tag
	 * @todo Add description of the function
	 */
	async handleEventPostBlock(query = {}, peerId) {
		if (!this.constants.broadcasts.active) {
			return this.logger.debug(
				'Receiving blocks disabled by user through config.json',
			);
		}

		// Should ignore received block if syncing
		if (this.synchronizer.isActive) {
			return this.logger.debug(
				{ blockId: query.block.id, height: query.block.height },
				"Client is syncing. Can't process new block at the moment.",
			);
		}

		const errors = validator.validate(schemas.blocksBroadcast, query);

		if (errors.length) {
			this.logger.debug(
				{
					errors,
					module: 'transport',
					query,
				},
				'Received post block broadcast request in unexpected format',
			);
			// TODO: If there is an error, invoke the applyPenalty action on the Network module once it is implemented.
			throw errors;
		}

		const block = await this.processorModule.deserialize(query.block);

		return this.processorModule.process(block, { peerId });
	}

	/**
	 * Description of postSignature.
	 *
	 * @todo Add @param tags
	 * @todo Add @returns tag
	 * @todo Add description of the function
	 */
	async handleEventPostSignature(query) {
		const errors = validator.validate(schemas.signature, query.signature);

		if (errors.length) {
			const error = new TransactionError(errors[0].message);
			return {
				code: 400,
				errors: [error],
			};
		}

		try {
			await this.transactionPoolModule.getTransactionAndProcessSignature(
				query.signature,
			);
			return {};
		} catch (err) {
			return {
				code: 409,
				errors: err,
			};
		}
	}

	/**
	 * Description of postSignatures.
	 *
	 * @todo Add @param tags
	 * @todo Add @returns tag
	 * @todo Add description of the function
	 */
	async handleEventPostSignatures(query) {
		if (!this.constants.broadcasts.active) {
			return this.logger.debug(
				'Receiving signatures disabled by user through config.json',
			);
		}

		const errors = validator.validate(schemas.signaturesList, query);

		if (errors.length) {
			this.logger.debug({ err: errors }, 'Invalid signatures body');
			// TODO: If there is an error, invoke the applyPenalty action on the Network module once it is implemented.
			throw errors;
		}

		return this._receiveSignatures(query.signatures);
	}

	/**
	 * Description of getSignatures.
	 *
	 * @todo Add @param tags
	 * @todo Add @returns tag
	 * @todo Add description of the function
	 */
	async handleRPCGetSignatures() {
		const transactions = this.transactionPoolModule.getMultisignatureTransactionList(
			true,
			this.constants.maxSharedTransactions,
		);

		const signatures = transactions
			.filter(
				transaction => transaction.signatures && transaction.signatures.length,
			)
			.map(transaction => ({
				transaction: transaction.id,
				signatures: transaction.signatures,
			}));

		return {
			signatures,
		};
	}

	/**
	 * Get default number of transactions or by ids.
	 *
	 * @todo Add @param tags
	 * @todo Add @returns tag
	 * @todo Add description of the function
	 */
<<<<<<< HEAD
	async handleRPCGetTransactions() {
		const transactions = this.transactionPoolModule.getMergedTransactionList(
			true,
			this.constants.maxSharedTransactions,
		);

		return {
			transactions,
=======
	async getTransactions(ids) {
		if (!(ids && Array.isArray(ids) && ids.length)) {
			return {
				success: true,
				transactions: this.transactionPoolModule.getMergedTransactionList(
					true,
					this.constants.maxSharedTransactions,
				),
			};
		}

		if (ids.length > this.constants.maxSharedTransactions) {
			// TODO: apply penalty to the requester #3672
			return {
				success: false,
				transactions: [],
			};
		}

		const transactionsFromQueues = [];
		const idsNotInPool = [];

		for (const id of ids) {
			// Check if any transaction is in the queues.
			const transactionInPool = this.transactionPoolModule.findInTransactionPool(
				id,
			);

			if (transactionInPool) {
				transactionsFromQueues.push(transactionInPool.toJSON());
			} else {
				idsNotInPool.push(id);
			}
		}

		if (idsNotInPool.length) {
			// Check if any transaction that was not in the queues, is in the database instead.
			const transactionsFromDatabase = await this.storage.entities.Transaction.get(
				{ id_in: idsNotInPool },
				{ limit: this.constants.maxSharedTransactions },
			);

			return {
				success: true,
				transactions: transactionsFromQueues.concat(transactionsFromDatabase),
			};
		}

		return {
			success: true,
			transactions: transactionsFromQueues,
>>>>>>> fae97a19
		};
	}

	/**
	 * Description of postTransaction.
	 *
	 * @todo Add @param tags
	 * @todo Add @returns tag
	 * @todo Add description of the function
	 */
	async handleEventPostTransaction(query) {
		try {
			const id = await this._receiveTransaction(query.transaction);
			return {
				transactionId: id,
			};
		} catch (err) {
			return {
				message: err.message || 'Transaction was rejected with errors',
				errors: err,
			};
		}
	}

	/**
	 * Process transactions IDs announcement. First validates, filter the known transactions
	 * and finally ask to the emitter the ones that are unknown.
	 *
	 * @todo Add @param tags
	 * @todo Add @returns tag
	 * @todo Add description of the function
	 */
<<<<<<< HEAD
	async handleEventPostTransactions(query) {
=======
	async postTransactionsAnnouncement({ data, peerId }) {
>>>>>>> fae97a19
		if (!this.constants.broadcasts.active) {
			return this.logger.debug(
				'Receiving transactions disabled by user through config.json',
			);
		}

<<<<<<< HEAD
		const errors = validator.validate(schemas.transactionsRequest, query);
=======
		const errors = validator.validate(definitions.WSTransactionsRequest, data);
>>>>>>> fae97a19

		if (errors.length) {
			this.logger.debug({ err: errors }, 'Invalid transactions body');
			// TODO: If there is an error, invoke the applyPenalty action on the Network module once it is implemented.
			throw errors;
		}

		const unknownTransactionIDs = await this._obtainUnknownTransactionIDs(
			data.transactions.map(transaction => transaction.id),
		);
		if (unknownTransactionIDs.length > 0) {
			const { data: result } = await this.channel.invoke(
				'network:requestFromPeer',
				{
					procedure: 'getTransactions',
					data: unknownTransactionIDs,
					peerId,
				},
			);
			return this._receiveTransactions(result.transactions);
		}

		return null;
	}

	/**
	 * It filters the known transaction IDs because they are either in the queues or exist in the database.
	 *
	 * @todo Add @param tags
	 * @todo Add @returns tag
	 * @todo Add description of the function
	 */
	async _obtainUnknownTransactionIDs(ids) {
		// Check if any transaction is in the queues.
		const unknownTransactionsIDs = ids.filter(
			id => !this.transactionPoolModule.transactionInPool(id),
		);

		if (unknownTransactionsIDs.length) {
			// Check if any transaction exists in the database.
			const existingTransactions = await this.storage.entities.Transaction.get(
				{
					id_in: unknownTransactionsIDs,
				},
				{
					limit: this.constants.maxSharedTransactions,
				},
			);

			return unknownTransactionsIDs.filter(
				id =>
					existingTransactions.find(
						existingTransaction => existingTransaction.id === id,
					) === undefined,
			);
		}

		return unknownTransactionsIDs;
	}

	/**
	 * Validates signatures body and for each signature calls receiveSignature.
	 *
	 * @private
	 * @implements {__private.receiveSignature}
	 * @param {Array} signatures - Array of signatures
	 */
	async _receiveSignatures(signatures = []) {
		for (const signature of signatures) {
			try {
				await this._receiveSignature(signature);
			} catch (err) {
				this.logger.debug(err, signature);
			}
		}
	}

	/**
	 * Validates signature with schema and calls getTransactionAndProcessSignature.
	 *
	 * @private
	 * @param {Object} query
	 * @param {string} query.signature
	 * @param {Object} query.transaction
	 * @returns {Promise.<boolean, Error>}
	 * @todo Add description for the params
	 */
	async _receiveSignature(signature) {
		const errors = validator.validate(schemas.signature, signature);

		if (errors.length) {
			throw errors;
		}

		return this.transactionPoolModule.getTransactionAndProcessSignature(
			signature,
		);
	}

	/**
	 * Validates transactions with schema and calls receiveTransaction for each transaction.
	 *
	 * @private
	 * @implements {__private.receiveTransaction}
	 * @param {Array} transactions - Array of transactions
	 */
	async _receiveTransactions(transactions = []) {
		for (const transaction of transactions) {
			try {
				if (transaction) {
					transaction.bundled = true;
				}
				await this._receiveTransaction(transaction);
			} catch (err) {
				this.logger.debug(convertErrorsToString(err), transaction);
			}
		}
	}

	/**
	 * Normalizes transaction
	 * processUnconfirmedTransaction to confirm it.
	 *
	 * @private
	 * @param {transaction} transaction
	 * @returns {Promise.<boolean, Error>}
	 * @todo Add description for the params
	 */
	async _receiveTransaction(transactionJSON) {
		const id = transactionJSON ? transactionJSON.id : 'null';
		let transaction;
		try {
			transaction = this.interfaceAdapters.transactions.fromJson(
				transactionJSON,
			);

			const composedTransactionsCheck = transactionsModule.composeTransactionSteps(
				transactionsModule.checkAllowedTransactions(
					this.blocksModule.lastBlock,
				),
				transactionsModule.validateTransactions(this.exceptions),
			);

			const { transactionsResponses } = await composedTransactionsCheck([
				transaction,
			]);

			if (transactionsResponses[0].errors.length > 0) {
				throw transactionsResponses[0].errors;
			}
		} catch (errors) {
			const errString = convertErrorsToString(errors);
			this.logger.error(
				{
					id,
					err: errString,
					module: 'transport',
				},
				'Transaction normalization failed',
			);

			// TODO: If there is an error, invoke the applyPenalty action on the Network module once it is implemented.
			throw errors;
		}

		this.logger.debug({ id: transaction.id }, 'Received transaction');

		try {
			await this.transactionPoolModule.processUnconfirmedTransaction(
				transaction,
				true,
			);
			return transaction.id;
		} catch (err) {
			this.logger.debug(`Transaction ${id}`, convertErrorsToString(err));
			if (transaction) {
				this.logger.debug({ transaction }, 'Transaction');
			}
			throw err;
		}
	}
}

// Export
module.exports = { Transport };<|MERGE_RESOLUTION|>--- conflicted
+++ resolved
@@ -351,17 +351,7 @@
 	 * @todo Add @returns tag
 	 * @todo Add description of the function
 	 */
-<<<<<<< HEAD
-	async handleRPCGetTransactions() {
-		const transactions = this.transactionPoolModule.getMergedTransactionList(
-			true,
-			this.constants.maxSharedTransactions,
-		);
-
-		return {
-			transactions,
-=======
-	async getTransactions(ids) {
+	async handleRPCGetTransactions(ids) {
 		if (!(ids && Array.isArray(ids) && ids.length)) {
 			return {
 				success: true,
@@ -375,7 +365,6 @@
 		if (ids.length > this.constants.maxSharedTransactions) {
 			// TODO: apply penalty to the requester #3672
 			return {
-				success: false,
 				transactions: [],
 			};
 		}
@@ -404,15 +393,12 @@
 			);
 
 			return {
-				success: true,
 				transactions: transactionsFromQueues.concat(transactionsFromDatabase),
 			};
 		}
 
 		return {
-			success: true,
 			transactions: transactionsFromQueues,
->>>>>>> fae97a19
 		};
 	}
 
@@ -445,22 +431,14 @@
 	 * @todo Add @returns tag
 	 * @todo Add description of the function
 	 */
-<<<<<<< HEAD
-	async handleEventPostTransactions(query) {
-=======
-	async postTransactionsAnnouncement({ data, peerId }) {
->>>>>>> fae97a19
+	async handleEventPostTransactionsAnnouncement({ data, peerId }) {
 		if (!this.constants.broadcasts.active) {
 			return this.logger.debug(
 				'Receiving transactions disabled by user through config.json',
 			);
 		}
 
-<<<<<<< HEAD
-		const errors = validator.validate(schemas.transactionsRequest, query);
-=======
-		const errors = validator.validate(definitions.WSTransactionsRequest, data);
->>>>>>> fae97a19
+		const errors = validator.validate(schemas.transactionsRequest, data);
 
 		if (errors.length) {
 			this.logger.debug({ err: errors }, 'Invalid transactions body');
