/*
 * Copyright © 2019 Lisk Foundation
 *
 * See the LICENSE file at the top-level directory of this distribution
 * for licensing information.
 *
 * Unless otherwise agreed in a custom licensing agreement with the Lisk Foundation,
 * no part of this software, including this file, may be copied, modified,
 * propagated, or distributed except according to the terms contained in the
 * LICENSE file.
 *
 * Removal or modification of this copyright notice is prohibited.
 */

'use strict';

const { validator } = require('@liskhq/lisk-validator');
const { convertErrorsToString } = require('./utils/error_handlers');
const { Sequence } = require('./utils/sequence');
const definitions = require('./schema/definitions');
const { createStorageComponent } = require('../../components/storage');
const { createCacheComponent } = require('../../components/cache');
const { createLoggerComponent } = require('../../components/logger');
const { bootstrapStorage, bootstrapCache } = require('./init_steps');
const jobQueue = require('./utils/jobs_queue');
const { Peers } = require('./peers');
const { TransactionInterfaceAdapter } = require('./interface_adapters');
const {
	TransactionPool,
	EVENT_MULTISIGNATURE_SIGNATURE,
	EVENT_UNCONFIRMED_TRANSACTION,
} = require('./transaction_pool');
const {
	Slots,
	Dpos,
	constants: { EVENT_ROUND_CHANGED },
} = require('./dpos');
const { EVENT_BFT_BLOCK_FINALIZED, BFT } = require('./bft');
const { Blocks, EVENT_NEW_BROADHASH } = require('./blocks');
const { Loader } = require('./loader');
const { Forger } = require('./forger');
const { Transport } = require('./transport');
const {
	Synchronizer,
	BlockSynchronizationMechanism,
	FastChainSwitchingMechanism,
} = require('./synchronizer');
const { Processor } = require('./processor');
const { Rebuilder } = require('./rebuilder');
const { BlockProcessorV0 } = require('./block_processor_v0.js');
const { BlockProcessorV1 } = require('./block_processor_v1.js');
const { BlockProcessorV2 } = require('./block_processor_v2.js');

const forgeInterval = 1000;

/**
 * Chain Module
 *
 * @namespace Framework.modules.chain
 * @type {module.Chain}
 */
module.exports = class Chain {
	constructor(channel, options) {
		this.channel = channel;
		this.options = options;
		this.logger = null;
		this.scope = null;
		this.slots = null;
	}

	async bootstrap() {
		const loggerConfig = await this.channel.invoke(
			'app:getComponentConfig',
			'logger',
		);

		const storageConfig = await this.channel.invoke(
			'app:getComponentConfig',
			'storage',
		);

		const cacheConfig = await this.channel.invoke(
			'app:getComponentConfig',
			'cache',
		);

		this.applicationState = await this.channel.invoke(
			'app:getApplicationState',
		);

		this.logger = createLoggerComponent({ ...loggerConfig, module: 'chain' });
		const dbLogger =
			storageConfig.logFileName &&
			storageConfig.logFileName === loggerConfig.logFileName
				? this.logger
				: createLoggerComponent({
						...loggerConfig,
						logFileName: storageConfig.logFileName,
						module: 'chain:database',
				  });

		global.constants = this.options.constants;
		global.exceptions = this.options.exceptions;

		try {
			if (!this.options.genesisBlock) {
				throw Error('Failed to assign nethash from genesis block');
			}

			if (
				this.options.forging.waitThreshold >= this.options.constants.BLOCK_TIME
			) {
				throw Error(
					`modules.chain.forging.waitThreshold=${
						this.options.forging.waitThreshold
					} is greater or equal to app.genesisConfig.BLOCK_TIME=${
						this.options.constants.BLOCK_TIME
					}. It impacts the forging and propagation of blocks. Please use a smaller value for modules.chain.forging.waitThreshold`,
				);
			}

			// Cache
			this.logger.debug('Initiating cache...');
			this.cache = createCacheComponent(cacheConfig, this.logger);

			// Storage
			this.logger.debug('Initiating storage...');
			this.storage = createStorageComponent(storageConfig, dbLogger);

			// TODO: For socket cluster child process, should be removed with refactoring of network module
			this.options.loggerConfig = loggerConfig;

			const self = this;
			this.scope = {
				config: self.options,
				peers: this.peers,
				genesisBlock: { block: self.options.genesisBlock },
				registeredTransactions: self.options.registeredTransactions,
				sequence: new Sequence({
					onWarning(current) {
						self.logger.warn('Main queue', current);
					},
				}),
				components: {
					storage: this.storage,
					cache: this.cache,
					logger: this.logger,
				},
				channel: this.channel,
				applicationState: this.applicationState,
			};

			await bootstrapStorage(this.scope, global.constants.ACTIVE_DELEGATES);
			await bootstrapCache(this.scope);

			await this._initModules();

			// Prepare dependency
			const processorDependencies = {
				blocksModule: this.blocks,
				bftModule: this.bft,
				dposModule: this.dpos,
				logger: this.logger,
				constants: this.options.constants,
				exceptions: this.options.exceptions,
			};

			// TODO: remove this once we have version 2 genesis block
			this.processor.register(new BlockProcessorV0(processorDependencies), {
				matcher: ({ height }) => height === 1,
			});

			// TODO: Move this to core https://github.com/LiskHQ/lisk-sdk/issues/4140
			if (this.options.exceptions.blockVersions) {
				if (this.options.exceptions.blockVersions[0]) {
					const period = this.options.exceptions.blockVersions[0];
					this.processor.register(new BlockProcessorV0(processorDependencies), {
						matcher: ({ height }) =>
							height >= period.start && height <= period.end,
					});
				}

				if (this.options.exceptions.blockVersions[1]) {
					const period = this.options.exceptions.blockVersions[1];
					this.processor.register(new BlockProcessorV1(processorDependencies), {
						matcher: ({ height }) =>
							height >= period.start && height <= period.end,
					});
				}
			}

			this.processor.register(new BlockProcessorV2(processorDependencies));

			// Deserialize genesis block and overwrite the options
			this.options.genesisBlock = await this.processor.deserialize(
				this.options.genesisBlock,
			);

			// Deactivate broadcast and syncing during snapshotting process
			if (this.options.loading.rebuildUpToRound) {
				this.options.broadcasts.active = false;
				this.options.syncing.active = false;
				await this.rebuilder.rebuild(
					this.options.loading.rebuildUpToRound,
					this.options.loading.loadPerIteration,
				);
				this.logger.info(
					{
						rebuildUpToRound: this.options.loading.rebuildUpToRound,
						loadPerIteration: this.options.loading.loadPerIteration,
					},
					'Successfully rebuild the blockchain',
				);
				process.emit('cleanup');
				return;
			}

			this.channel.subscribe('app:state:updated', event => {
				Object.assign(this.scope.applicationState, event.data);
			});

			this.logger.info('Modules ready and launched');
			// After binding, it should immediately load blockchain
			await this.processor.init(this.options.genesisBlock);

			this._subscribeToEvents();

			this.channel.subscribe('network:bootstrap', async () => {
				this._calculateConsensus();
				await this._startForging();
			});

			this.channel.subscribe('network:ready', async () => {
				this._startLoader();
			});

			// Avoid receiving blocks/transactions from the network during snapshotting process
			if (!this.options.loading.rebuildUpToRound) {
				this.channel.subscribe(
					'network:event',
					async ({ data: { event, data, peerId } }) => {
						try {
							if (event === 'postTransactions') {
								await this.transport.postTransactions(data);
								return;
							}
							if (event === 'postSignatures') {
								await this.transport.postSignatures(data);
								return;
							}
							if (event === 'postBlock') {
								await this.transport.postBlock(data, peerId);
								return;
							}
						} catch (err) {
							this.logger.warn(
								{ err, event },
								'Received invalid event message',
							);
						}
					},
				);
			}

			// Check if blocks are left in temp_block table
			await this.synchronizer.init();
		} catch (error) {
			this.logger.fatal(
				{
					message: error.message,
					stack: error.stack,
				},
				'Failed to initialization chain module',
			);
			process.emit('cleanup', error);
		}
	}

	get actions() {
		return {
			calculateSupply: action =>
				this.blocks.blockReward.calculateSupply(action.params.height),
			calculateMilestone: action =>
				this.blocks.blockReward.calculateMilestone(action.params.height),
			calculateReward: action =>
				this.blocks.blockReward.calculateReward(action.params.height),
			getForgerPublicKeysForRound: async action =>
				this.dpos.getForgerPublicKeysForRound(action.params.round),
			updateForgingStatus: async action =>
				this.forger.updateForgingStatus(
					action.params.publicKey,
					action.params.password,
					action.params.forging,
				),
			getTransactions: async () => this.transport.getTransactions(),
			getSignatures: async () => this.transport.getSignatures(),
			postSignature: async action =>
				this.transport.postSignature(action.params),
			getForgingStatusForAllDelegates: async () =>
				this.forger.getForgingStatusForAllDelegates(),
			getTransactionsFromPool: async ({ params }) =>
				this.transactionPool.getPooledTransactions(params.type, params.filters),
			postTransaction: async action =>
				this.transport.postTransaction(action.params),
			getDelegateBlocksRewards: async action =>
				this.scope.components.storage.entities.Account.delegateBlocksRewards(
					action.params.filters,
					action.params.tx,
				),
			getSlotNumber: async action =>
				action.params
					? this.slots.getSlotNumber(action.params.epochTime)
					: this.slots.getSlotNumber(),
			calcSlotRound: async action => this.slots.calcRound(action.params.height),
			getNodeStatus: async () => ({
				consensus: await this.peers.getLastConsensus(this.blocks.broadhash),
				loaded: true,
				syncing: this.loader.syncing(),
				unconfirmedTransactions: this.transactionPool.getCount(),
				secondsSinceEpoch: this.slots.getEpochTime(),
				lastBlock: this.blocks.lastBlock,
			}),
			getLastBlock: async () => ({
				...this.blocks.lastBlock,
				reward: this.blocks.lastBlock.reward.toString(),
				totalAmount: this.blocks.lastBlock.totalAmount.toString(),
				totalFee: this.blocks.lastBlock.totalFee.toString(),
			}),
			getBlocksFromId: async action =>
				this.transport.getBlocksFromId(action.params || {}),
			getHighestCommonBlock: async action => {
				const valid = validator.validate(
					definitions.getHighestCommonBlockRequest,
					action.params,
				);

				if (valid.length) {
					const err = valid;
					const error = `${err[0].message}: ${err[0].path}`;
					this.logger.debug(
						{
							err: error,
							req: action.params,
						},
						'getHighestCommonBlock request validation failed',
					);
					throw new Error(error);
				}

				const commonBlock = await this.scope.modules.blocks.getHighestCommonBlock(
					action.params.ids,
				);

				return commonBlock;
			},
		};
	}

	async cleanup(error) {
		this._unsubscribeToEvents();
		const { modules, components } = this.scope;
		if (error) {
			this.logger.fatal(error.toString());
		}
		this.logger.info('Cleaning chain...');

		if (components !== undefined) {
			Object.keys(components).forEach(async key => {
				if (components[key].cleanup) {
					await components[key].cleanup();
				}
			});
		}

		// Run cleanup operation on each module before shutting down the node;
		// this includes operations like the rebuild verification process.
		await Promise.all(
			Object.keys(modules).map(key => {
				if (typeof modules[key].cleanup === 'function') {
					return modules[key].cleanup();
				}
				return true;
			}),
		).catch(moduleCleanupError => {
			this.logger.error(convertErrorsToString(moduleCleanupError));
		});

		this.logger.info('Cleaned up successfully');
	}

	async _initModules() {
		this.scope.modules = {};
		this.interfaceAdapters = {
			transactions: new TransactionInterfaceAdapter(
				this.options.registeredTransactions,
			),
		};

		// Deserialize genesis block

		this.scope.modules.interfaceAdapters = this.interfaceAdapters;
		this.slots = new Slots({
			epochTime: this.options.constants.EPOCH_TIME,
			interval: this.options.constants.BLOCK_TIME,
			blocksPerRound: this.options.constants.ACTIVE_DELEGATES,
		});
		this.scope.slots = this.slots;
		this.bft = new BFT({
			storage: this.storage,
			logger: this.logger,
			activeDelegates: this.options.constants.ACTIVE_DELEGATES,
			startingHeight: 0, // TODO: Pass exception precedent from config or height for block version 2
		});
		this.dpos = new Dpos({
			storage: this.storage,
			logger: this.logger,
			slots: this.slots,
			activeDelegates: this.options.constants.ACTIVE_DELEGATES,
			delegateListRoundOffset: this.options.constants
				.DELEGATE_LIST_ROUND_OFFSET,
			exceptions: this.options.exceptions,
		});

		this.dpos.events.on(EVENT_ROUND_CHANGED, data => {
			this.channel.publish('chain:rounds:change', { number: data.newRound });
		});

		this.blocks = new Blocks({
			logger: this.logger,
			storage: this.storage,
			sequence: this.scope.sequence,
			genesisBlock: this.options.genesisBlock,
			slots: this.slots,
			exceptions: this.options.exceptions,
			interfaceAdapters: this.interfaceAdapters,
			blockReceiptTimeout: this.options.constants.BLOCK_RECEIPT_TIMEOUT,
			loadPerIteration: 1000,
			maxPayloadLength: this.options.constants.MAX_PAYLOAD_LENGTH,
			maxTransactionsPerBlock: this.options.constants
				.MAX_TRANSACTIONS_PER_BLOCK,
			activeDelegates: this.options.constants.ACTIVE_DELEGATES,
			rewardDistance: this.options.constants.REWARDS.DISTANCE,
			rewardOffset: this.options.constants.REWARDS.OFFSET,
			rewardMileStones: this.options.constants.REWARDS.MILESTONES,
			totalAmount: this.options.constants.TOTAL_AMOUNT,
			blockSlotWindow: this.options.constants.BLOCK_SLOT_WINDOW,
		});
		this.processor = new Processor({
			channel: this.channel,
			logger: this.logger,
			storage: this.storage,
			blocksModule: this.blocks,
			interfaceAdapters: this.interfaceAdapters,
		});
		const blockSyncMechanism = new BlockSynchronizationMechanism({
			storage: this.storage,
			logger: this.logger,
			bft: this.bft,
			slots: this.slots,
			channel: this.channel,
			blocks: this.blocks,
			activeDelegates: this.options.constants.ACTIVE_DELEGATES,
			processorModule: this.processor,
			interfaceAdapters: this.interfaceAdapters,
		});

		const fastChainSwitchMechanism = new FastChainSwitchingMechanism({
			storage: this.storage,
			logger: this.logger,
			channel: this.channel,
			slots: this.slots,
			blocks: this.blocks,
<<<<<<< HEAD
			bft: this.bft,
			dpos: this.dpos,
			processor: this.processor,
=======
			dposModule: this.dpos,
>>>>>>> c74977d6
			activeDelegates: this.options.constants.ACTIVE_DELEGATES,
		});

		this.synchronizer = new Synchronizer({
			logger: this.logger,
			blocksModule: this.blocks,
			processorModule: this.processor,
			storageModule: this.storage,
		});

		this.synchronizer.register(blockSyncMechanism);
		this.synchronizer.register(fastChainSwitchMechanism);

		this.scope.modules.blocks = this.blocks;
		this.transactionPool = new TransactionPool({
			logger: this.logger,
			storage: this.storage,
			blocks: this.blocks,
			slots: this.slots,
			exceptions: this.options.exceptions,
			maxTransactionsPerQueue: this.options.transactions
				.maxTransactionsPerQueue,
			expireTransactionsInterval: this.options.constants.EXPIRY_INTERVAL,
			maxTransactionsPerBlock: this.options.constants
				.MAX_TRANSACTIONS_PER_BLOCK,
			maxSharedTransactions: this.options.constants.MAX_SHARED_TRANSACTIONS,
			broadcastInterval: this.options.broadcasts.broadcastInterval,
			releaseLimit: this.options.broadcasts.releaseLimit,
		});
		this.scope.modules.transactionPool = this.transactionPool;
		// TODO: Remove - Temporal write to modules for blocks circular dependency
		this.peers = new Peers({
			channel: this.channel,
			forgingForce: this.options.forging.force,
			minBroadhashConsensus: this.options.constants.MIN_BROADHASH_CONSENSUS,
		});
		this.scope.modules.peers = this.peers;
		this.loader = new Loader({
			channel: this.channel,
			logger: this.logger,
			storage: this.storage,
			cache: this.cache,
			genesisBlock: this.options.genesisBlock,
			transactionPoolModule: this.transactionPool,
			blocksModule: this.blocks,
			peersModule: this.peers,
			processorModule: this.processor,
			interfaceAdapters: this.interfaceAdapters,
			loadPerIteration: this.options.loading.loadPerIteration,
			syncingActive: this.options.syncing.active,
		});
		this.rebuilder = new Rebuilder({
			channel: this.channel,
			logger: this.logger,
			storage: this.storage,
			genesisBlock: this.options.genesisBlock,
			blocksModule: this.blocks,
			processorModule: this.processor,
			interfaceAdapters: this.interfaceAdapters,
			activeDelegates: this.options.constants.ACTIVE_DELEGATES,
		});
		this.scope.modules.rebuilder = this.rebuilder;
		this.forger = new Forger({
			channel: this.channel,
			logger: this.logger,
			storage: this.storage,
			sequence: this.scope.sequence,
			slots: this.slots,
			dposModule: this.dpos,
			transactionPoolModule: this.transactionPool,
			processorModule: this.processor,
			blocksModule: this.blocks,
			peersModule: this.peers,
			activeDelegates: this.options.constants.ACTIVE_DELEGATES,
			maxTransactionsPerBlock: this.options.constants
				.MAX_TRANSACTIONS_PER_BLOCK,
			forgingDelegates: this.options.forging.delegates,
			forgingForce: this.options.forging.force,
			forgingDefaultPassword: this.options.forging.defaultPassword,
			forgingWaitThreshold: this.options.forging.waitThreshold,
		});
		this.transport = new Transport({
			channel: this.channel,
			logger: this.logger,
			storage: this.storage,
			synchronizer: this.synchronizer,
			applicationState: this.applicationState,
			exceptions: this.options.exceptions,
			transactionPoolModule: this.transactionPool,
			processorModule: this.processor,
			blocksModule: this.blocks,
			loaderModule: this.loader,
			interfaceAdapters: this.interfaceAdapters,
			nonce: this.options.nonce,
			broadcasts: this.options.broadcasts,
			maxSharedTransactions: this.options.constants.MAX_SHARED_TRANSACTIONS,
		});
		// TODO: should not add to scope
		this.scope.modules.loader = this.loader;
		this.scope.modules.forger = this.forger;
		this.scope.modules.transport = this.transport;
		this.scope.modules.bft = this.bft;
		this.scope.modules.synchronizer = this.synchronizer;
	}

	_startLoader() {
		this.loader.loadUnconfirmedTransactions();
	}

	_calculateConsensus() {
		jobQueue.register(
			'calculateConsensus',
			async () => {
				const consensus = await this.peers.calculateConsensus(
					this.blocks.broadhash,
				);
				return this.logger.debug(
					{ consensus },
					'Broadhash consensus calculation timer triggered',
				);
			},
			this.peers.broadhashConsensusCalculationInterval,
		);
	}

	async _forgingTask() {
		return this.scope.sequence.add(async () => {
			try {
				await this.forger.beforeForge();
				if (!this.forger.delegatesEnabled()) {
					this.logger.debug('No delegates are enabled');
					return;
				}
				if (this.loader.syncing()) {
					this.logger.debug('Client not ready to forge');
					return;
				}
				await this.forger.forge();
			} catch (err) {
				this.logger.error({ err });
			}
		});
	}

	async _startForging() {
		try {
			await this.forger.loadDelegates();
		} catch (err) {
			this.logger.error({ err }, 'Failed to load delegates for forging');
		}
		jobQueue.register(
			'nextForge',
			async () => this._forgingTask(),
			forgeInterval,
		);
	}

	_subscribeToEvents() {
		this.channel.subscribe(
			'chain:processor:broadcast',
			({ data: { block } }) => {
				this.transport.onBroadcastBlock(block, true);
			},
		);

		this.channel.subscribe(
			'chain:processor:deleteBlock',
			({ data: { block } }) => {
				if (block.transactions.length) {
					const transactions = block.transactions.reverse();
					this.transactionPool.onDeletedTransactions(transactions);
					this.channel.publish(
						'chain:transactions:confirmed:change',
						block.transactions,
					);
				}
				this.logger.info(
					{ id: block.id, height: block.height },
					'Deleted a block from the chain',
				);
				this.channel.publish('chain:blocks:change', block);
			},
		);

		this.channel.subscribe(
			'chain:processor:newBlock',
			({ data: { block } }) => {
				if (block.transactions.length) {
					this.transactionPool.onConfirmedTransactions(block.transactions);
					this.channel.publish(
						'chain:transactions:confirmed:change',
						block.transactions,
					);
				}
				this.logger.info(
					{
						id: block.id,
						height: block.height,
						numberOfTransactions: block.transactions.length,
					},
					'New block added to the chain',
				);
				this.channel.publish('chain:blocks:change', block);

				if (!this.loader.syncing()) {
					this.channel.invoke('app:updateApplicationState', {
						height: block.height,
						lastBlockId: block.id,
						prevotedConfirmedUptoHeight: block.prevotedConfirmedUptoHeight,
						blockVersion: block.version,
					});
				}
			},
		);

		this.channel.subscribe(
			'chain:processor:sync',
			({ data: { block, peerId } }) => {
				this.synchronizer.run(block, peerId).catch(err => {
					this.logger.error({ err }, 'Error occurred during synchronization.');
				});
			},
		);

		this.transactionPool.on(EVENT_UNCONFIRMED_TRANSACTION, transaction => {
			this.logger.trace(
				{ transactionId: transaction.id },
				'Received EVENT_UNCONFIRMED_TRANSACTION',
			);
			this.transport.onUnconfirmedTransaction(transaction, true);
		});

		// TODO: Remove this event
		this.blocks.on(EVENT_NEW_BROADHASH, ({ broadhash, height }) => {
			this.channel.invoke('app:updateApplicationState', { broadhash, height });
			this.logger.debug(
				{ broadhash, height, event: EVENT_NEW_BROADHASH },
				'Updating the application state',
			);
		});

		this.bft.on(EVENT_BFT_BLOCK_FINALIZED, ({ height }) => {
			this.dpos.onBlockFinalized({ height });
		});

		this.transactionPool.on(EVENT_MULTISIGNATURE_SIGNATURE, signature => {
			this.logger.trace(
				{ signature },
				'Received EVENT_MULTISIGNATURE_SIGNATURE',
			);
			this.transport.onSignature(signature, true);
		});
	}

	_unsubscribeToEvents() {
		this.bft.removeAllListeners(EVENT_BFT_BLOCK_FINALIZED);
		this.blocks.removeAllListeners(EVENT_NEW_BROADHASH);
		this.blocks.removeAllListeners(EVENT_UNCONFIRMED_TRANSACTION);
		this.blocks.removeAllListeners(EVENT_MULTISIGNATURE_SIGNATURE);
	}
};<|MERGE_RESOLUTION|>--- conflicted
+++ resolved
@@ -315,7 +315,7 @@
 			getNodeStatus: async () => ({
 				consensus: await this.peers.getLastConsensus(this.blocks.broadhash),
 				loaded: true,
-				syncing: this.loader.syncing(),
+				syncing: this.synchronizer.isActive,
 				unconfirmedTransactions: this.transactionPool.getCount(),
 				secondsSinceEpoch: this.slots.getEpochTime(),
 				lastBlock: this.blocks.lastBlock,
@@ -470,13 +470,9 @@
 			channel: this.channel,
 			slots: this.slots,
 			blocks: this.blocks,
-<<<<<<< HEAD
 			bft: this.bft,
 			dpos: this.dpos,
 			processor: this.processor,
-=======
-			dposModule: this.dpos,
->>>>>>> c74977d6
 			activeDelegates: this.options.constants.ACTIVE_DELEGATES,
 		});
 
@@ -610,7 +606,7 @@
 					this.logger.debug('No delegates are enabled');
 					return;
 				}
-				if (this.loader.syncing()) {
+				if (this.synchronizer.isActive) {
 					this.logger.debug('Client not ready to forge');
 					return;
 				}
@@ -681,7 +677,7 @@
 				);
 				this.channel.publish('chain:blocks:change', block);
 
-				if (!this.loader.syncing()) {
+				if (!this.synchronizer.isActive) {
 					this.channel.invoke('app:updateApplicationState', {
 						height: block.height,
 						lastBlockId: block.id,
