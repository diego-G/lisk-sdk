--- conflicted
+++ resolved
@@ -122,11 +122,7 @@
 		this.slots = require('./helpers/slots');
 
 		// Deactivate broadcast and syncing during snapshotting process
-<<<<<<< HEAD
-		if (this.options.loading.snapshotRound) {
-=======
 		if (this.options.loading.rebuildUpToRound) {
->>>>>>> 8a7da86b
 			this.options.broadcasts.active = false;
 			this.options.syncing.active = false;
 		}
