--- conflicted
+++ resolved
@@ -5,18 +5,11 @@
 	genesisBlock,
 	components: { storage, logger, system },
 }) => {
-<<<<<<< HEAD
-	const Transaction = require('../logic/transaction.js');
-	const Block = require('../logic/block.js');
-	const Account = require('../logic/account.js');
-	const Peers = require('../logic/peers.js');
-	const StateManager = require('../logic/state_store/index.js');
-=======
 	const Transaction = require('../logic/transaction');
 	const Block = require('../logic/block');
 	const Account = require('../logic/account');
 	const Peers = require('../logic/peers');
->>>>>>> 2bbe32c4
+	const StateManager = require('../logic/state_store/index');
 
 	const accountLogic = await new Promise((resolve, reject) => {
 		new Account(storage, schema, logger, (err, object) => {
