/*
 * Copyright © 2018 Lisk Foundation
 *
 * See the LICENSE file at the top-level directory of this distribution
 * for licensing information.
 *
 * Unless otherwise agreed in a custom licensing agreement with the Lisk Foundation,
 * no part of this software, including this file, may be copied, modified,
 * propagated, or distributed except according to the terms contained in the
 * LICENSE file.
 *
 * Removal or modification of this copyright notice is prohibited.
 */

'use strict';

const Bignumber = require('bignumber.js');
const async = require('async');
// eslint-disable-next-line prefer-const
const {
	CACHE_KEYS_DELEGATES,
} = require('../../../../../framework/src/components/cache');
<<<<<<< HEAD
const Round = require('../logic/round.js');
const slots = require('../helpers/slots.js');
=======
const Round = require('../logic/round');
const slots = require('../helpers/slots');
>>>>>>> 0bd904a2

// Private fields
let components;
let modules;
let library;
let self;
const { ACTIVE_DELEGATES, TRANSACTION_TYPES } = global.constants;
const __private = {};

__private.loaded = false;
__private.ticking = false;

/**
 * Main rounds methods. Initializes library with scope.
 *
 * @class
 * @memberof modules
 * @see Parent: {@link modules}
 * @requires async
 * @requires helpers/slots
 * @requires logic/round
 * @param {function} cb - Callback function
 * @param {scope} scope - App instance
 * @returns {setImmediateCallback} cb, null, self
 * @todo Apply node pattern for callbacks: callback always at the end
 */
class Rounds {
	constructor(cb, scope) {
		library = {
			channel: scope.channel,
			logger: scope.components.logger,
			bus: scope.bus,
			storage: scope.components.storage,
		};
		self = this;

		setImmediate(cb, null, self);
	}
}

<<<<<<< HEAD
=======
__private.updateSendersRoundInformationWithAmountForTransactions = function(
	round,
	transactions,
	forwardTick,
	tx
) {
	return Promise.all(
		transactions.map(transaction => {
			const value = new Bignumber(transaction.amount).plus(transaction.fee);
			const valueToUpdate = forwardTick ? `-${value}` : `${value}`;
			return self.createRoundInformationWithAmount(
				transaction.senderId,
				round,
				valueToUpdate,
				tx
			);
		})
	);
};

__private.updateRecipientsRoundInformationWithAmountForTransactions = function(
	round,
	transactions,
	forwardTick,
	tx
) {
	// For IN_TRANSFER TRANSACTION, we first need to get the authorId to get the recipient
	return Promise.all(
		transactions
			.filter(transaction => transaction.type === TRANSACTION_TYPES.IN_TRANSFER)
			.map(transaction =>
				// Check the owner of the dapp for recipient account
				library.storage.entities.Transaction.getOne(
					{
						id: transaction.asset.inTransfer.dappId,
					},
					{},
					tx
				).then(dappTransaction => ({
					...transaction,
					recipientId: dappTransaction.senderId,
				}))
			)
	).then(inTransferTransactionsWithRecipientId =>
		// We need to only update recipient accounts for transfer transaction, in trasfer transaction and out transfer transaction
		[
			...transactions.filter(
				transaction =>
					transaction.type === TRANSACTION_TYPES.SEND ||
					transaction.type === TRANSACTION_TYPES.OUT_TRANSFER
			),
			...inTransferTransactionsWithRecipientId,
		].map(transaction => {
			const value = transaction.amount;
			const valueToUpdate = forwardTick ? `${value}` : `-${value}`;
			return self.createRoundInformationWithAmount(
				transaction.recipientId,
				round,
				valueToUpdate,
				tx
			);
		})
	);
};

__private.updateRoundInformationWithDelegatesForTransactions = function(
	round,
	transactions,
	forwardTick,
	tx
) {
	return Promise.all(
		transactions
			.filter(transaction => transaction.type === TRANSACTION_TYPES.VOTE)
			.map(transaction =>
				Promise.all(
					(forwardTick
						? transaction.asset.votes
						: __private.reverse(transaction.asset.votes)
					).map(vote => {
						// Fetch first character
						const mode = vote[0];
						const dependentId = vote.slice(1);
						return self.createRoundInformationWithDelegate(
							transaction.senderId,
							round,
							dependentId,
							mode,
							tx
						);
					})
				)
			)
	);
};
// TODO: low priority, refactor out
__private.reverse = function(diff) {
	const copyDiff = diff.slice();
	for (let i = 0; i < copyDiff.length; i++) {
		const math = copyDiff[i][0] === '-' ? '+' : '-';
		copyDiff[i] = math + copyDiff[i].slice(1);
	}
	return copyDiff;
};

__private.updateRoundInformationForTransactions = function(
	round,
	transactions,
	forwardTick,
	tx,
	cb
) {
	const promises = [
		__private.updateSendersRoundInformationWithAmountForTransactions(
			round,
			transactions,
			forwardTick,
			tx
		),
		__private.updateRecipientsRoundInformationWithAmountForTransactions(
			round,
			transactions,
			forwardTick,
			tx
		),
		__private.updateRoundInformationWithDelegatesForTransactions(
			round,
			transactions,
			forwardTick,
			tx
		),
	];
	return Promise.all(promises)
		.then(() => setImmediate(cb))
		.catch(err => setImmediate(cb, err));
};

>>>>>>> 0bd904a2
// Public methods
/**
 * @returns {boolean} __private.loaded
 * @todo Add description of the function
 */
Rounds.prototype.loaded = function() {
	return __private.loaded;
};

/**
 * @returns {boolean} __private.ticking
 * @todo Add description of the function
 */
Rounds.prototype.ticking = function() {
	return __private.ticking;
};

/**
 * Performs backward tick on round.
 *
 * @param {block} block - Current block
 * @param {block} previousBlock - Previous block
 * @param {function} done - Callback function
 * @param {function} tx - SQL transaction
 * @returns {function} Calling done with error if any
 */
Rounds.prototype.backwardTick = function(block, previousBlock, done, tx) {
	const round = slots.calcRound(block.height);
	const prevRound = slots.calcRound(previousBlock.height);
	const nextRound = slots.calcRound(block.height + 1);

	const scope = {
		library,
		modules,
		block,
		round,
		backwards: true,
	};

	// Establish if finishing round or not
	scope.finishRound =
		(prevRound === round && nextRound !== round) ||
		(block.height === 1 || block.height === 101);

	/**
	 * Description of backwardTick.
	 *
	 * @todo Add @param tags
	 * @todo Add @returns tag
	 * @todo Add description of the function
	 */
	function backwardTick(backwardTickTx) {
		const newRound = new Round(scope, backwardTickTx);

		library.logger.debug('Performing backward tick');
		library.logger.trace(scope);
		return newRound
			.mergeBlockGenerator()
			.then(() => (scope.finishRound ? newRound.backwardLand() : newRound));
	}

	// Start round ticking
	__private.ticking = true;
	async.series(
		[
			function(cb) {
				// Sum round if finishing round
				if (scope.finishRound) {
					return __private.sumRound(scope, cb, tx);
				}
				return setImmediate(cb);
			},
			function(cb) {
				// Get outsiders if finishing round
				if (scope.finishRound) {
					return __private.getOutsiders(scope, cb, tx);
				}
				return setImmediate(cb);
			},
			function(cb) {
				// Perform round tick
				library.storage.adapter
					.task('rounds:backwardTick', backwardTick, tx)
					.then(() => setImmediate(cb))
					.catch(err => {
						library.logger.error(err.stack);
						return setImmediate(cb, err);
					});
			},
		],
		err => {
			// Stop round ticking
			__private.ticking = false;
			if (err) {
				return done(err);
			}

			/**
			 * If we delete first block of the round,
			 * that means we go to last block of the previous round
			 * That's why we need to clear the cache to recalculate
			 * delegate list.
			 * */
			if (scope.finishRound) {
				modules.delegates.clearDelegateListCache();
			}

			return done();
		}
	);
};

/**
 * Performs forward tick on round.
 *
 * @param {block} block - Current block
 * @param {function} done - Callback function
 * @param {Object} tx - Database transaction/task object
 * @returns {function} Calling done with error if any
 */
Rounds.prototype.tick = function(block, done, tx) {
	const round = slots.calcRound(block.height);
	const nextRound = slots.calcRound(block.height + 1);

	const scope = {
		library,
		modules,
		block,
		round,
		backwards: false,
	};

	// Establish if finishing round or not
	scope.finishRound =
		round !== nextRound || (block.height === 1 || block.height === 101);

	/**
	 * Description of Tick.
	 *
	 * @class
	 * @todo Add @param tags
	 * @todo Add @returns tag
	 * @todo Add description of the class
	 */
	function Tick(t) {
		const promised = new Round(scope, t);

		library.logger.debug('Performing forward tick');
		library.logger.trace(scope);

		return promised
			.mergeBlockGenerator()
			.then(() => {
				if (scope.finishRound) {
					return promised.land().then(() => {
						library.bus.message('finishRound', round);
					});
				}
				return true;
			})
			.then(() => {
				// Check if we are one block before last block of round, if yes - perform round snapshot
				if ((block.height + 1) % ACTIVE_DELEGATES === 0) {
					library.logger.debug('Performing round snapshot...');

					return t
						.batch([
							library.storage.entities.Round.clearRoundSnapshot(t),
							library.storage.entities.Round.performRoundSnapshot(t),
							library.storage.entities.Round.clearVotesSnapshot(t),
							library.storage.entities.Round.performVotesSnapshot(t),
						])
						.then(() => {
							library.logger.trace('Round snapshot done');
						})
						.catch(err => {
							library.logger.error('Round snapshot failed', err);
							throw err;
						});
				}
				return true;
			});
	}

	// Start round ticking
	__private.ticking = true;
	async.series(
		[
			function(cb) {
				// Sum round if finishing round
				if (scope.finishRound) {
					return __private.sumRound(scope, cb, tx);
				}
				return setImmediate(cb);
			},
			function(cb) {
				// Get outsiders if finishing round
				if (scope.finishRound) {
					return __private.getOutsiders(scope, cb, tx);
				}
				return setImmediate(cb);
			},
			// Perform round tick
			function(cb) {
				library.storage.adapter
					.task('rounds:tick', Tick, tx)
					.then(() => setImmediate(cb))
					.catch(err => {
						library.logger.error(err.stack);
						return setImmediate(cb, err);
					});
			},
		],
		err => {
			// Stop round ticking
			__private.ticking = false;
			return done(err);
		}
	);
};

/**
 * Create round information record into mem_rounds.
 *
 * @param {string} address - Address of the account
 * @param {Number} round - Associated round number
 * @param {Number} amount - Amount updated on account
 * @param {Object} [tx] - Database transaction
 * @returns {Promise}
 */
Rounds.prototype.createRoundInformationWithAmount = function(
	address,
	round,
	amount,
	tx
) {
	return library.storage.entities.Account.getOne(
		{ address },
		{ extended: true },
		tx
	).then(account => {
		if (!account.votedDelegatesPublicKeys) return true;

		const roundData = account.votedDelegatesPublicKeys.map(
			delegatePublicKey => ({
				address,
				amount,
				round,
				delegatePublicKey,
			})
		);

		return library.storage.entities.Round.create(roundData, {}, tx);
	});
};

/**
 * Create round information record into mem_rounds.
 *
 * @param {string} address - Address of the account
 * @param {Number} round - Associated round number
 * @param {string} delegatePublicKey - Associated delegate id
 * @param {string} mode - Possible values of '+' or '-' represents behaviour of adding or removing delegate
 * @param {Object} [tx] - Databaes transaction
 * @returns {Promise}
 */
Rounds.prototype.createRoundInformationWithDelegate = function(
	address,
	round,
	delegatePublicKey,
	mode,
	tx
) {
	const balanceFactor = mode === '-' ? -1 : 1;
	return library.storage.entities.Account.getOne({ address }, {}, tx).then(
		account => {
			const balance = new Bignumber(account.balance)
				.multipliedBy(balanceFactor)
				.toString();

			const roundData = {
				address,
				delegatePublicKey,
				round,
				amount: balance,
			};
			return library.storage.entities.Round.create(roundData, {}, tx);
		}
	);
};

// Events
/**
 * Assigns modules to private constant `modules`.
 *
 * @param {modules} scope - Loaded modules
 */
Rounds.prototype.onBind = function(scope) {
	components = {
		cache: scope.components ? scope.components.cache : undefined,
	};

	modules = {
		blocks: scope.modules.blocks,
		accounts: scope.modules.accounts,
		delegates: scope.modules.delegates,
	};
};

/**
 * Sets private constant loaded to true.
 *
 * @listens module:loader~event:blockchainReady
 */
Rounds.prototype.onBlockchainReady = function() {
	__private.loaded = true;
};

/**
 * Clear all cache entries related to delegate and emits a 'rounds/change' socket message.
 *
 * @param {number} round
 * @emits rounds/change
 * @todo Add description for the params
 */
Rounds.prototype.onFinishRound = async function(round) {
	if (components && components.cache && components.cache.isReady()) {
		library.logger.debug(
			['Cache - onFinishRound', '| Status:', components.cache.isReady()].join(
				' '
			)
		);
		const pattern = CACHE_KEYS_DELEGATES;
		try {
			await components.cache.removeByPattern(pattern);
			library.logger.debug(
				[
					'Cache - Keys with pattern:',
					pattern,
					'cleared from cache on new Round',
				].join(' ')
			);
		} catch (removeByPatternErr) {
			library.logger.error(
				[
					'Cache - Error clearing keys with pattern:',
					pattern,
					'when round finish',
				].join(' ')
			);
		}
	}

	return library.channel.publish('chain:rounds:change', { number: round });
};

/**
 * Sets private constant `loaded` to false.
 *
 * @param {function} cb
 * @returns {setImmediateCallback} cb
 * @todo Add description for the params
 */
Rounds.prototype.cleanup = function(cb) {
	__private.loaded = false;
	return setImmediate(cb);
};

// Private methods
/**
 * Generates outsiders array and pushes to param scope constant.
 * Obtains delegate list and for each delegate generate address.
 *
 * @private
 * @param {scope} scope
 * @param {function} cb
 * @param {Object} tx - Database transaction/task object
 * @returns {setImmediateCallback} cb
 * @todo Add description for the params
 */
__private.getOutsiders = function(scope, cb, tx) {
	scope.roundOutsiders = [];

	if (scope.block.height === 1) {
		return setImmediate(cb);
	}
	return modules.delegates.generateDelegateList(
		scope.round,
		null,
		(err, roundDelegates) => {
			if (err) {
				return setImmediate(cb, err);
			}
			return async.eachSeries(
				roundDelegates,
				(delegate, eachCb) => {
					if (scope.roundDelegates.indexOf(delegate) === -1) {
						scope.roundOutsiders.push(
							modules.accounts.generateAddressByPublicKey(delegate)
						);
					}
					return setImmediate(eachCb);
				},
				eachSeriesErr => {
					library.logger.trace('Got outsiders', scope.roundOutsiders);
					return setImmediate(cb, eachSeriesErr);
				}
			);
		},
		tx
	);
};

/**
 * Gets rows from `round_blocks` and calculates rewards.
 * Loads into scope constant fees, rewards and delegates.
 *
 * @private
 * @param {number} round
 * @param {function} cb
 * @param {Object} tx - Database transaction/task object
 * @returns {setImmediateCallback} cb
 * @todo Add description for the params and the return value
 */
__private.sumRound = function(scope, cb, tx) {
	// When we need to sum round just after genesis block (height: 1)
	// - set data manually to 0, they will be distributed when actual round 1 is summed
	if (scope.block.height === 1) {
		library.logger.debug(`Summing round - ${scope.round} (genesis block)`);
		scope.roundFees = 0;
		scope.roundRewards = [0];
		scope.roundDelegates = [scope.block.generatorPublicKey];
		return setImmediate(cb);
	}

	library.logger.debug('Summing round', scope.round);

	return library.storage.entities.Round.summedRound(
		scope.round,
		ACTIVE_DELEGATES,
		tx
	)
		.then(rows => {
			const rewards = [];

			rows[0].rewards.forEach(reward => {
				rewards.push(Math.floor(reward));
			});

			scope.roundFees = Math.floor(rows[0].fees);
			scope.roundRewards = rewards;
			scope.roundDelegates = rows[0].delegates;

			library.logger.trace('roundFees', scope.roundFees);
			library.logger.trace('roundRewards', scope.roundRewards);
			library.logger.trace('roundDelegates', scope.roundDelegates);

			return setImmediate(cb);
		})
		.catch(err => {
			library.logger.error('Failed to sum round', scope.round);
			library.logger.error(err.stack);
			return setImmediate(cb, err);
		});
};

// Export
module.exports = Rounds;<|MERGE_RESOLUTION|>--- conflicted
+++ resolved
@@ -20,13 +20,8 @@
 const {
 	CACHE_KEYS_DELEGATES,
 } = require('../../../../../framework/src/components/cache');
-<<<<<<< HEAD
-const Round = require('../logic/round.js');
-const slots = require('../helpers/slots.js');
-=======
 const Round = require('../logic/round');
 const slots = require('../helpers/slots');
->>>>>>> 0bd904a2
 
 // Private fields
 let components;
@@ -67,146 +62,6 @@
 	}
 }
 
-<<<<<<< HEAD
-=======
-__private.updateSendersRoundInformationWithAmountForTransactions = function(
-	round,
-	transactions,
-	forwardTick,
-	tx
-) {
-	return Promise.all(
-		transactions.map(transaction => {
-			const value = new Bignumber(transaction.amount).plus(transaction.fee);
-			const valueToUpdate = forwardTick ? `-${value}` : `${value}`;
-			return self.createRoundInformationWithAmount(
-				transaction.senderId,
-				round,
-				valueToUpdate,
-				tx
-			);
-		})
-	);
-};
-
-__private.updateRecipientsRoundInformationWithAmountForTransactions = function(
-	round,
-	transactions,
-	forwardTick,
-	tx
-) {
-	// For IN_TRANSFER TRANSACTION, we first need to get the authorId to get the recipient
-	return Promise.all(
-		transactions
-			.filter(transaction => transaction.type === TRANSACTION_TYPES.IN_TRANSFER)
-			.map(transaction =>
-				// Check the owner of the dapp for recipient account
-				library.storage.entities.Transaction.getOne(
-					{
-						id: transaction.asset.inTransfer.dappId,
-					},
-					{},
-					tx
-				).then(dappTransaction => ({
-					...transaction,
-					recipientId: dappTransaction.senderId,
-				}))
-			)
-	).then(inTransferTransactionsWithRecipientId =>
-		// We need to only update recipient accounts for transfer transaction, in trasfer transaction and out transfer transaction
-		[
-			...transactions.filter(
-				transaction =>
-					transaction.type === TRANSACTION_TYPES.SEND ||
-					transaction.type === TRANSACTION_TYPES.OUT_TRANSFER
-			),
-			...inTransferTransactionsWithRecipientId,
-		].map(transaction => {
-			const value = transaction.amount;
-			const valueToUpdate = forwardTick ? `${value}` : `-${value}`;
-			return self.createRoundInformationWithAmount(
-				transaction.recipientId,
-				round,
-				valueToUpdate,
-				tx
-			);
-		})
-	);
-};
-
-__private.updateRoundInformationWithDelegatesForTransactions = function(
-	round,
-	transactions,
-	forwardTick,
-	tx
-) {
-	return Promise.all(
-		transactions
-			.filter(transaction => transaction.type === TRANSACTION_TYPES.VOTE)
-			.map(transaction =>
-				Promise.all(
-					(forwardTick
-						? transaction.asset.votes
-						: __private.reverse(transaction.asset.votes)
-					).map(vote => {
-						// Fetch first character
-						const mode = vote[0];
-						const dependentId = vote.slice(1);
-						return self.createRoundInformationWithDelegate(
-							transaction.senderId,
-							round,
-							dependentId,
-							mode,
-							tx
-						);
-					})
-				)
-			)
-	);
-};
-// TODO: low priority, refactor out
-__private.reverse = function(diff) {
-	const copyDiff = diff.slice();
-	for (let i = 0; i < copyDiff.length; i++) {
-		const math = copyDiff[i][0] === '-' ? '+' : '-';
-		copyDiff[i] = math + copyDiff[i].slice(1);
-	}
-	return copyDiff;
-};
-
-__private.updateRoundInformationForTransactions = function(
-	round,
-	transactions,
-	forwardTick,
-	tx,
-	cb
-) {
-	const promises = [
-		__private.updateSendersRoundInformationWithAmountForTransactions(
-			round,
-			transactions,
-			forwardTick,
-			tx
-		),
-		__private.updateRecipientsRoundInformationWithAmountForTransactions(
-			round,
-			transactions,
-			forwardTick,
-			tx
-		),
-		__private.updateRoundInformationWithDelegatesForTransactions(
-			round,
-			transactions,
-			forwardTick,
-			tx
-		),
-	];
-	return Promise.all(promises)
-		.then(() => setImmediate(cb))
-		.catch(err => setImmediate(cb, err));
-};
-
->>>>>>> 0bd904a2
 // Public methods
 /**
  * @returns {boolean} __private.loaded
