--- conflicted
+++ resolved
@@ -962,14 +962,10 @@
 						});
 
 						// Update our application state: broadhash and height
-<<<<<<< HEAD
-						return library.channel.invoke('app:updateApplicationState', blocks);
-=======
-						return library.channel.invoke('lisk:updateApplicationState', {
+						return library.channel.invoke('app:updateApplicationState', {
 							broadhash,
 							height,
 						});
->>>>>>> 341236fc
 					})
 					.catch(seriesCb);
 			},
