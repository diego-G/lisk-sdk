/*
 * Copyright © 2018 Lisk Foundation
 *
 * See the LICENSE file at the top-level directory of this distribution
 * for licensing information.
 *
 * Unless otherwise agreed in a custom licensing agreement with the Lisk Foundation,
 * no part of this software, including this file, may be copied, modified,
 * propagated, or distributed except according to the terms contained in the
 * LICENSE file.
 *
 * Removal or modification of this copyright notice is prohibited.
 */

'use strict';

const crypto = require('crypto');

const { BLOCK_RECEIPT_TIMEOUT, EPOCH_TIME } = global.constants;
const {
	CACHE_KEYS_BLOCKS,
	CACHE_KEYS_TRANSACTIONS,
} = require('../../../components/cache');
// Submodules
const BlocksVerify = require('./blocks/verify');
const BlocksProcess = require('./blocks/process');
const BlocksUtils = require('./blocks/utils');
const BlocksChain = require('./blocks/chain');

// Private fields
let library;
let self;
let components = {};
const __private = {};

__private.lastBlock = {};
__private.lastReceipt = null;

__private.loaded = false;
__private.cleanup = false;
__private.isActive = false;

/**
 * Main blocks methods. Initializes submodules with scope content.
 * Calls submodules.chain.saveGenesisBlock.
 *
 * @class
 * @memberof modules
 * @see Parent: {@link modules}
 * @requires submodules/blocks/verify
 * @requires submodules/blocks/process
 * @requires submodules/blocks/utils
 * @requires submodules/blocks/chain
 * @param {function} cb - Callback function
 * @param {scope} scope - App instance
 * @returns {setImmediateCallback} cb, err, self
 */
// Constructor
class Blocks {
	constructor(cb, scope) {
		library = {
			channel: scope.channel,
			logger: scope.components.logger,
			storage: scope.components.storage,
			applicationState: scope.applicationState,
		};

		// Initialize submodules with library content
		this.submodules = {
			verify: new BlocksVerify(
				scope.components.logger,
				scope.logic.block,
				scope.components.storage,
				scope.config,
				scope.channel
			),
			process: new BlocksProcess(
				scope.components.logger,
				scope.logic.block,
				scope.logic.peers,
				scope.schema,
				scope.components.storage,
				scope.sequence,
				scope.genesisBlock,
<<<<<<< HEAD
				scope.channel
=======
				scope.logic.initTransaction
>>>>>>> 806a1164
			),
			utils: new BlocksUtils(
				scope.components.logger,
				scope.logic.account,
				scope.logic.block,
				scope.logic.initTransaction,
				scope.components.storage,
				scope.genesisBlock
			),
			chain: new BlocksChain(
				scope.components.logger,
				scope.logic.block,
				scope.logic.initTransaction,
				scope.components.storage,
				scope.genesisBlock,
				scope.bus,
				scope.balancesSequence,
				scope.channel
			),
		};

		// Expose submodules
		this.verify = this.submodules.verify;
		this.process = this.submodules.process;
		this.utils = this.submodules.utils;
		this.chain = this.submodules.chain;
		self = this;

		this.submodules.chain.saveGenesisBlock(err => setImmediate(cb, err, self));
	}
}

/**
 * PUBLIC METHODS
 */
/**
 * Last block functions, getter, setter and isFresh.
 *
 * @property {function} get - Returns lastBlock
 * @property {function} set - Sets lastBlock
 * @property {function} isFresh - Returns status of last block - if it fresh or not
 */
Blocks.prototype.lastBlock = {
	/**
	 * Returns lastBlock.
	 *
	 * @returns {Object} Last block
	 */
	get() {
		return __private.lastBlock;
	},
	/**
	 * Sets lastBlock.
	 *
	 * @returns {Object} Last block
	 */
	set(lastBlock) {
		__private.lastBlock = lastBlock;
		return __private.lastBlock;
	},
	/**
	 * Returns status of last block - if it fresh or not
	 *
	 * @returns {boolean} Fresh status of last block
	 */
	isFresh() {
		if (!__private.lastBlock) {
			return false;
		}
		// Current time in seconds - (epoch start in seconds + block timestamp)
		const secondsAgo =
			Math.floor(Date.now() / 1000) -
			(Math.floor(new Date(EPOCH_TIME) / 1000) + __private.lastBlock.timestamp);
		return secondsAgo < BLOCK_RECEIPT_TIMEOUT;
	},
};

/**
 * Last Receipt functions: get, update and isStale.
 *
 * @property {function} get - Returns lastReceipt
 * @property {function} update - Updates lastReceipt
 * @property {function} isStale - Returns status of last receipt - if it fresh or not
 */
Blocks.prototype.lastReceipt = {
	get() {
		return __private.lastReceipt;
	},
	update() {
		__private.lastReceipt = Math.floor(Date.now() / 1000);
		return __private.lastReceipt;
	},
	/**
	 * Returns status of last receipt - if it stale or not.
	 *
	 * @returns {boolean} Stale status of last receipt
	 */
	isStale() {
		if (!__private.lastReceipt) {
			return true;
		}
		// Current time in seconds - lastReceipt (seconds)
		const secondsAgo = Math.floor(Date.now() / 1000) - __private.lastReceipt;
		return secondsAgo > BLOCK_RECEIPT_TIMEOUT;
	},
};

/**
 * Description of the member.
 *
 * @property {function} get
 * @property {function} set
 * @todo Add description for the functions
 */
Blocks.prototype.isActive = {
	/**
	 * Description of the function.
	 *
	 * @todo Add @returns tag
	 */
	get() {
		return __private.isActive;
	},
	/**
	 * Description of the function.
	 *
	 * @param {boolean} isActive
	 * @todo Add description for the params
	 * @todo Add @returns tag
	 */
	set(isActive) {
		__private.isActive = isActive;
		return __private.isActive;
	},
};

Blocks.prototype.isCleaning = {
	get() {
		return __private.cleanup;
	},
};

/**
 * Handle components initialization.
 * Components are not required in this file.
 */
Blocks.prototype.onBind = function(scope) {
	// TODO: move here blocks submodules modules load from app.js.
	components = {
		cache: scope.components ? scope.components.cache : undefined,
	};
	// Set module as loaded
	__private.loaded = true;
};

/**
 * Clear blocks and transactions API cache and emit socket notification `blocks/change`.
 *
 * @param {Block} block
 * @todo Add description for the params
 * @todo Add @returns tag
 */
Blocks.prototype.onNewBlock = async function(block) {
	if (components && components.cache && components.cache.isReady()) {
		library.logger.debug(
			['Cache - onNewBlock', '| Status:', components.cache.isReady()].join(' ')
		);
		const keys = [CACHE_KEYS_BLOCKS, CACHE_KEYS_TRANSACTIONS];
		const tasks = keys.map(key => components.cache.removeByPattern(key));
		try {
			await Promise.all(tasks);
			library.logger.debug(
				[
					'Cache - Keys with patterns:',
					keys,
					'cleared from cache on new Block',
				].join(' ')
			);
		} catch (removeByPatternErr) {
			library.logger.error(
				['Cache - Error clearing keys on new Block'].join(' ')
			);
		}
	}

	return library.channel.publish('chain:blocks:change', block);
};

/**
 * Handle node shutdown request.
 *
 * @listens module:app~event:cleanup
 * @param {function} cb - Callback function
 * @returns {setImmediateCallback} cb
 */
Blocks.prototype.cleanup = function(cb) {
	__private.loaded = false;
	__private.cleanup = true;

	if (!__private.isActive) {
		// Module ready for shutdown
		return setImmediate(cb);
	}
	// Module is not ready, repeat
	return setImmediate(function nextWatch() {
		if (__private.isActive) {
			library.logger.info('Waiting for block processing to finish...');
			return setTimeout(nextWatch, 10000); // 10 sec
		}
		return setImmediate(cb);
	});
};

/**
 * Get module loading status
 *
 * @returns {boolean} status - Module loading status
 */
Blocks.prototype.isLoaded = function() {
	// Return 'true' if 'modules' are present
	return __private.loaded;
};

/**
 * Calculate broadhash getting the last 5 blocks from the database
 *
 * @returns {height, broadhash} broadhash and height
 */
Blocks.prototype.calculateNewBroadhash = async function() {
	try {
		const state = library.applicationState;
		let broadhash;
		let height;
		const blocks = await library.storage.entities.Block.get(
			{},
			{
				limit: 5,
				sort: 'height:desc',
			}
		);

		if (blocks.length <= 1) {
			broadhash = state.nethash;
			height = state.height;
		} else {
			const seed = blocks.map(row => row.id).join('');
			broadhash = crypto
				.createHash('sha256')
				.update(seed, 'utf8')
				.digest()
				.toString('hex');
			height = blocks[0].height;
		}
		return { broadhash, height };
	} catch (err) {
		library.logger.error(err.stack);
		return err;
	}
};

// Export
module.exports = Blocks;<|MERGE_RESOLUTION|>--- conflicted
+++ resolved
@@ -82,11 +82,8 @@
 				scope.components.storage,
 				scope.sequence,
 				scope.genesisBlock,
-<<<<<<< HEAD
-				scope.channel
-=======
+				scope.channel,
 				scope.logic.initTransaction
->>>>>>> 806a1164
 			),
 			utils: new BlocksUtils(
 				scope.components.logger,
