--- conflicted
+++ resolved
@@ -168,22 +168,31 @@
 	 * @returns {setImmediateCallback} cb
 	 */
 	// eslint-disable-next-line class-methods-use-this
-	cleanup(cb) {
+	async cleanup() {
 		__private.loaded = false;
 		__private.cleanup = true;
 
 		if (!__private.isActive) {
 			// Module ready for shutdown
-			return setImmediate(cb);
+			return;
 		}
+
+		const waitFor = () =>
+			new Promise(resolve => {
+				setTimeout(resolve, 10000);
+			});
 		// Module is not ready, repeat
-		return setImmediate(function nextWatch() {
+		const nextWatch = async () => {
 			if (__private.isActive) {
 				library.logger.info('Waiting for block processing to finish...');
-				return setTimeout(nextWatch, 10000); // 10 sec
+				await waitFor();
+				await nextWatch();
 			}
-			return setImmediate(cb);
-		});
+
+			return null;
+		};
+
+		await nextWatch();
 	}
 
 	/**
@@ -235,7 +244,6 @@
 		}
 	}
 
-<<<<<<< HEAD
 	/**
 	 * Last block functions, getter, setter and isFresh.
 	 *
@@ -281,44 +289,6 @@
 			},
 		};
 	}
-=======
-	return library.channel.publish('chain:blocks:change', block);
-};
-
-/**
- * Handle node shutdown request.
- *
- * @listens module:app~event:cleanup
- * @param {function} cb - Callback function
- * @returns {Promise} - Promise<void>
- */
-Blocks.prototype.cleanup = async function() {
-	__private.loaded = false;
-	__private.cleanup = true;
-
-	if (!__private.isActive) {
-		// Module ready for shutdown
-		return;
-	}
-
-	const waitFor = () =>
-		new Promise(resolve => {
-			setTimeout(resolve, 10000);
-		});
-	// Module is not ready, repeat
-	const nextWatch = async () => {
-		if (__private.isActive) {
-			library.logger.info('Waiting for block processing to finish...');
-			await waitFor();
-			await nextWatch();
-		}
-
-		return null;
-	};
-
-	await nextWatch();
-};
->>>>>>> 9a65dbef
 
 	/**
 	 * Last Receipt functions: get, update and isStale.
