--- conflicted
+++ resolved
@@ -50,11 +50,7 @@
  * @todo Add description for the class
  */
 class Verify {
-<<<<<<< HEAD
-	constructor(logger, block, storage, config) {
-=======
-	constructor(logger, block, transaction, storage, config, channel) {
->>>>>>> da552bbe
+	constructor(logger, block, storage, config, channel) {
 		library = {
 			logger,
 			storage,
