--- conflicted
+++ resolved
@@ -420,14 +420,8 @@
 		library.logger.trace('Blocks->Process: Shared modules bind.');
 		modules = {
 			blocks: scope.modules.blocks,
-<<<<<<< HEAD
-			delegates: scope.modules.delegates,
+			rounds: scope.modules.rounds,
 			transactionPool: scope.modules.transactionPool,
-=======
-			rounds: scope.modules.rounds,
-			transactions: scope.modules.transactions,
-			processTransactions: scope.modules.processTransactions,
->>>>>>> 22ef835e
 		};
 
 		// Set module as loaded
