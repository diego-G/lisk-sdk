--- conflicted
+++ resolved
@@ -677,15 +677,7 @@
 					})
 					.catch(seriesCb);
 			},
-<<<<<<< HEAD
-			receiveTransactions(seriesCb) {
-=======
-			broadcastHeaders(seriesCb) {
-				// Notify all remote peers about our new headers
-				modules.transport.broadcastHeaders(seriesCb);
-			},
 			addDeletedTransactions(seriesCb) {
->>>>>>> 806a1164
 				// Put transactions back into transaction pool
 				modules.transactions.onDeletedTransactions(deletedBlockTransactions);
 				seriesCb();
@@ -731,11 +723,7 @@
 		blocks: scope.modules.blocks,
 		rounds: scope.modules.rounds,
 		transactions: scope.modules.transactions,
-<<<<<<< HEAD
-=======
-		transport: scope.modules.transport,
 		processTransactions: scope.modules.processTransactions,
->>>>>>> 806a1164
 	};
 
 	// Set module as loaded
