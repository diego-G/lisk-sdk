--- conflicted
+++ resolved
@@ -22,16 +22,7 @@
 let Broadcaster = require('../logic/broadcaster');
 const definitions = require('../schema/definitions');
 
-<<<<<<< HEAD
 const { MAX_SHARED_TRANSACTIONS } = global.constants;
-=======
-const {
-	MIN_BROADHASH_CONSENSUS,
-	MAX_PEERS,
-	MAX_SHARED_TRANSACTIONS,
-} = global.constants;
-
->>>>>>> 806a1164
 // Private fields
 let modules;
 let library;
@@ -69,12 +60,7 @@
 			balancesSequence: scope.balancesSequence,
 			logic: {
 				block: scope.logic.block,
-<<<<<<< HEAD
-				transaction: scope.logic.transaction,
-=======
 				initTransaction: scope.logic.initTransaction,
-				peers: scope.logic.peers,
->>>>>>> 806a1164
 			},
 			config: {
 				forging: {
@@ -92,16 +78,12 @@
 			scope.config.nonce,
 			scope.config.broadcasts,
 			scope.config.forging.force,
-<<<<<<< HEAD
 			scope.logic.transaction,
 			scope.components.logger,
-			scope.channel
-=======
-			scope.logic.peers,
 			scope.logic.initTransaction,
 			scope.components.logger,
+			scope.channel,
 			scope.components.storage
->>>>>>> 806a1164
 		);
 
 		setImmediate(cb, null, self);
@@ -208,26 +190,14 @@
 			throw errors;
 		}
 	} catch (errors) {
+		const errString = convertErrorsToString(errors);
 		library.logger.debug('Transaction normalization failed', {
 			id,
-			err: convertErrorsToString(errors),
+			err: errString,
 			module: 'transport',
 		});
 
-<<<<<<< HEAD
 		// TODO: If there is an error, invoke the applyPenalty action on the Network module once it is implemented.
-
-		return setImmediate(cb, `Invalid transaction body - ${e.toString()}`);
-	}
-=======
-		__private.removePeer(
-			{
-				nonce,
-				code: 'ETRANSACTION',
-			},
-			extraLogMessage
-		);
->>>>>>> 806a1164
 
 		return setImmediate(cb, errors);
 	}
@@ -340,61 +310,6 @@
 };
 
 /**
-<<<<<<< HEAD
-=======
- * Update all remote peers with our headers
- *
- * @param {function} cb - Callback function
- * @returns {setImmediateCallback} cb
- */
-Transport.prototype.broadcastHeaders = cb => {
-	// Grab a random list of connected peers.
-	const peers = library.logic.peers.listRandomConnected({
-		limit: MAX_PEERS,
-	});
-
-	if (peers.length === 0) {
-		library.logger.debug('Transport->broadcastHeaders: No peers found');
-		return setImmediate(cb);
-	}
-
-	library.logger.debug(
-		'Transport->broadcastHeaders: Broadcasting headers to remote peers',
-		{
-			count: peers.length,
-		}
-	);
-
-	// Execute remote procedure updateMyself for every peer
-	return async.each(
-		peers,
-		(peer, eachCb) => {
-			peer.rpc.updateMyself(library.logic.peers.me(), err => {
-				if (err) {
-					library.logger.debug(
-						'Transport->broadcastHeaders: Failed to notify peer about self',
-						{
-							peer: peer.string,
-							err,
-						}
-					);
-				} else {
-					library.logger.debug(
-						'Transport->broadcastHeaders: Successfully notified peer about self',
-						{
-							peer: peer.string,
-						}
-					);
-				}
-				return eachCb();
-			});
-		},
-		() => setImmediate(cb)
-	);
-};
-
-/**
->>>>>>> 806a1164
  * Calls broadcast blocks and emits a 'blocks/change' socket message.
  *
  * @param {Object} block - Reduced block object
@@ -438,17 +353,7 @@
 		{
 			broadhash,
 		},
-<<<<<<< HEAD
 		{ api: 'postBlock', data: { block } }
-=======
-		{
-			api: 'postBlock',
-			data: {
-				block,
-			},
-			immediate: true,
-		}
->>>>>>> 806a1164
 	);
 };
 
@@ -660,14 +565,7 @@
 						block: query.block,
 					});
 
-<<<<<<< HEAD
 					// TODO: If there is an error, invoke the applyPenalty action on the Network module once it is implemented.
-=======
-					__private.removePeer({
-						nonce: query.nonce,
-						code: 'EBLOCK',
-					});
->>>>>>> 806a1164
 				}
 				return library.bus.message('receiveBlock', block);
 			}
@@ -675,83 +573,6 @@
 	},
 
 	/**
-<<<<<<< HEAD
-=======
-	 * Description of list.
-	 *
-	 * @todo Add @param tags
-	 * @todo Add @returns tag
-	 * @todo Add description of the function
-	 */
-	list(req, cb) {
-		req = req || {};
-		const peersFinder = !req.query
-			? modules.peers.list
-			: modules.peers.shared.getPeers;
-		peersFinder(
-			Object.assign(
-				{},
-				{
-					limit: MAX_PEERS,
-				},
-				req.query
-			),
-			(err, peers) => {
-				peers = !err ? peers : [];
-				return setImmediate(cb, null, {
-					success: !err,
-					peers,
-				});
-			}
-		);
-	},
-
-	/**
-	 * Description of height.
-	 *
-	 * @todo Add @param tags
-	 * @todo Add @returns tag
-	 * @todo Add description of the function
-	 */
-	height(req, cb) {
-		const { height } = library.applicationState;
-		return setImmediate(cb, null, {
-			success: true,
-			height,
-		});
-	},
-
-	/**
-	 * Description of status.
-	 *
-	 * @todo Add @param tags
-	 * @todo Add @returns tag
-	 * @todo Add description of the function
-	 */
-	status(req, cb) {
-		const {
-			height,
-			broadhash,
-			nonce,
-			httpPort,
-			version,
-			protocolVersion,
-			os,
-		} = library.applicationState;
-		return setImmediate(cb, null, {
-			success: true,
-			height,
-			broadhash,
-			nonce,
-			httpPort,
-			version,
-			protocolVersion,
-			os,
-		});
-	},
-
-	/**
->>>>>>> 806a1164
 	 * Description of postSignature.
 	 *
 	 * @todo Add @param tags
@@ -904,68 +725,5 @@
 	},
 };
 
-<<<<<<< HEAD
-=======
-/**
- * Validation of all internal requests.
- *
- * @param {Object} query
- * @param {string} query.authKey - Key shared between master and slave processes. Not shared with the rest of network
- * @param {Object} query.peer - Peer to update
- * @param {number} query.updateType - 0 (insert) or 1 (remove)
- * @param {function} cb
- * @todo Add description for the params
- * @todo Add @returns tag
- */
-__private.checkInternalAccess = function(query, cb) {
-	library.schema.validate(query, definitions.WSAccessObject, err => {
-		if (err) {
-			return setImmediate(cb, err[0].message);
-		}
-		if (query.authKey !== wsRPC.getServerAuthKey()) {
-			return setImmediate(
-				cb,
-				'Unable to access internal function - Incorrect authKey'
-			);
-		}
-		return setImmediate(cb, null);
-	});
-};
-
-Transport.prototype.internal = {
-	/**
-	 * Inserts or updates a peer on peers list.
-	 *
-	 * @param {Object} query
-	 * @param {Object} query.peer
-	 * @param {string} query.authKey - Signed peer data with in hex format
-	 * @param {number} query.updateType - 0 (insert) or 1 (remove)
-	 * @param {function} cb
-	 * @todo Add description for the params
-	 * @todo Add @returns tag
-	 */
-	updatePeer(query, cb) {
-		__private.checkInternalAccess(query, err => {
-			if (err) {
-				return setImmediate(cb, err);
-			}
-			const updates = {};
-			updates[Rules.UPDATES.INSERT] = modules.peers.update;
-			updates[Rules.UPDATES.REMOVE] = modules.peers.remove;
-			const updateResult = updates[query.updateType](query.peer);
-			return setImmediate(
-				cb,
-				updateResult === true
-					? null
-					: new PeerUpdateError(
-							updateResult,
-							failureCodes.errorMessages[updateResult]
-					  )
-			);
-		});
-	},
-};
-
->>>>>>> 806a1164
 // Export
 module.exports = Transport;