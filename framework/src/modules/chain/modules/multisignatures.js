--- conflicted
+++ resolved
@@ -56,15 +56,6 @@
 		logic: {
 			transaction: scope.logic.transaction,
 			account: scope.logic.account,
-<<<<<<< HEAD
-			multisignature: new Multisignature(
-				scope.schema,
-				scope.logic.transaction,
-				scope.logic.account,
-				scope.components.logger,
-				scope.channel
-			),
-=======
 			multisignature: new Multisignature({
 				components: {
 					logger: scope.components.logger,
@@ -75,8 +66,8 @@
 					account: scope.logic.account,
 					transaction: scope.logic.transaction,
 				},
+				channel: scope.channel,
 			}),
->>>>>>> 56c95075
 		},
 	};
 	self = this;
