--- conflicted
+++ resolved
@@ -338,49 +338,6 @@
 	async _getValidatedBlocksFromNetwork(blockRows) {
 		const { lastBlock } = this.blocksModule;
 		let lastValidBlock = lastBlock;
-<<<<<<< HEAD
-		try {
-			// TODO: this should be removed and the block should be received from the network using *normal* block property names
-			const blocks = this.blocksModule.readBlocksFromNetwork(blockRows);
-			// eslint-disable-next-line no-restricted-syntax
-			for (const block of blocks) {
-				// eslint-disable-next-line no-await-in-loop
-				await this.processorModule.validate(block);
-				// eslint-disable-next-line no-await-in-loop
-				lastValidBlock = await this.processorModule.processValidated(block);
-			}
-			this.blocksToSync = lastValidBlock.height;
-
-			return lastValidBlock.id === lastBlock.id;
-		} catch (loadBlocksFromNetworkErr) {
-			this.logger.debug(
-				loadBlocksFromNetworkErr instanceof Error
-					? loadBlocksFromNetworkErr
-					: new Error(loadBlocksFromNetworkErr),
-				'Chain recovery failed after failing to load blocks from the network',
-			);
-			if (this.peersModule.isPoorConsensus(this.blocksModule.broadhash)) {
-				this.logger.debug('Perform chain recovery due to poor consensus');
-				try {
-					await this.processorModule.deleteLastBlock();
-				} catch (recoveryError) {
-					throw new Error(
-						`Chain recovery failed after failing to load blocks while network consensus was low. ${recoveryError}`,
-					);
-				}
-				throw new Error(
-					`Chain recovery failed chain recovery after failing to load blocks ${loadBlocksFromNetworkErr}`,
-				);
-			}
-			this.logger.error(
-				'Failed to process block from network',
-				loadBlocksFromNetworkErr,
-			);
-			throw new Error(
-				`Failed to load blocks from the network. ${loadBlocksFromNetworkErr}`,
-			);
-		}
-=======
 		// TODO: this should be removed and the block should be received from the network using *normal* block property names
 		const blocks = this.blocksModule.readBlocksFromNetwork(blockRows);
 		// eslint-disable-next-line no-restricted-syntax
@@ -393,7 +350,6 @@
 		this.blocksToSync = lastValidBlock.height;
 
 		return lastValidBlock.id === lastBlock.id;
->>>>>>> 1100bf55
 	}
 
 	/**
