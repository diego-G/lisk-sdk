/*
 * Copyright © 2019 Lisk Foundation
 *
 * See the LICENSE file at the top-level directory of this distribution
 * for licensing information.
 *
 * Unless otherwise agreed in a custom licensing agreement with the Lisk Foundation,
 * no part of this software, including this file, may be copied, modified,
 * propagated, or distributed except according to the terms contained in the
 * LICENSE file.
 *
 * Removal or modification of this copyright notice is prohibited.
 */

'use strict';

const { cloneDeep } = require('lodash');
const {
	FORK_STATUS_IDENTICAL_BLOCK,
	FORK_STATUS_VALID_BLOCK,
	FORK_STATUS_DOUBLE_FORGING,
	FORK_STATUS_TIE_BREAK,
	FORK_STATUS_DIFFERENT_CHAIN,
	FORK_STATUS_DISCARD,
} = require('../blocks');
const { Sequence } = require('../utils/sequence');

const forkStatusList = [
	FORK_STATUS_IDENTICAL_BLOCK,
	FORK_STATUS_VALID_BLOCK,
	FORK_STATUS_DOUBLE_FORGING,
	FORK_STATUS_TIE_BREAK,
	FORK_STATUS_DIFFERENT_CHAIN,
	FORK_STATUS_DISCARD,
];

class Processor {
	constructor({ channel, storage, logger, blocksModule }) {
		this.channel = channel;
		this.storage = storage;
		this.logger = logger;
		this.blocksModule = blocksModule;
		this.sequence = new Sequence();
		this.processors = {};
		this.matchers = {};
	}

	// register a block processor with particular version
	register(processor, { matcher } = {}) {
		if (typeof processor.version !== 'number') {
			throw new Error('version property must exist for processor');
		}
		this.processors[processor.version] = processor;
		this.matchers[processor.version] = matcher || (() => true);
	}

	// eslint-disable-next-line no-unused-vars,class-methods-use-this
	async init(genesisBlock) {
		this.logger.debug(
			{ id: genesisBlock.id, payloadHash: genesisBlock.payloadHash },
			'Initializing processor',
		);
		// do init check for block state. We need to load the blockchain
		const blockProcessor = this._getBlockProcessor(genesisBlock);
		await this._processGenesis(genesisBlock, blockProcessor, {
			skipSave: false,
		});
		await this.blocksModule.init();
		for (const processor of Object.values(this.processors)) {
			await processor.init.run();
		}
		this.logger.info('Blockchain ready');
	}

	// Serialize a block instance to a JSON format of the block
	async serialize(blockInstance) {
		const blockProcessor = this._getBlockProcessor(blockInstance);
		return blockProcessor.serialize.run({ block: blockInstance });
	}

	// DeSerialize a block instance to a JSON format of the block
	async deserialize(blockJSON) {
		const blockProcessor = this._getBlockProcessor(blockJSON);
		return blockProcessor.deserialize.run({ block: blockJSON });
	}

	// process is for standard processing of block, especially when received from network
	async process(block, { peerId } = {}) {
		return this.sequence.add(async () => {
			this.logger.debug(
				{ id: block.id, height: block.height },
				'Starting to process block',
			);
			const blockProcessor = this._getBlockProcessor(block);
			const { lastBlock } = this.blocksModule;

			const forkStatus = await blockProcessor.forkStatus.run({
				block,
				lastBlock,
			});

			if (!forkStatusList.includes(forkStatus)) {
				this.logger.debug(
					{ status: forkStatus, blockId: block.id },
					'Unknown fork status',
				);
				throw new Error('Unknown fork status');
			}

			// Discarding block
			if (forkStatus === FORK_STATUS_DISCARD) {
				this.logger.debug(
					{ id: block.id, height: block.height },
					'Discarding block',
				);
				return;
			}
			if (forkStatus === FORK_STATUS_IDENTICAL_BLOCK) {
				this.logger.debug(
					{ id: block.id, height: block.height },
					'Block already processed',
				);
				return;
			}
			if (forkStatus === FORK_STATUS_DOUBLE_FORGING) {
				this.logger.warn(
					{ id: block.id, generatorPublicKey: block.generatorPublicKey },
					'Discarding block due to double forging',
				);
				return;
			}
			// Discard block and move to different chain
			if (forkStatus === FORK_STATUS_DIFFERENT_CHAIN) {
				this.logger.debug(
					{ id: block.id, height: block.height },
					'Detected different chain to sync',
				);
				this.channel.publish('chain:processor:sync', { block, peerId });
				return;
			}
			// Replacing a block
			if (forkStatus === FORK_STATUS_TIE_BREAK) {
				this.logger.info(
					{ id: lastBlock.id, height: lastBlock.height },
					'Received tie breaking block',
				);
				await blockProcessor.validateNew.run({
					block,
					lastBlock,
				});
				await blockProcessor.validate.run({
					block,
					lastBlock,
				});
				const previousLastBlock = cloneDeep(lastBlock);
				await this._deleteBlock(lastBlock, blockProcessor);
				const newLastBlock = this.blocksModule.lastBlock;
				try {
					await this._processValidated(block, newLastBlock, blockProcessor);
				} catch (err) {
					this.logger.error(
						{ id: block.id, previousBlockId: previousLastBlock.id, err },
						'Failed to apply newly received block. restoring previous block.',
					);
					await this._processValidated(
						previousLastBlock,
						newLastBlock,
						blockProcessor,
						{ skipBroadcast: true },
					);
				}
				return;
			}

			this.logger.debug(
				{ id: block.id, height: block.height },
				'Processing valid block',
			);
			// Process block as it's valid: FORK_STATUS_VALID_BLOCK
			await blockProcessor.validateNew.run({
				block,
				lastBlock,
			});
			await blockProcessor.validate.run({
				block,
				lastBlock,
			});
			await this._processValidated(block, lastBlock, blockProcessor);
		});
	}

	async forkStatus(receivedBlock, lastBlock) {
		const blockProcessor = this._getBlockProcessor(receivedBlock);

		return blockProcessor.forkStatus.run({
			block: receivedBlock,
			lastBlock: lastBlock || this.blocksModule.lastBlock,
		});
	}

	async create(values) {
		this.logger.trace({ data: values }, 'Creating block');
		const highestVersion = Math.max.apply(null, Object.keys(this.processors));
		const processor = this.processors[highestVersion];
		return processor.create.run(values);
	}

	// validate checks the block statically
	async validate(block, { lastBlock } = this.blocksModule) {
		this.logger.debug(
			{ id: block.id, height: block.height },
			'Validating block',
		);
		const blockProcessor = this._getBlockProcessor(block);
		await blockProcessor.validate.run({
			block,
			lastBlock,
		});
	}

	async validateDetached(block) {
		this.logger.debug(
			{ id: block.id, height: block.height },
			'Validating detached block',
		);
		const blockProcessor = this._getBlockProcessor(block);
		await blockProcessor.validateDetached.run({
			block,
		});
	}

	// processValidated processes a block assuming that statically it's valid
	async processValidated(block, { removeFromTempTable = false } = {}) {
		return this.sequence.add(async () => {
			this.logger.debug(
				{ id: block.id, height: block.height },
				'Processing validated block',
			);
			const { lastBlock } = this.blocksModule;
			const blockProcessor = this._getBlockProcessor(block);
			return this._processValidated(block, lastBlock, blockProcessor, {
				skipBroadcast: true,
				removeFromTempTable,
			});
		});
	}

	// apply processes a block assuming that statically it's valid without saving a block
	async apply(block) {
		return this.sequence.add(async () => {
			this.logger.debug(
				{ id: block.id, height: block.height },
				'Applying block',
			);
			const { lastBlock } = this.blocksModule;
			const blockProcessor = this._getBlockProcessor(block);
			return this._processValidated(block, lastBlock, blockProcessor, {
				skipSave: true,
				skipBroadcast: true,
			});
		});
	}

	async deleteLastBlock({ saveTempBlock = false } = {}) {
		return this.sequence.add(async () => {
			const { lastBlock } = this.blocksModule;
			this.logger.debug(
				{ id: lastBlock.id, height: lastBlock.height },
				'Deleting last block',
			);
			const blockProcessor = this._getBlockProcessor(lastBlock);
			await this._deleteBlock(lastBlock, blockProcessor, saveTempBlock);
			return this.blocksModule.lastBlock;
		});
	}

	async applyGenesisBlock(block) {
		this.logger.info({ id: block.id }, 'Applying genesis block');
		const blockProcessor = this._getBlockProcessor(block);
		return this._processGenesis(block, blockProcessor, { skipSave: true });
	}

	async _processValidated(
		block,
		lastBlock,
		processor,
		{ skipSave, skipBroadcast, removeFromTempTable = false } = {},
	) {
		await this.storage.entities.Block.begin('Chain:processBlock', async tx => {
			await processor.verify.run({
				block,
				lastBlock,
				skipExistingCheck: skipSave,
				tx,
			});
			if (!skipBroadcast) {
				this.channel.publish('chain:processor:broadcast', {
					block: cloneDeep(block),
				});
			}
			await processor.apply.run({
				block,
				lastBlock,
				skipExistingCheck: skipSave,
				tx,
			});

			const blockJSON = await this.serialize(block);
			// TODO: move save to inside below condition after moving tick to the block_processor
			await this.blocksModule.save({ block, blockJSON, tx, skipSave });
			if (!skipSave) {
				this.channel.publish('chain:processor:newBlock', {
					block: cloneDeep(block),
				});
			}
			if (removeFromTempTable) {
				// Remove block from temp_block table
				await this.blocksModule.removeBlockFromTempTable(block.id, tx);
				this.logger.debug(
					{ id: block.id, height: block.height },
					'Removed block from temp_block table',
				);
			}
			return block;
		});
	}

	async _processGenesis(block, processor, { skipSave } = { skipSave: false }) {
		return this.storage.entities.Block.begin(
			'Chain:processGenesisBlock',
			async tx => {
				// Check if genesis block ID already exists in the database
				const isPersisted = await this.blocksModule.exists(block);

				if (skipSave && !isPersisted) {
					throw new Error(
						'Genesis block is not persisted but skipping to save',
					);
				}

				// If block is persisted and we don't want to save, it means that we are rebuilding. Therefore, don't return without applying block.
				if (isPersisted && !skipSave) {
					return block;
				}

				await processor.applyGenesis.run({
					block,
					tx,
				});

				const blockJSON = await this.serialize(block);

				await this.blocksModule.save({
					block,
					blockJSON,
					tx,
					skipSave,
				});

				return block;
			},
		);
	}

	async _deleteBlock(block, processor, saveTempBlock = false) {
		await this.storage.entities.Block.begin('Chain:revertBlock', async tx => {
			await processor.undo.run({
				block,
				tx,
			});
<<<<<<< HEAD
			await this.blocksModule.remove({ block, tx }, saveTempBlock);
=======
			const blockJSON = await this.serialize(block);
			await this.blocksModule.remove({
				block,
				blockJSON,
				tx,
				saveTempBlock,
			});
>>>>>>> 6868e57f
			this.channel.publish('chain:processor:deleteBlock', {
				block: cloneDeep(block),
			});
		});
	}

	_getBlockProcessor(block) {
		const { version } = block;
		if (!this.processors[version]) {
			throw new Error('Block processing version is not registered');
		}
		// Sort in asc order
		const matcherVersions = Object.keys(this.matchers).sort((a, b) => a - b);
		// eslint-disable-next-line no-restricted-syntax
		for (const matcherVersion of matcherVersions) {
			const matcher = this.matchers[matcherVersion];
			if (matcher(block)) {
				return this.processors[matcherVersion];
			}
		}
		throw new Error('No matching block processor found');
	}
}

module.exports = {
	Processor,
};<|MERGE_RESOLUTION|>--- conflicted
+++ resolved
@@ -368,17 +368,15 @@
 				block,
 				tx,
 			});
-<<<<<<< HEAD
-			await this.blocksModule.remove({ block, tx }, saveTempBlock);
-=======
 			const blockJSON = await this.serialize(block);
-			await this.blocksModule.remove({
-				block,
-				blockJSON,
-				tx,
+			await this.blocksModule.remove(
+				{
+					block,
+					blockJSON,
+					tx,
+				},
 				saveTempBlock,
-			});
->>>>>>> 6868e57f
+			);
 			this.channel.publish('chain:processor:deleteBlock', {
 				block: cloneDeep(block),
 			});
