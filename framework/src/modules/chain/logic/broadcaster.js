/*
 * Copyright © 2018 Lisk Foundation
 *
 * See the LICENSE file at the top-level directory of this distribution
 * for licensing information.
 *
 * Unless otherwise agreed in a custom licensing agreement with the Lisk Foundation,
 * no part of this software, including this file, may be copied, modified,
 * propagated, or distributed except according to the terms contained in the
 * LICENSE file.
 *
 * Removal or modification of this copyright notice is prohibited.
 */

'use strict';

const _ = require('lodash');
const jobsQueue = require('../utils/jobs_queue');

/**
 * Main Broadcaster logic.
 * Initializes variables, sets Broadcast routes and timer based on
 * broadcast interval from config file.
 *
 * @class
 * @memberof logic
 * @see Parent: {@link logic}
 * @requires lodash
 * @requires utils/jobs_queue
 * @param {Object} broadcasts
 * @param {boolean} force
 * @param {Transaction} transaction - Transaction instance
 * @param {Object} logger
 * @todo Add description for the params
 */
class Broadcaster {
	constructor(nonce, broadcasts, transactionPool, logger, channel, storage) {
		this.logger = logger;
		this.transactionPool = transactionPool;
		this.config = broadcasts;
		this.channel = channel;
		this.nonce = nonce;
		this.storage = storage;

		this.queue = [];

		// Broadcast routes
		this.routes = [
			{
				path: 'postTransactions',
				collection: 'transactions',
				object: 'transaction',
			},
			{
				path: 'postSignatures',
				collection: 'signatures',
				object: 'signature',
			},
		];

		if (this.config.active) {
			jobsQueue.register(
				'broadcasterReleaseQueue',
				async () => this.releaseQueue(),
				this.config.broadcastInterval
			);
		} else {
			this.logger.info(
				'Broadcasting data disabled by user through config.json'
			);
		}
	}

	/**
	 * broadcast to network.
	 *
	 * @param {Object} params
	 * @param {Object} options
	 * @returns {Promise}
	 * @throws {Error}
	 * @todo Add description for the params
	 */
	async broadcast(params, { api: event, data }) {
		// Broadcast using Elements P2P library via network module
		const wrappedData = {
			...data,
			nonce: this.nonce,
		};
		await this.channel.invoke('network:emit', {
			event,
			data: wrappedData,
		});
	}

	/**
	 * Adds new object {params, options} to queue array.
	 *
	 * @param {Object} params
	 * @param {Object} options
	 * @returns {Object[]} Queue private variable with new data
	 * @todo Add description for the params
	 */
	enqueue(params, options) {
		options.immediate = false;
		return this.queue.push({ params, options });
	}

	/**
	 * Counts relays and valid limit.
	 *
	 * @param {Object} object
	 * @returns {boolean} true - If broadcast relays exhausted
	 * @todo Add description for the params
	 */
	maxRelays(object) {
		if (!Number.isInteger(object.relays)) {
			object.relays = 0; // First broadcast
		}

		if (Math.abs(object.relays) >= this.config.relayLimit) {
			this.logger.debug('Broadcast relays exhausted', object);
			return true;
		}
		object.relays++; // Next broadcast
		return false;
	}

	/**
	 * Filters private queue based on broadcasts.
	 *
	 * @private
	 * @returns {Promise} null, boolean|undefined
	 * @todo Add description for the params
	 */
	async filterQueue() {
		this.logger.debug(`Broadcasts before filtering: ${this.queue.length}`);

		const transactionIdsNotInPool = [];
		this.queue = this.queue.filter(broadcast => {
			if (broadcast.options.immediate) {
				return false;
			}

			if (broadcast.options.data) {
				let transactionId;
				if (broadcast.options.data.transaction) {
					// Look for a transaction of a given "id"
					transactionId = broadcast.options.data.transaction.id;
				} else if (broadcast.options.data.signature) {
					// Look for a corresponding "transactionId" of a given signature
					transactionId = broadcast.options.data.signature.transactionId;
				}
				if (!transactionId) {
					return false;
				}
				// Broadcast if transaction is in transaction pool
<<<<<<< HEAD
				if (this.transactionPool.transactionInPool(transactionId)) {
					filteredBroadcast.push(broadcast);
					return filteredBroadcast;
=======
				if (!modules.transactions.transactionInPool(transactionId)) {
					transactionIdsNotInPool.push(transactionId);
>>>>>>> 54b4a74a
				}
				return true;
			}
			return true;
		});

		const persistedTransactionIds = (await Promise.all(
			transactionIdsNotInPool.map(async transactionId => {
				try {
					const isPersisted = await this.storage.entities.Transaction.isPersisted(
						{
							id: transactionId,
						}
					);
					return {
						transactionId,
						isPersisted,
					};
				} catch (e) {
					// if there is an error for transaction id then remove it from the broadcasts
					return {
						transactionId,
						isPersisted: true,
					};
				}
			})
		))
			.filter(({ isPersisted }) => isPersisted)
			.map(({ transactionId }) => transactionId);

		this.queue = this.queue.filter(broadcast => {
			if (broadcast.options.data) {
				let transactionId;
				if (broadcast.options.data.transaction) {
					// Look for a transaction of a given "id"
					transactionId = broadcast.options.data.transaction.id;
				} else if (broadcast.options.data.signature) {
					// Look for a corresponding "transactionId" of a given signature
					transactionId = broadcast.options.data.signature.transactionId;
				}
				return !persistedTransactionIds.includes(transactionId);
			}
			return true;
		});

		this.logger.debug(`Broadcasts after filtering: ${this.queue.length}`);

		return null;
	}

	/**
	 * Groups broadcasts by api.
	 *
	 * @private
	 * @param {Object} broadcasts
	 * @returns {Object[]} Squashed routes
	 * @todo Add description for the params
	 */
	squashQueue(broadcasts) {
		const grouped = _.groupBy(broadcasts, broadcast => broadcast.options.api);
		const squashed = [];

		this.routes.forEach(route => {
			if (Array.isArray(grouped[route.path])) {
				const data = {};

				data[route.collection] = grouped[route.path]
					.map(broadcast => broadcast.options.data[route.object])
					.filter(Boolean);

				squashed.push({
					options: { api: route.path, data },
					immediate: false,
				});
			}
		});

		return squashed;
	}

	/**
	 * Releases enqueued broadcasts:
	 * - filterQueue
	 * - squashQueue
	 * - broadcast
	 *
	 * @private
	 * @returns {Promise}
	 * @throws {Error}
	 * @todo Add description for the params
	 */
	// eslint-disable-next-line class-methods-use-this
	async releaseQueue() {
		this.logger.trace('Releasing enqueued broadcasts');

		if (!this.queue.length) {
			this.logger.trace('Queue empty');
			return null;
		}
		try {
			await this.filterQueue();
			const broadcasts = this.queue.splice(0, this.broadcasts.releaseLimit);
			const squashedBroadcasts = this.squashQueue(broadcasts);

			await Promise.all(
				squashedBroadcasts.map(({ params, options }) =>
					this.broadcast(params, options)
				)
			);

			return this.logger.info(
				`Broadcasts released: ${squashedBroadcasts.length}`
			);
		} catch (err) {
			this.logger.error('Failed to release broadcast queue', err);
			throw err;
		}
	}
}

module.exports = Broadcaster;<|MERGE_RESOLUTION|>--- conflicted
+++ resolved
@@ -154,14 +154,8 @@
 					return false;
 				}
 				// Broadcast if transaction is in transaction pool
-<<<<<<< HEAD
-				if (this.transactionPool.transactionInPool(transactionId)) {
-					filteredBroadcast.push(broadcast);
-					return filteredBroadcast;
-=======
-				if (!modules.transactions.transactionInPool(transactionId)) {
+				if (!this.transactionPool.transactionInPool(transactionId)) {
 					transactionIdsNotInPool.push(transactionId);
->>>>>>> 54b4a74a
 				}
 				return true;
 			}
