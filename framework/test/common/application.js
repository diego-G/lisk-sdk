--- conflicted
+++ resolved
@@ -139,11 +139,7 @@
 				}),
 				network: {
 					io: { sockets: { emit() {} } },
-<<<<<<< HEAD
-					expressApp: express(),
-=======
 					app: express(),
->>>>>>> 64c4c0cb
 				},
 			},
 			initScope
