--- conflicted
+++ resolved
@@ -139,11 +139,7 @@
 				}),
 				network: {
 					io: { sockets: { emit() {} } },
-<<<<<<< HEAD
-					expressApp: express(),
-=======
 					app: express(),
->>>>>>> 3f5b03b7
 				},
 			},
 			initScope
