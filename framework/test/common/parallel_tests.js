/*
 * Copyright © 2018 Lisk Foundation
 *
 * See the LICENSE file at the top-level directory of this distribution
 * for licensing information.
 *
 * Unless otherwise agreed in a custom licensing agreement with the Lisk Foundation,
 * no part of this software, including this file, may be copied, modified,
 * propagated, or distributed except according to the terms contained in the
 * LICENSE file.
 *
 * Removal or modification of this copyright notice is prohibited.
 */

'use strict';

const child_process = require('child_process');
const find = require('find');

const maxParallelism = 20;

const executeWithIstanbul = (path, mochaArguments) => {
	const coverageArguments = [
		'cover',
		'--dir',
		'test/.coverage-unit',
		'--include-pid',
		'--print',
		'none',
		'node_modules/.bin/_mocha',
		path,
	];
	const istanbulArguments = coverageArguments.concat(mochaArguments);

	return child_process.spawn('node_modules/.bin/istanbul', istanbulArguments, {
		cwd: `${__dirname}/../../..`,
		detached: true,
		stdio: 'inherit',
	});
};

const getSuiteFolder = (suite, section) => {
	let suiteFolder = null;

	switch (suite) {
		case 'unit':
			suiteFolder = 'framework/test/unit/';
			break;
		case 'functional':
			switch (section) {
				case 'get':
					suiteFolder = 'framework/test/functional/http/get/';
					break;
				case 'post':
					suiteFolder = 'framework/test/functional/http/post/';
					break;
				case 'ws':
					suiteFolder = 'framework/test/functional/ws/';
					break;
				case undefined:
					suiteFolder = 'framework/test/functional/';
					break;
				default:
					console.warn('Invalid section argument. Options are: get, post, ws');
					process.exit();
					break;
			}
			break;
		case 'integration':
			suiteFolder = 'framework/test/integration/';
			break;

		default:
			console.warn(
				'Invalid suite argument. Options are: unit, functional and integration'
			);
			process.exit();
			break;
	}
	return suiteFolder;
};

const getMochaArguments = tag => {
	const mochaArguments = [];
	switch (tag) {
		case 'slow':
			mochaArguments.push('--', '--grep', '@slow');
			break;
		case 'unstable':
			mochaArguments.push('--', '--grep', '@unstable');
			break;
		case 'sequential':
			/**
			 * Tests or test suites which contains @sequential tag
			 * are going to be run sequentially after all parallel
			 * tests were executed.
			 */
			mochaArguments.push('--', '--grep', '@sequential');
			break;
		case 'extensive':
			mochaArguments.push('--', '--grep', '@unstable|@sequential', '--invert');
			break;
		default:
			/**
			 * We are excluding sequential tests if default tag
			 * is provided because sequential tests can conflict if
			 * they are run in parallel with other tests.
			 */
			mochaArguments.push(
				'--',
				'--grep',
				'@slow|@unstable|@sequential',
				'--invert'
			);
			break;
	}

<<<<<<< HEAD
	mochaArguments.push('--opts', './framework/test/mocha.opts');

=======
>>>>>>> d65a98ac
	return mochaArguments;
};

const spawnParallelTest = (testFile, mochaArguments) =>
	new Promise((resolve, reject) => {
		const child = executeWithIstanbul(testFile, mochaArguments);

		console.info(
			`Running parallel the test: ${testFile} as a separate process - pid: ${
				child.pid
			}`
		);

		child.on('close', code => {
			if (code === 0) {
				console.info(`Test finished successfully: ${testFile}`);
				return resolve(testFile);
			}

			console.error('Test failed:', testFile);
			reject(code);
			return process.exit(code);
		});

		child.on('error', err => {
			console.error(err);
			reject(err);
			child.kill('SIGTERM');
			return process.exit();
		});
	});

const runParallelTests = (suiteFolder, mochaArguments) =>
	new Promise((resolve, reject) => {
		// Looking recursevely for javascript files not containing the word "common"
		const allFiles = find.fileSync(/^((?!common)[\s\S])*.js$/, suiteFolder);
		const allFilesLength = allFiles.length;

		const completedFiles = {};

		const next = () => {
			const testFile = allFiles.splice(0, 1);
			spawnParallelTest(testFile, mochaArguments)
				.then(testFileAfter => {
					completedFiles[testFileAfter] = 'done';
					if (
						allFiles.length === 0 &&
						Object.keys(completedFiles).length === allFilesLength
					) {
						console.info('All parallel tests finished successfully.');
						return resolve('All parallel tests finished successfully.');
					}

					if (allFiles.length > 0) {
						return next();
					}

					return null;
				})
				.catch(err => {
					console.error(`Parallel test failed: ${testFile}`);
					return reject(err);
				});
		};

		for (
			let i = 0, limit = Math.min(allFilesLength, maxParallelism);
			i < limit;
			i += 1
		) {
			// eslint-disable-next-line callback-return
			next();
		}
	});

const runSequentialTests = (suiteFolder, mochaArguments) =>
	new Promise((resolve, reject) => {
		const child = executeWithIstanbul(suiteFolder, mochaArguments);
		child.on('close', code => {
			if (code === 0) {
				console.info('All sequential tests finished successfully.');
				return resolve();
			}

			console.error('Sequential tests failed:', suiteFolder);
			reject(code);
			return process.exit(code);
		});

		child.on('error', err => {
			console.error(err);
			child.kill('SIGTERM');
			reject(err);
			return process.exit();
		});
	});

function executeTests(tag, suite, section) {
	return new Promise(async (resolve, reject) => {
		console.info('Executing tests with following configuration:', {
			tag,
			suite,
			section,
		});
		const suiteFolder = getSuiteFolder(suite, section);
		const mochaArguments = getMochaArguments(tag);

		if (tag !== 'sequential') {
			try {
				const result = await runParallelTests(suiteFolder, mochaArguments);
				return resolve(result);
			} catch (err) {
				console.error('Parallel tests failed!', err);
				return reject(err);
			}
		} else {
			try {
				const result = await runSequentialTests(suiteFolder, mochaArguments);
				return resolve(result);
			} catch (err) {
				console.error('Sequential tests failed!', err);
				return reject(err);
			}
		}
	});
}

(async () => {
	await executeTests(process.argv[2], process.argv[3], process.argv[4]);
	if (process.argv[2] !== 'sequential') {
		await executeTests('sequential', process.argv[3], process.argv[4]);
	}
})();

module.exports = {
	executeTests,
};<|MERGE_RESOLUTION|>--- conflicted
+++ resolved
@@ -115,11 +115,6 @@
 			break;
 	}
 
-<<<<<<< HEAD
-	mochaArguments.push('--opts', './framework/test/mocha.opts');
-
-=======
->>>>>>> d65a98ac
 	return mochaArguments;
 };
 
