/*
 * Copyright © 2018 Lisk Foundation
 *
 * See the LICENSE file at the top-level directory of this distribution
 * for licensing information.
 *
 * Unless otherwise agreed in a custom licensing agreement with the Lisk Foundation,
 * no part of this software, including this file, may be copied, modified,
 * propagated, or distributed except according to the terms contained in the
 * LICENSE file.
 *
 * Removal or modification of this copyright notice is prohibited.
 */

'use strict';

const scClient = require('socketcluster-client');
const WAMPClient = require('wamp-socket-cluster/WAMPClient');
const { generatePeerHeader } = require('../../common/generatePeerHeader');

module.exports = {
	establishWSConnectionsToNodes(configurations, cb) {
		const { wsPort, httpPort } = configurations[0];
		const { nodeInfo } = generatePeerHeader({ wsPort, httpPort });

		const wampClient = new WAMPClient();
		const sockets = [];
		const monitorWSClient = {
			hostname: '127.0.0.1',
			port: null,
			autoReconnect: true,
			autoReconnectOptions: {
				initialDelay: 1000,
				randomness: 0,
				maxDelay: 10000,
			},
			// Since we are running a multiple nodes on a single machine, we
			// need to give nodes a lot of time to respond.
			ackTimeout: 2000,
<<<<<<< HEAD
			query: nodeInfo,
=======
			query: WSServerMaster.generatePeerHeaders({
				wsPort: firstConfiguration.modules.chain.network.wsPort,
				httpPort: firstConfiguration.modules.http_api.httpPort,
			}),
>>>>>>> ab865a3e
		};

		let connectedTo = 0;

		configurations.forEach(configuration => {
			monitorWSClient.port = configuration.modules.chain.network.wsPort;
			const socket = scClient.connect(monitorWSClient);
			wampClient.upgradeToWAMP(socket);
			sockets.push(socket);

			socket.once('connect', async () => {
				connectedTo += 1;
				if (connectedTo === configurations.length) {
					return cb(null, sockets);
				}
				return undefined;
			});
			socket.on('error', async () => {});
			socket.on('connectAbort', (errorCode, reason) => {
				// When a node is restarted manually during
				// peer disconnect, do not call the callback
				// the peers will be connected back after
				// restart, ref: scenarios/network/peer_disconnect
				__testContext.debug(
					`Connection aborted with code: ${errorCode} and reason ${reason}`
				);
			});
			socket.on('close', (errorCode, reason) => {
				__testContext.debug(
					`Connection closed with code: ${errorCode} and reason ${reason}`
				);
			});
		});
	},

	killMonitoringSockets(sockets, cb) {
		sockets.forEach(socket => {
			socket.destroy();
		});
		cb(null);
	},
};<|MERGE_RESOLUTION|>--- conflicted
+++ resolved
@@ -37,14 +37,7 @@
 			// Since we are running a multiple nodes on a single machine, we
 			// need to give nodes a lot of time to respond.
 			ackTimeout: 2000,
-<<<<<<< HEAD
 			query: nodeInfo,
-=======
-			query: WSServerMaster.generatePeerHeaders({
-				wsPort: firstConfiguration.modules.chain.network.wsPort,
-				httpPort: firstConfiguration.modules.http_api.httpPort,
-			}),
->>>>>>> ab865a3e
 		};
 
 		let connectedTo = 0;
