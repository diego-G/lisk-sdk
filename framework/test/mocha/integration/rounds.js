/*
 * Copyright © 2019 Lisk Foundation
 *
 * See the LICENSE file at the top-level directory of this distribution
 * for licensing information.
 *
 * Unless otherwise agreed in a custom licensing agreement with the Lisk Foundation,
 * no part of this software, including this file, may be copied, modified,
 * propagated, or distributed except according to the terms contained in the
 * LICENSE file.
 *
 * Removal or modification of this copyright notice is prohibited.
 */

'use strict';

const async = require('async');
const _ = require('lodash');
const { promisify } = require('util');
const {
	transfer,
	castVotes,
	registerDelegate,
} = require('@liskhq/lisk-transactions');
const BigNum = require('@liskhq/bignum');
const { getAddressFromPublicKey } = require('@liskhq/lisk-cryptography');
const Promise = require('bluebird');
const { hexToBuffer } = require('@liskhq/lisk-cryptography');
const { Slots } = require('../../../src/modules/chain/dpos');
const accountsFixtures = require('../fixtures/accounts');
const randomUtil = require('../common/utils/random');
const QueriesHelper = require('../common/integration/sql/queries_helper');
const localCommon = require('./common');

const { ACTIVE_DELEGATES } = global.constants;

describe('rounds', () => {
	const slots = new Slots({
		epochTime: __testContext.config.constants.EPOCH_TIME,
		interval: __testContext.config.constants.BLOCK_TIME,
		blocksPerRound: __testContext.config.constants.ACTIVE_DELEGATES,
	});
	let library;
	let Queries;
	let addTransactionsAndForgePromise;

	localCommon.beforeBlock('rounds', lib => {
		library = lib;
		// Set rewards start at 150-th block
		library.modules.blocks.blockRewardArgs.rewardOffset = 150;
		Queries = new QueriesHelper(lib, lib.components.storage);

		addTransactionsAndForgePromise = Promise.promisify(
			localCommon.addTransactionsAndForge,
		);
	});

	function getMemAccounts() {
		return Queries.getAccounts().then(rows => {
			const accounts = {};
			_.map(rows, acc => {
				acc.nameExist = acc.nameexist;
				acc.multiLifetime = acc.multilifetime;
				delete acc.nameexist;
				delete acc.multilifetime;

				accounts[acc.address] = acc;
			});
			return _.cloneDeep(accounts);
		});
	}

	function getDelegates() {
		return Queries.getDelegates().then(rows => {
			const delegates = {};
			_.map(rows, d => {
				d.publicKey = d.publicKey.toString('hex');
				delegates[d.publicKey] = d;
			});
			return _.cloneDeep(delegates);
		});
	}

	function expectedMemState(transactions, _accounts) {
		const accounts = _.cloneDeep(_accounts);
		const lastBlock = library.modules.blocks.lastBlock;

		// Update last block forger account
		const found = _.find(accounts, {
			publicKey: hexToBuffer(lastBlock.generatorPublicKey),
		});
		if (found) {
			found.producedBlocks += 1;
		}

		// Mutate states - apply every transaction to expected states
		_.each(transactions, transaction => {
			// SENDER: Get address from senderId or if not available - get from senderPublicKey
			let address =
				transaction.senderId ||
				getAddressFromPublicKey(transaction.senderPublicKey);

			// If account with address exists - set expected values
			if (accounts[address]) {
				// Update sender
				accounts[address].balance = new BigNum(accounts[address].balance)
					.minus(
						new BigNum(transaction.fee).plus(new BigNum(transaction.amount)),
					)
					.toString();

				// Set public key if not present
				if (!accounts[address].publicKey) {
					accounts[address].publicKey = Buffer.from(
						transaction.senderPublicKey,
						'hex',
					);
				}

				// Apply register delegate transaction
				if (transaction.type === 2) {
					accounts[address].username = transaction.asset.delegate.username;
					accounts[address].isDelegate = 1;
				}
			}

			// RECIPIENT: Get address from recipientId
			address = transaction.recipientId;
			// Perform only when address exists (exclude non-standard tyransaction types)
			if (address) {
				// If account with address exists - set expected values
				if (accounts[address]) {
					// Update recipient
					accounts[address].balance = new BigNum(accounts[address].balance)
						.plus(new BigNum(transaction.amount))
						.toString();
				} else {
					// Funds sent to new account - create account with default values
					accounts[address] = accountsFixtures.dbAccount({
						address,
						balance: new BigNum(transaction.amount).toString(),
					});
				}
			}
		});
		return accounts;
	}

	function getExpectedRoundRewards(blocks) {
		const rewards = {};

		const feesTotal = _.reduce(
			blocks,
			(fees, block) => {
				return new BigNum(fees).plus(block.totalFee);
			},
			0,
		);

		const rewardsTotal = _.reduce(
			blocks,
			(reward, block) => {
				return new BigNum(reward).plus(block.reward);
			},
			0,
		);

		const feesPerDelegate = new BigNum(feesTotal.toPrecision(15))
			.dividedBy(ACTIVE_DELEGATES)
			.floor();
		const feesRemaining = new BigNum(feesTotal.toPrecision(15)).minus(
			feesPerDelegate.times(ACTIVE_DELEGATES),
		);

		__testContext.debug(
			`	Total fees: ${feesTotal} Fees per delegates: ${feesPerDelegate} Remaining fees: ${feesRemaining} Total rewards: ${rewardsTotal}`,
		);

		_.each(blocks, (block, index) => {
			const publicKey = block.generatorPublicKey.toString('hex');
			if (rewards[publicKey]) {
				rewards[publicKey].fees = rewards[publicKey].fees.plus(feesPerDelegate);
				rewards[publicKey].rewards = rewards[publicKey].rewards.plus(
					block.reward,
				);
			} else {
				rewards[publicKey] = {
					publicKey,
					fees: new BigNum(feesPerDelegate),
					rewards: new BigNum(block.reward),
				};
			}

			if (index === blocks.length - 1) {
				// Apply remaining fees to last delegate
				rewards[publicKey].fees = rewards[publicKey].fees.plus(feesRemaining);
			}
		});

		_.each(rewards, delegate => {
			delegate.fees = delegate.fees.toString();
			delegate.rewards = delegate.rewards.toString();
		});

		return rewards;
	}

	function applyRoundRewards(_accounts, blocks) {
		const accounts = _.cloneDeep(_accounts);
		const expectedRewards = getExpectedRoundRewards(blocks);
		_.each(expectedRewards, reward => {
			const found = _.find(accounts, {
				publicKey: hexToBuffer(reward.publicKey),
			});
			if (found) {
				found.fees = new BigNum(found.fees)
					.plus(new BigNum(reward.fees))
					.toString();
				found.rewards = new BigNum(found.rewards)
					.plus(new BigNum(reward.rewards))
					.toString();
				found.balance = new BigNum(found.balance)
					.plus(new BigNum(reward.fees))
					.plus(new BigNum(reward.rewards))
					.toString();
			}
		});

		return accounts;
	}

	function recalculateVote(_accounts, voters) {
		const accounts = _.cloneDeep(_accounts);

		// Reset vote for all accounts
		_.each(accounts, account => {
			account.vote = '0';
		});

		// Recalculate vote
		_.each(voters, delegate => {
			let votes = '0';
			const found = _.find(accounts, {
				publicKey: hexToBuffer(delegate.dependentId),
			});

			_.each(delegate.array_agg, voter => {
				const foundAccount = _.find(accounts, {
					address: voter,
				});
				votes = new BigNum(votes)
					.plus(new BigNum(foundAccount.balance))
					.toString();
			});
			found.vote = votes;
		});

		return accounts;
	}

	function recalculateVoteWeight(_accounts, voters) {
		const accounts = _.cloneDeep(_accounts);

		// Reset voteWeight for all accounts
		_.each(accounts, account => {
			account.voteWeight = '0';
		});

		// Recalculate voteWeight
		_.each(voters, delegate => {
			let votes = '0';
			const found = _.find(accounts, {
				publicKey: hexToBuffer(delegate.dependentId),
			});

			_.each(delegate.array_agg, voter => {
				const foundAccount = _.find(accounts, {
					address: voter,
				});
				votes = new BigNum(votes)
					.plus(new BigNum(foundAccount.balance))
					.toString();
			});
			found.voteWeight = votes;
		});

		return accounts;
	}

	function recalculateRanks(_accounts) {
		let accounts = _.cloneDeep(_accounts);

		// Sort accounts - vote DESC, publicKey ASC
		accounts = Object.keys(accounts)
			.sort((a, b) => {
				const aVote = new BigNum(accounts[a].vote);
				const bVote = new BigNum(accounts[b].vote);
				const aPK = accounts[a].publicKey;
				const bPK = accounts[b].publicKey;
				// Compare vote weights first:
				// if first is less than second - return -1,
				// if first is greather than second - return 1,
				// if both are equal - compare public keys
				if (aVote.lt(bVote)) {
					return -1;
				}
				if (aVote.gt(bVote)) {
					return 1;
				}
				// If both are buffers
				// Return result of the compare
				if (aPK && bPK) {
					return Buffer.compare(bPK, aPK);
				}
				// If both are null - return 0
				if (aPK === null && bPK === null) {
					return 0;
				}
				// If first is null - return -1,
				if (aPK === null) {
					return -1;
				}
				// if not return 1;
				return 1;
			})
			.map(key => accounts[key])
			.reverse();

		const tmpAccounts = {};
		let rank = 0;
		_.each(accounts, account => {
			if (account.isDelegate) {
				++rank;
				account.rank = rank.toString();
			} else {
				account.rank = null;
			}
			tmpAccounts[account.address] = account;
		});

		return tmpAccounts;
	}

	function applyOutsiders(_accounts, delegatesList, blocks) {
		const accounts = _.cloneDeep(_accounts);

		// Get all public keys of delegates that forged blocks in current round
		const blockGeneratorsPublicKeys = blocks.map(b =>
			b.generatorPublicKey.toString('hex'),
		);
		// Get public keys of delegates who were expected to forge in current round but they didn't
		const roundOutsidersList = _.difference(
			delegatesList,
			blockGeneratorsPublicKeys,
		);

		// Increase missed blocks counter for every outsider
		roundOutsidersList.forEach(publicKey => {
			const account = _.find(accounts, {
				publicKey: hexToBuffer(publicKey),
			});
			account.missedBlocks += 1;
		});

		return accounts;
	}

	function tickAndValidate(transactions) {
		const tick = { before: {}, after: {} };

		describe('new block', () => {
			before(() => {
				tick.before.block = library.modules.blocks.lastBlock;
				tick.before.round = slots.calcRound(tick.before.block.height);

				return Promise.join(
					getMemAccounts(),
					getDelegates(),
					library.modules.dpos.getRoundDelegates(tick.before.round),
					Queries.getDelegatesOrderedByVote(),
					(_accounts, _delegates, _delegatesList, _delegatesOrderedByVote) => {
						tick.before.accounts = _.cloneDeep(_accounts);
						tick.before.delegates = _.cloneDeep(_delegates);
						tick.before.delegatesList = _.cloneDeep(_delegatesList);
						tick.before.delegatesOrderedByVote = _.cloneDeep(
							_delegatesOrderedByVote,
						);
					},
				).then(() => {
					return addTransactionsAndForgePromise(library, transactions, 0).then(
						async () => {
							tick.after.block = library.modules.blocks.lastBlock;
							tick.after.round = slots.calcRound(tick.after.block.height);
							// Detect if round changed
							tick.isRoundChanged = tick.before.round !== tick.after.round;
							// Detect last block of round
							tick.isLastBlockOfRound =
								tick.after.block.height % ACTIVE_DELEGATES === 0;

							return Promise.join(
								getMemAccounts(),
								getDelegates(),
								library.modules.dpos.getRoundDelegates(
									slots.calcRound(tick.after.block.height + 1),
								),
								Queries.getDelegatesOrderedByVote(),
								(
									_accounts,
									_delegates,
									_delegatesList,
									_delegatesOrderedByVote,
								) => {
									tick.after.accounts = _.cloneDeep(_accounts);
									tick.after.delegates = _.cloneDeep(_delegates);
									tick.after.delegatesList = _.cloneDeep(_delegatesList);
									tick.after.delegatesOrderedByVote = _.cloneDeep(
										_delegatesOrderedByVote,
									);

									if (tick.isLastBlockOfRound) {
										return Promise.join(
											Queries.getBlocks(tick.after.round),
											Queries.getVoters(),
											(_blocks, _voters) => {
												tick.roundBlocks = _blocks;
												tick.roundVoters = _voters;
												tick.currentVoters = _voters;
											},
										);
									}

									return Queries.getVoters().then(_voters => {
										tick.currentVoters = _voters;
									});
								},
							);
						},
					);
				});
			});

			it('ID should be different than last block ID', async () => {
				return expect(tick.after.block.id).to.not.equal(tick.before.block.id);
			});

			it('block version should be 1', async () => {
				return expect(tick.after.block.version).to.equal(1);
			});

			it('height should be greather by 1', async () => {
				return expect(tick.after.block.height).to.equal(
					tick.before.block.height + 1,
				);
			});

			it('should contain all expected transactions', async () => {
				return expect(transactions.map(t => t.id).sort()).to.be.deep.equal(
					tick.after.block.transactions.map(t => t.id).sort(),
				);
			});

			describe('mem_accounts table', () => {
				it('if block contains at least one transaction states before and after block should be different', done => {
					if (transactions.length > 0) {
						expect(tick.before.accounts).to.not.deep.equal(tick.after.accounts);
					}
					done();
				});

				it('delegates with highest weight used for generating list should be the same for same round', async () => {
					if (tick.isLastBlockOfRound) {
						return expect(tick.before.delegatesOrderedByVote).to.not.deep.equal(
							tick.after.delegatesOrderedByVote,
						);
					}

					return expect(tick.before.delegatesOrderedByVote).to.deep.equal(
						tick.after.delegatesOrderedByVote,
					);
				});

				it('delegates list should be the same for same round', async () => {
					if (
						(tick.isLastBlockOfRound &&
							!_.isEqual(
								tick.before.delegatesOrderedByVote,
								tick.after.delegatesOrderedByVote,
							)) ||
						tick.isRoundChanged
					) {
						return expect(tick.before.delegatesList).to.not.deep.equal(
							tick.after.delegatesList,
						);
					}

					return expect(tick.before.delegatesList).to.deep.equal(
						tick.after.delegatesList,
					);
				});

				it('accounts table states should match expected states', done => {
					let expected;

					expected = expectedMemState(transactions, tick.before.accounts);
					expected = recalculateVoteWeight(expected, tick.currentVoters);

					// Last block of round - apply round expectactions
					if (tick.isLastBlockOfRound) {
						expected = applyRoundRewards(expected, tick.roundBlocks);
						expected = recalculateVote(expected, tick.roundVoters);
						expected = applyOutsiders(
							expected,
							tick.before.delegatesList,
							tick.roundBlocks,
						);

						// FIXME: Remove that nasty hack after https://github.com/LiskHQ/lisk/issues/2423 is closed
						try {
							expect(tick.after.accounts).to.deep.equal(expected);
						} catch (err) {
							// When comparison of mem_accounts states fail
							_.reduce(
								tick.after.accounts,
								(result, value, key) => {
									// Clone actual and expected accounts states
									const actualAccount = Object.assign({}, value);
									const expectedAccount = Object.assign({}, expected[key]);
									// Compare actual and expected states
									if (!_.isEqual(actualAccount.vote, expectedAccount.vote)) {
										// When comparison fails - calculate absolute difference of 'vote' values
										const absoluteDiff = Math.abs(
											new BigNum(actualAccount.vote)
												.minus(new BigNum(expectedAccount.vote))
												.toNumber(),
										);
										// If absolute value is 1 beddows - pass the test, as reason is related to issue #716
										if (absoluteDiff === 1) {
											__testContext.debug(
												`ERROR: Value of 'vote' for account ${key} doesn't match expectations, actual: ${
													actualAccount.vote
												}, expected: ${
													expectedAccount.vote
												}, diff: ${absoluteDiff} beddows`,
											);
											// Overwrite expected vote with current one, so recalculateRanks can be calculated correctly
											expected[key].vote = actualAccount.vote;
										} else {
											// In every other case - fail the test
											throw err;
										}
									}
								},
								[],
							);
						}

						expected = recalculateRanks(expected);
					}

					expect(tick.after.accounts).to.deep.equal(expected);
					done();
				});

				it('balances should be valid against blockchain balances', async () => {
					// Perform validation of accounts balances against blockchain after every block
					return expect(Queries.validateAccountsBalances()).to.eventually.be.an(
						'array',
					).that.is.empty;
				});
			});
		});
	}

	describe('round 1', () => {
		const round = {
			current: 1,
			outsiderPublicKey:
				'948b8b509579306694c00833ec1c0f81e964487db2206ddb1517bfeca2b0dc1b',
		};

		before(() => {
			const lastBlock = library.modules.blocks.lastBlock;

			// Copy initial states for later comparison
			return Promise.join(
				getMemAccounts(),
				getDelegates(),
				library.modules.dpos.getRoundDelegates(
					slots.calcRound(lastBlock.height),
				),
				(_accounts, _delegates, _delegatesList) => {
					// Get genesis accounts address - should be senderId from first transaction
					const genesisAddress =
						library.genesisBlock.block.transactions[0].senderId;
					// Inject and normalize genesis account to delegates (it's not a delegate, but will get rewards split from first round)
					const genesisPublicKey = _accounts[genesisAddress].publicKey.toString(
						'hex',
					);
					_delegates[genesisPublicKey] = _accounts[genesisAddress];
					_delegates[genesisPublicKey].publicKey = genesisPublicKey;

					round.delegatesList = _delegatesList;
					round.accounts = _.cloneDeep(_accounts);
					round.delegates = _.cloneDeep(_delegates);
				},
			);
		});

		describe('forge block with 1 TRANSFER transaction to random account', () => {
			const transactions = [];

			before(done => {
				const transaction = transfer({
					recipientId: randomUtil.account().address,
					amount: randomUtil.number(100000000, 1000000000).toString(),
					passphrase: accountsFixtures.genesis.passphrase,
				});
				transactions.push(transaction);
				done();
			});

			tickAndValidate(transactions);
		});

		describe('forge block with 25 TRANSFER transactions to random accounts', () => {
			const transactions = [];

			before(done => {
				const transactionsPerBlock = 25;

				for (let i = transactionsPerBlock - 1; i >= 0; i--) {
					const transaction = transfer({
						recipientId: randomUtil.account().address,
						amount: randomUtil.number(100000000, 1000000000).toString(),
						passphrase: accountsFixtures.genesis.passphrase,
					});
					transactions.push(transaction);
				}
				done();
			});

			tickAndValidate(transactions);
		});

		describe('should forge 97 blocks with 1 TRANSFER transaction each to random account', () => {
			const blocksToForge = 97;
			let blocksProcessed = 0;
			const transactionsPerBlock = 1;
			const data = 'Lindsay 💖';

			async.doUntil(
				untilCb => {
					++blocksProcessed;
					const transactions = [];
					for (let t = transactionsPerBlock - 1; t >= 0; t--) {
						const transaction = transfer({
							recipientId: randomUtil.account().address,
							amount: randomUtil.number(100000000, 1000000000).toString(),
							passphrase: accountsFixtures.genesis.passphrase,
							data,
						});
						transactions.push(transaction);
					}

					__testContext.debug(
						`	Processing block ${blocksProcessed} of ${blocksToForge} with ${
							transactions.length
						} transactions`,
					);
					tickAndValidate(transactions);
					untilCb();
				},
				err => {
					return err || blocksProcessed >= blocksToForge;
				},
			);
		});

		describe('forge block with 1 TRANSFER transaction to random account (last block of round)', () => {
			const transactions = [];

			before(() => {
				const transaction = transfer({
					recipientId: randomUtil.account().address,
					amount: randomUtil.number(100000000, 1000000000).toString(),
					passphrase: accountsFixtures.genesis.passphrase,
				});
				transactions.push(transaction);

				return getMemAccounts().then(_accounts => {
					round.accountsBeforeLastBlock = _.cloneDeep(_accounts);
				});
			});

			tickAndValidate(transactions);
		});

		describe('after round 1 is finished', () => {
			it('last block height should equal active delegates count', async () => {
				const lastBlock = library.modules.blocks.lastBlock;
				return expect(lastBlock.height).to.be.equal(ACTIVE_DELEGATES);
			});

			it('should calculate rewards for round 1 correctly - all should be the same (calculated, rounds_rewards, mem_accounts)', async () => {
				return Promise.join(
					getMemAccounts(),
					Queries.getBlocks(round.current),
					Queries.getRoundRewards(round.current),
					getDelegates(),
					(_accounts, _blocks, _rewards, _delegates) => {
						const delegates = {};

						// Get genesis accounts address - should be senderId from first transaction
						const genesisAddress =
							library.genesisBlock.block.transactions[0].senderId;
						// Inject and normalize genesis account to delegates (it's not a delegate, but will get rewards split from first round)
						const genesisPublicKey = _accounts[
							genesisAddress
						].publicKey.toString('hex');
						_delegates[genesisPublicKey] = _accounts[genesisAddress];
						_delegates[genesisPublicKey].publicKey = genesisPublicKey;

						// Get expected rewards for round (calculated)
						const expectedRewards = getExpectedRoundRewards(_blocks);
						// Rewards from database table rounds_rewards should match calculated rewards
						expect(_rewards).to.deep.equal(expectedRewards);

						// Because first block of round 1 is genesis block - there will be always 1 outsider in first round
						expect(_delegates[round.outsiderPublicKey].missedBlocks).to.equal(
							1,
						);

						_.map(_delegates, d => {
							if (d.fees > 0 || d.rewards > 0) {
								// Normalize database data
								delegates[d.publicKey] = {
									publicKey: d.publicKey,
									fees: d.fees,
									rewards: d.rewards,
								};
							}
						});

						// Compare mem_accounts delegates with calculated
						expect(delegates).to.deep.equal(expectedRewards);
					},
				);
			});

			it('should generate a different delegate list than one generated at the beginning of round 1', async () => {
				const lastBlock = library.modules.blocks.lastBlock;
				const delegatesList = await library.modules.dpos.getRoundDelegates(
					slots.calcRound(lastBlock.height + 1),
				);

				return expect(delegatesList).to.not.deep.equal(round.delegatesList);
			});
		});

		describe('delete last block of round 1, block contains 1 transaction type SEND', () => {
			let lastBlock;

			before(async () => {
				lastBlock = _.cloneDeep(library.modules.blocks.lastBlock);
				await library.modules.processor.deleteLastBlock();
			});

			// eslint-disable-next-line mocha/no-skipped-tests
			it.skip('transactions from deleted block should be added back to transaction pool', done => {
				const transactionPool = library.modules.transactionPool;

				_.each(lastBlock.transactions, transaction => {
					// Transaction should be present in transaction pool
					expect(transactionPool.transactionInPool(transaction.id)).to.equal(
						true,
					);
					// Remove transaction from pool
					transactionPool.onConfirmedTransactions([transaction]);
				});
				done();
			});

			it('round rewards should be empty (rewards for round 1 deleted from rounds_rewards table)', async () => {
				return expect(
					Queries.getRoundRewards(round.current),
				).to.eventually.deep.equal({});
			});

			it('mem_accounts table should be equal to one generated before last block of round deletion', async () => {
				return getMemAccounts().then(_accounts => {
					// Add back empty account, created accounts are never deleted
					const address = lastBlock.transactions[0].recipientId;
					round.accountsBeforeLastBlock[address] = accountsFixtures.dbAccount({
						address,
						balance: '0',
					});

					expect(_accounts).to.deep.equal(round.accountsBeforeLastBlock);
				});
			});

			it('delegates list should be equal to one generated at the beginning of round 1', async () => {
				const freshLastBlock = library.modules.blocks.lastBlock;
				const delegatesList = await library.modules.dpos.getRoundDelegates(
					slots.calcRound(freshLastBlock.height + 1),
				);
				return expect(delegatesList).to.deep.equal(round.delegatesList);
			});
		});

		describe('deleting last block of round twice in a row', () => {
			before(() => {
				return addTransactionsAndForgePromise(library, [], 0);
			});

			it('should be able to delete last block of round again', async () => {
				await library.modules.processor.deleteLastBlock();
			});

			it('mem_accounts table should be equal to one generated before last block of round deletion', async () => {
				return getMemAccounts().then(_accounts => {
					expect(_accounts).to.deep.equal(round.accountsBeforeLastBlock);
				});
			});

			it('delegates list should be equal to one generated at the beginning of round 1', async () => {
				const lastBlock = library.modules.blocks.lastBlock;
				const delegatesList = await library.modules.dpos.getRoundDelegates(
					slots.calcRound(lastBlock.height + 1),
				);
				return expect(delegatesList).to.deep.equal(round.delegatesList);
			});
		});

		describe('round rollback when forger of last block of round is unvoted', () => {
			let lastBlock;
			let lastBlockForger;
			const transactions = [];

			before(async () => {
				// Set last block forger
				const promisifiedGetNextForger = promisify(localCommon.getNextForger);
				const delegatePublicKey = await promisifiedGetNextForger(library, null);
				lastBlockForger = delegatePublicKey;

				// Create unvote transaction
				const transaction = castVotes({
					passphrase: accountsFixtures.genesis.passphrase,
					unvotes: [lastBlockForger],
				});
				transactions.push(transaction);

				lastBlock = library.modules.blocks.lastBlock;
				// Delete one block more
				await library.modules.processor.deleteLastBlock();
			});

			it('last block height should be at height 99 after deleting one more block', async () => {
				const freshLastBlock = library.modules.blocks.lastBlock;
				return expect(freshLastBlock.height).to.equal(99);
			});

			// eslint-disable-next-line mocha/no-skipped-tests
			it.skip('transactions from deleted block should be added back to transaction pool', done => {
				const transactionPool = library.modules.transactionPool;

				_.each(lastBlock.transactions, transaction => {
					// Transaction should be present in transaction pool
					expect(transactionPool.transactionInPool(transaction.id)).to.equal(
						true,
					);
					// Remove transaction from pool
					transactionPool.onConfirmedTransactions([transaction]);
				});
				done();
			});

			it('expected forger of last block of round should have proper votes', async () => {
				return getDelegates().then(delegates => {
					const delegate = delegates[lastBlockForger];
					expect(delegate.vote).to.equal('10000000000000000');
				});
			});

			tickAndValidate(transactions);

			describe('after forging 1 block', () => {
				it('should unvote expected forger of last block of round (block data)', async () => {
					const freshLastBlock = library.modules.blocks.lastBlock;
					return Queries.getFullBlock(freshLastBlock.height).then(blocks => {
						expect(blocks[0].transactions[0].asset.votes[0]).to.equal(
							`-${lastBlockForger}`,
						);
					});
				});

				it('expected forger of last block of round should still have proper votes', async () => {
					return getDelegates().then(delegates => {
						const delegate = delegates[lastBlockForger];
						expect(delegate.vote).to.equal('10000000000000000');
					});
				});
			});

			tickAndValidate([]);

			describe('after round finish', () => {
				it('delegates list should be different than one generated at the beginning of round 1', async () => {
					const freshLastBlock = library.modules.blocks.lastBlock;
					const delegatesList = await library.modules.dpos.getRoundDelegates(
						slots.calcRound(freshLastBlock.height + 1),
					);
					return expect(delegatesList).to.not.deep.equal(round.delegatesList);
				});

				it('forger of last block of previous round should have vote = 0', async () => {
					return getDelegates().then(_delegates => {
						expect(_delegates[round.outsiderPublicKey].missedBlocks).to.equal(
							1,
						);
						return expect(_delegates[lastBlockForger].vote).to.equal('0');
					});
				});
			});

			describe('after last block of round is deleted', () => {
				it('delegates list should be equal to one generated at the beginning of round 1', async () => {
<<<<<<< HEAD
					return library.modules.processor.deleteLastBlock().then(() => {
						const freshLastBlock = _.cloneDeep(
							library.modules.blocks.lastBlock,
						);
						return library.modules.rounds
							.generateDelegateList(
								slots.calcRound(freshLastBlock.height),
								null,
							)
							.then(delegatesList => {
								expect(delegatesList).to.deep.equal(round.delegatesList);
							});
					});
=======
					const newLastBlock = await library.modules.blocks.blocksChain.deleteLastBlock(
						library.modules.blocks.lastBlock,
					);
					library.modules.blocks._lastBlock = newLastBlock;
					const freshLastBlock = library.modules.blocks.lastBlock;
					const delegatesList = await library.modules.dpos.getRoundDelegates(
						slots.calcRound(freshLastBlock.height),
					);
					return expect(delegatesList).to.deep.equal(round.delegatesList);
>>>>>>> bba01684
				});

				it('expected forger of last block of round should have proper votes again', async () => {
					return getDelegates().then(_delegates => {
						expect(_delegates[round.outsiderPublicKey].missedBlocks).to.equal(
							0,
						);
						return expect(_delegates[lastBlockForger].vote).to.equal(
							'10000000000000000',
						);
					});
				});
			});
		});

		describe('round rollback when forger of last block of round is replaced in last block of round', () => {
			let lastBlock;
			let lastBlockForger;
			let tmpAccount;
			const transactions = {
				transfer: [],
				delegate: [],
				vote: [],
			};

			before(done => {
				// Set last block forger
				localCommon.getNextForger(library, null, (err, delegatePublicKey) => {
					lastBlock = library.modules.blocks.lastBlock;
					lastBlockForger = delegatePublicKey;
					tmpAccount = randomUtil.account();

					// Create transfer transaction (fund new account)
					let transaction = transfer({
						recipientId: tmpAccount.address,
						amount: '5000000000',
						passphrase: accountsFixtures.genesis.passphrase,
					});
					transactions.transfer.push(transaction);

					// Create register delegate transaction
					transaction = registerDelegate({
						passphrase: tmpAccount.passphrase,
						username: 'my_little_delegate',
					});
					transactions.delegate.push(transaction);

					transaction = castVotes({
						passphrase: accountsFixtures.genesis.passphrase,
						unvotes: [lastBlockForger],
						votes: [tmpAccount.publicKey],
					});
					transactions.vote.push(transaction);

					const transactionPool = library.modules.transactionPool;
					// Delete two blocks more
					lastBlock = _.cloneDeep(library.modules.blocks.lastBlock);
					library.modules.processor
						.deleteLastBlock()
						.then(() => {
							_.each(lastBlock.transactions, eachTransaction => {
								// Remove transaction from pool
								transactionPool.onConfirmedTransactions([eachTransaction]);
							});
							lastBlock = _.cloneDeep(library.modules.blocks.lastBlock);
							library.modules.processor
								.deleteLastBlock()
								.then(() => {
									_.each(lastBlock.transactions, eachTransaction => {
										// Remove transaction from pool
										transactionPool.onConfirmedTransactions([eachTransaction]);
									});
									done();
								})
								.catch(deleteLastBlockPromiseErr => {
									done(deleteLastBlockPromiseErr);
								});
						})
						.catch(unexpectedErr => {
							done(unexpectedErr);
						});
				});
			});

			tickAndValidate(transactions.transfer);
			tickAndValidate(transactions.delegate);
			tickAndValidate(transactions.vote);

			describe('after round finish', () => {
				let delegatesList;
				let delegates;

				before(() => {
					lastBlock = library.modules.blocks.lastBlock;

					return Promise.join(
						getDelegates(),
						library.modules.dpos.getRoundDelegates(
							slots.calcRound(lastBlock.height + 1),
						),
						(_delegates, _delegatesList) => {
							delegatesList = _delegatesList;
							delegates = _delegates;
						},
					);
				});

				it('last block height should be at height 101', async () => {
					return expect(lastBlock.height).to.equal(101);
				});

				it('after finishing round, should unvote expected forger of last block of round and vote new delegate (block data)', async () => {
					return Queries.getFullBlock(lastBlock.height).then(blocks => {
						expect(blocks[0].transactions[0].asset.votes).to.deep.equal([
							`+${tmpAccount.publicKey}`,
							`-${lastBlockForger}`,
						]);
					});
				});

				it('delegates list should be different than one generated at the beginning of round 1', async () => {
					return expect(delegatesList).to.not.deep.equal(round.delegatesList);
				});

				// TODO: to be unskiped on https://github.com/LiskHQ/lisk-sdk/issues/4147
				// eslint-disable-next-line mocha/no-skipped-tests
				it.skip('unvoted delegate should not be on list', async () => {
					return expect(delegatesList).to.not.contain(lastBlockForger);
				});

				// TODO: to be unskiped on https://github.com/LiskHQ/lisk-sdk/issues/4147
				// eslint-disable-next-line mocha/no-skipped-tests
				it.skip('delegate who replaced unvoted one should be on list', async () => {
					return expect(delegatesList).to.contain(tmpAccount.publicKey);
				});

				it('forger of last block of previous round should have vote = 0', async () => {
					expect(delegates[round.outsiderPublicKey].missedBlocks).to.equal(1);
					return expect(delegates[lastBlockForger].vote).to.equal('0');
				});

				it('delegate who replaced last block forger should have proper votes', async () => {
					return expect(
						Number(delegates[tmpAccount.publicKey].vote),
					).to.be.above(0);
				});
			});

			describe('after last block of round is deleted', () => {
				it('delegates list should be equal to one generated at the beginning of round 1', async () => {
<<<<<<< HEAD
					return library.modules.processor.deleteLastBlock().then(() => {
						lastBlock = _.cloneDeep(library.modules.blocks.lastBlock);
						return library.modules.rounds
							.generateDelegateList(slots.calcRound(lastBlock.height), null)
							.then(delegatesList => {
								expect(delegatesList).to.deep.equal(round.delegatesList);
							});
					});
=======
					const newLastBlock = await library.modules.blocks.blocksChain.deleteLastBlock(
						library.modules.blocks.lastBlock,
					);
					library.modules.blocks._lastBlock = newLastBlock;
					lastBlock = library.modules.blocks.lastBlock;
					const delegatesList = await library.modules.dpos.getRoundDelegates(
						slots.calcRound(lastBlock.height),
					);
					return expect(delegatesList).to.deep.equal(round.delegatesList);
>>>>>>> bba01684
				});

				it('last block height should be at height 100', async () => {
					return expect(lastBlock.height).to.equal(100);
				});

				it('expected forger of last block of round should have proper votes again', async () => {
					return getDelegates().then(_delegates => {
						expect(_delegates[round.outsiderPublicKey].missedBlocks).to.equal(
							0,
						);
						return expect(_delegates[lastBlockForger].vote).to.equal(
							'10000000000000000',
						);
					});
				});

				it('delegate who replaced last block forger should have vote, producedBlocks, missedBlocks = 0', async () => {
					return getDelegates().then(_delegates => {
						expect(_delegates[tmpAccount.publicKey].vote).to.equal('0');
						expect(_delegates[tmpAccount.publicKey].producedBlocks).to.equal(0);
						expect(_delegates[tmpAccount.publicKey].missedBlocks).to.equal(0);
					});
				});
			});
		});
	});

	describe('round 2', () => {
		describe('rounds rewards consistency', () => {
			let expectedRewardsPerBlock;

			describe('should forge 49 blocks with 1 TRANSFER transaction each to random account', () => {
				const blocksToForge = 49;
				let blocksProcessed = 0;
				const transactionsPerBlock = 1;

				before(done => {
					const transactionPool = library.modules.transactionPool;
					transactionPool.resetPool();

					// Set expected reward per block
					expectedRewardsPerBlock = 0;
					done();
				});

				async.doUntil(
					untilCb => {
						++blocksProcessed;
						const transactions = [];
						for (let t = transactionsPerBlock - 1; t >= 0; t--) {
							const transaction = transfer({
								recipientId: randomUtil.account().address,
								amount: randomUtil.number(100000000, 1000000000).toString(),
								passphrase: accountsFixtures.genesis.passphrase,
							});
							transactions.push(transaction);
						}

						__testContext.debug(
							`	Processing block ${blocksProcessed} of ${blocksToForge} with ${
								transactions.length
							} transactions`,
						);
						tickAndValidate(transactions);
						untilCb();
					},
					err => {
						return err || blocksProcessed >= blocksToForge;
					},
				);
			});

			describe('before rewards start', () => {
				it('last block height should be at height 149', async () => {
					const lastBlock = library.modules.blocks.lastBlock;
					return expect(lastBlock.height).to.equal(149);
				});

				it('block just before rewards start should have reward = 0', async () => {
					const lastBlock = library.modules.blocks.lastBlock;
					return expect(lastBlock.reward.equals(expectedRewardsPerBlock)).to.be
						.true;
				});
			});

			describe('after rewards start', () => {
				const blocksToForge = 53;
				let blocksProcessed = 0;
				const transactionsPerBlock = 1;

				before(done => {
					const transactionPool = library.modules.transactionPool;
					transactionPool.resetPool();

					// Set expected reward per block as first milestone
					expectedRewardsPerBlock =
						library.modules.blocks.blockRewardArgs.milestones[0];
					done();
				});

				async.doUntil(
					untilCb => {
						++blocksProcessed;
						const transactions = [];
						for (let t = transactionsPerBlock - 1; t >= 0; t--) {
							const transaction = transfer({
								recipientId: randomUtil.account().address,
								amount: randomUtil.number(100000000, 1000000000).toString(),
								passphrase: accountsFixtures.genesis.passphrase,
							});
							transactions.push(transaction);
						}

						__testContext.debug(
							`	Processing block ${blocksProcessed} of ${blocksToForge} with ${
								transactions.length
							} transactions`,
						);
						tickAndValidate(transactions);

						describe('rewards check', () => {
							it('all blocks from now until round end should have proper rewards (5 LSK)', async () => {
								const lastBlock = library.modules.blocks.lastBlock;
								return expect(lastBlock.reward.equals(expectedRewardsPerBlock))
									.to.be.true;
							});
						});

						untilCb();
					},
					err => {
						return err || blocksProcessed >= blocksToForge;
					},
				);
			});

			describe('after finish round', () => {
				it('should calculate rewards for round 2 correctly - all should be the same (native, rounds_rewards)', async () => {
					return Promise.join(
						Queries.getBlocks(2),
						Queries.getRoundRewards(2),
						(_blocks, _rewards) => {
							// Get expected rewards for round (native)
							const expectedRewards = getExpectedRoundRewards(_blocks);
							// Rewards from database table rounds_rewards should match native rewards
							expect(_rewards).to.deep.equal(expectedRewards);
						},
					);
				});
			});
		});
	});

	describe('rollback more than 1 round of blocks', () => {
		let lastBlock;

		before(() => {
			return Promise.mapSeries([...Array(101)], async () => {
				return library.modules.processor.deleteLastBlock();
			});
		});

		it('last block height should be at height 101', async () => {
			lastBlock = library.modules.blocks.lastBlock;
			return expect(lastBlock.height).to.equal(101);
		});

		it('should fail when try to delete one more block (last block of round 1)', async () => {
			return expect(
				library.modules.processor.deleteLastBlock(),
			).to.eventually.be.rejectedWith('Snapshot for round 1 not available');
		});

		it('last block height should be still at height 101', async () => {
			lastBlock = library.modules.blocks.lastBlock;
			return expect(lastBlock.height).to.equal(101);
		});
	});

	describe('deleting last block of round twice in a row - no transactions during round', () => {
		before(() => {
			return Promise.mapSeries([...Array(202)], async () => {
				return addTransactionsAndForgePromise(library, [], 0);
			});
		});

		it('should be able to delete last block of round', async () => {
			await library.modules.processor.deleteLastBlock();
		});

		it('should be able to delete last block of round again', async () => {
			await addTransactionsAndForgePromise(library, [], 0);
			await library.modules.processor.deleteLastBlock();
		});
	});
});<|MERGE_RESOLUTION|>--- conflicted
+++ resolved
@@ -925,31 +925,15 @@
 
 			describe('after last block of round is deleted', () => {
 				it('delegates list should be equal to one generated at the beginning of round 1', async () => {
-<<<<<<< HEAD
 					return library.modules.processor.deleteLastBlock().then(() => {
 						const freshLastBlock = _.cloneDeep(
 							library.modules.blocks.lastBlock,
 						);
-						return library.modules.rounds
-							.generateDelegateList(
-								slots.calcRound(freshLastBlock.height),
-								null,
-							)
+						return library.modules.dpos.getRoundDelegates(slots.calcRound(freshLastBlock.height))
 							.then(delegatesList => {
 								expect(delegatesList).to.deep.equal(round.delegatesList);
 							});
 					});
-=======
-					const newLastBlock = await library.modules.blocks.blocksChain.deleteLastBlock(
-						library.modules.blocks.lastBlock,
-					);
-					library.modules.blocks._lastBlock = newLastBlock;
-					const freshLastBlock = library.modules.blocks.lastBlock;
-					const delegatesList = await library.modules.dpos.getRoundDelegates(
-						slots.calcRound(freshLastBlock.height),
-					);
-					return expect(delegatesList).to.deep.equal(round.delegatesList);
->>>>>>> bba01684
 				});
 
 				it('expected forger of last block of round should have proper votes again', async () => {
@@ -1100,26 +1084,14 @@
 
 			describe('after last block of round is deleted', () => {
 				it('delegates list should be equal to one generated at the beginning of round 1', async () => {
-<<<<<<< HEAD
 					return library.modules.processor.deleteLastBlock().then(() => {
 						lastBlock = _.cloneDeep(library.modules.blocks.lastBlock);
-						return library.modules.rounds
-							.generateDelegateList(slots.calcRound(lastBlock.height), null)
-							.then(delegatesList => {
+						return library.modules.dpos.getRoundDelegates(
+						  slots.calcRound(lastBlock.height),
+					  ).then(delegatesList => {
 								expect(delegatesList).to.deep.equal(round.delegatesList);
 							});
 					});
-=======
-					const newLastBlock = await library.modules.blocks.blocksChain.deleteLastBlock(
-						library.modules.blocks.lastBlock,
-					);
-					library.modules.blocks._lastBlock = newLastBlock;
-					lastBlock = library.modules.blocks.lastBlock;
-					const delegatesList = await library.modules.dpos.getRoundDelegates(
-						slots.calcRound(lastBlock.height),
-					);
-					return expect(delegatesList).to.deep.equal(round.delegatesList);
->>>>>>> bba01684
 				});
 
 				it('last block height should be at height 100', async () => {
