/*
 * Copyright © 2019 Lisk Foundation
 *
 * See the LICENSE file at the top-level directory of this distribution
 * for licensing information.
 *
 * Unless otherwise agreed in a custom licensing agreement with the Lisk Foundation,
 * no part of this software, including this file, may be copied, modified,
 * propagated, or distributed except according to the terms contained in the
 * LICENSE file.
 *
 * Removal or modification of this copyright notice is prohibited.
 */

'use strict';

require('../../functional');
const { P2P } = require('@liskhq/lisk-p2p');
const { transfer } = require('@liskhq/lisk-transactions');
const { generatePeerHeader } = require('../../../common/generatePeerHeader');
const waitFor = require('../../../common/utils/wait_for');
const SwaggerEndpoint = require('../../../common/swagger_spec');
const randomUtil = require('../../../common/utils/random');
const phases = require('../../../common/phases');

describe('WS transport', () => {
	describe('WS transport transactions', () => {
		let transaction;
		const goodTransactions = [];
		const badTransactions = [];
		const account = randomUtil.account();
		let p2p;

		function postTransaction(transactionToPost) {
			p2p.send({
				event: 'postTransactions',
				data: {
					nonce: 'sYHEDBKcScaAAAYg',
					transactions: [transactionToPost],
				},
			});
		}

		before('establish client WS connection to server', async () => {
			p2p = new P2P(generatePeerHeader());
			await p2p.start();
		});

		after(async () => {
			await p2p.stop();
		});

		beforeEach(async () => {
			transaction = randomUtil.transaction();
		});

		describe('transaction processing', () => {
			it('when sender has no funds should broadcast transaction but not confirm', done => {
				transaction = transfer({
					amount: '1',
					passphrase: account.passphrase,
					recipientId: '1L',
				});

				postTransaction(transaction);
				badTransactions.push(transaction);
				done();
			});

			it('when sender has funds should broadcast transaction and confirm', done => {
				postTransaction(transaction);
				goodTransactions.push(transaction);
				done();
			});
		});

		describe('confirmation', () => {
			phases.confirmation(goodTransactions, badTransactions);
		});
	});

	describe('WS transport blocks', () => {
		let p2p;

		before('establish client WS connection to server', async () => {
			// Setup stub for blocks endpoints
			p2p = new P2P(generatePeerHeader());
			await p2p.start();

			await waitFor.blocksPromise(1, null);
		});

		after(async () => {
			await p2p.stop();
		});

		const testBlock = {
			id: '2807833455815592401',
			version: 0,
			timestamp: 39997040,
			height: 1258,
			previousBlock: '3863141986505461614',
			numberOfTransactions: 0,
			transactions: [],
			totalAmount: 0,
			totalFee: 0,
			reward: 0,
			payloadLength: 0,
			payloadHash:
				'e3b0c44298fc1c149afbf4c8996fb92427ae41e4649b934ca495991b7852b855',
			generatorPublicKey:
				'bf9f5cfc548d29983cc0dfa5c4ec47c66c31df0f87aa669869678996902ab47f',
			generatorId: '9950029393097476480L',
			blockSignature:
				'd54ac91d2f712f408e16ff5057f7ceaa2e3a1ad4bde759e1025b16ec48bdd8ea1d3adaf5e8b94ef205f9f365f6ebae0f178a3cb3f6354c28e74ba7a05fce600c',
			confirmations: 2,
			totalForged: '0',
		};

		describe('blocks', () => {
			it('should return height and broadhash', async () => {
				const blocksEndpoint = new SwaggerEndpoint('GET /blocks');
				const blockRes = await blocksEndpoint.makeRequest({ height: 2 }, 200);
				const blockId = blockRes.body.data[0].id;
				const { data } = await p2p.request({
					procedure: 'blocks',
					data: { lastBlockId: blockId },
				});
				expect(data)
					.to.have.property('blocks')
					.to.be.an('array');
			});

			it('using valid headers should be ok', async () => {
				const blocksEndpoint = new SwaggerEndpoint('GET /blocks');

				const blockRes = await blocksEndpoint.makeRequest({ height: 2 }, 200);
				const blockId = blockRes.body.data[0].id;
				const { data } = await p2p.request({
					procedure: 'blocks',
					data: { lastBlockId: blockId },
				});
				expect(data)
					.to.have.property('blocks')
					.that.is.an('array');
				data.blocks.forEach(block => {
					expect(block)
						.to.have.property('b_id')
						.that.is.a('string');
					expect(block)
						.to.have.property('b_version')
						.that.is.a('number');
					expect(block)
						.to.have.property('b_timestamp')
						.that.is.a('number');
					expect(block)
						.to.have.property('b_height')
						.that.is.a('number');
					expect(block).to.have.property('b_previousBlock');
					expect(block)
						.to.have.property('b_numberOfTransactions')
						.that.is.a('number');
					expect(block)
						.to.have.property('b_totalAmount')
						.that.is.a('string');
					expect(block)
						.to.have.property('b_totalFee')
						.that.is.a('string');
					expect(block)
						.to.have.property('b_reward')
						.that.is.a('string');
					expect(block)
						.to.have.property('b_payloadLength')
						.that.is.a('number');
					expect(block)
						.to.have.property('b_payloadHash')
						.that.is.a('string');
					expect(block)
						.to.have.property('b_generatorPublicKey')
						.that.is.a('string');
					expect(block)
						.to.have.property('b_blockSignature')
						.that.is.a('string');
					expect(block).to.have.property('t_id');
					expect(block).to.have.property('t_type');
					expect(block).to.have.property('t_timestamp');
					expect(block).to.have.property('t_senderPublicKey');
					expect(block).to.have.property('t_senderId');
					expect(block).to.have.property('t_recipientId');
					expect(block).to.have.property('t_amount');
					expect(block).to.have.property('t_fee');
					expect(block).to.have.property('t_signature');
					expect(block).to.have.property('t_signSignature');
					expect(block).to.have.property('s_publicKey');
					expect(block).to.have.property('d_username');
					expect(block).to.have.property('v_votes');
					expect(block).to.have.property('m_min');
					expect(block).to.have.property('m_lifetime');
					expect(block).to.have.property('m_keysgroup');
					expect(block).to.have.property('dapp_name');
					expect(block).to.have.property('dapp_description');
					expect(block).to.have.property('dapp_tags');
					expect(block).to.have.property('dapp_type');
					expect(block).to.have.property('dapp_link');
					expect(block).to.have.property('dapp_category');
					expect(block).to.have.property('dapp_icon');
					expect(block).to.have.property('in_dappId');
					expect(block).to.have.property('ot_dappId');
					expect(block).to.have.property('ot_outTransactionId');
					expect(block).to.have.property('t_requesterPublicKey');
					expect(block).to.have.property('t_signatures');
				});
			});

			it('using empty headers should not be ok', async () => {
				const { data } = await p2p.request({ procedure: 'blocks', data: {} });
				expect(data)
					.to.have.property('success')
					.that.is.a('boolean').and.is.false;
			});

			it('using invalid headers should not be ok', async () => {
				const { data } = await p2p.request({ procedure: 'blocks', data: {} });
				expect(data).to.have.property('success', false);
			});
		});

		describe('blocksCommon', () => {
			it('using no params should fail', async () => {
				let res;
				try {
					const { data } = await p2p.request({ procedure: 'blocksCommon' });
					res = data;
				} catch (err) {
					__testContext.debug(
						'> Error / Response:'.grey,
						JSON.stringify(err.response),
						JSON.stringify(res),
					);
<<<<<<< HEAD
					expect(err.message).to.equal(
						"should have required property 'ids': undefined"
=======
					expect(err.response.message).to.equal(
						"should have required property 'ids': undefined",
>>>>>>> 1da0d8e4
					);
					expect(res).to.be.undefined;
				}
			});

			it('using ids == "";"";"" should fail', async () => {
				let res;
				try {
					res = await p2p.request({
						procedure: 'blocksCommon',
						data: { ids: '"";"";""' },
					});
				} catch (err) {
					__testContext.debug(
						'> Error / Response:'.grey,
						JSON.stringify(err.response),
						JSON.stringify(res),
					);
					expect(err.message).to.equal('Invalid block id sequence');
				}
			});

			it("using ids == '','','' should fail", async () => {
				let res;
				try {
					res = await p2p.request({
						procedure: 'blocksCommon',
						data: { ids: "'','',''" },
					});
				} catch (err) {
					__testContext.debug(
						'> Error / Response:'.grey,
						JSON.stringify(err.response),
						JSON.stringify(res),
					);
					expect(err.message).to.equal('Invalid block id sequence');
				}
			});

			it('using ids == "","","" should fail', async () => {
				let res;
				try {
					res = await p2p.request({
						procedure: 'blocksCommon',
						data: { ids: '"","",""' },
					});
				} catch (err) {
					__testContext.debug(
						'> Error / Response:'.grey,
						JSON.stringify(err.response),
						JSON.stringify(res),
					);
					expect(err.message).to.equal('Invalid block id sequence');
				}
			});

			it('using ids == one,two,three should fail', async () => {
				let res;
				try {
					res = await p2p.request({
						procedure: 'blocksCommon',
						data: { ids: 'one,two,three' },
					});
				} catch (err) {
					__testContext.debug(
						'> Error / Response:'.grey,
						JSON.stringify(err.response),
						JSON.stringify(res),
					);
					expect(err.message).to.equal('Invalid block id sequence');
				}
			});

			it('using ids == "1","2","3" should be ok and return null common block', async () => {
				const { data } = await p2p.request({
					procedure: 'blocksCommon',
					data: { ids: '"1","2","3"' },
				});
				__testContext.debug('> Error / Response:'.grey, JSON.stringify(data));
				expect(data).to.have.property('common').to.be.null;
			});

			it("using ids == '1','2','3' should be ok and return null common block", async () => {
				const { data } = await p2p.request({
					procedure: 'blocksCommon',
					data: { ids: "'1','2','3'" },
				});
				__testContext.debug('> Error / Response:'.grey, JSON.stringify(data));

				expect(data).to.have.property('common').to.be.null;
			});

			it('using ids == 1,2,3 should be ok and return null common block', async () => {
				const { data } = await p2p.request({
					procedure: 'blocksCommon',
					data: { ids: '1,2,3' },
				});
				__testContext.debug('> Error / Response:'.grey, JSON.stringify(data));

				expect(data).to.have.property('common').to.be.null;
			});

			it('using ids which include genesisBlock.id should be ok', async () => {
				const { data } = await p2p.request({
					procedure: 'blocksCommon',
					data: {
						ids: [
							__testContext.config.genesisBlock.id.toString(),
							'2',
							'3',
						].join(),
					},
				});
				__testContext.debug('> Error / Response:'.grey, JSON.stringify(data));

				expect(data)
					.to.have.property('common')
					.to.be.an('object');
				expect(data.common)
					.to.have.property('height')
					.that.is.a('number');
				expect(data.common)
					.to.have.property('id')
					.that.is.a('string');
				expect(data.common).to.have.property('previousBlock').that.is.null;
				expect(data.common)
					.to.have.property('timestamp')
					.that.is.equal(0);
			});
		});

		describe('postBlock', () => {
			it('should broadcast valid block', async () => {
				testBlock.transactions.forEach(transaction => {
					if (transaction.asset && transaction.asset.delegate) {
						transaction.asset.delegate.publicKey = transaction.senderPublicKey;
					}
				});
				await p2p.send({ event: 'postBlock', data: { block: testBlock } });
			});
		});
	});
});<|MERGE_RESOLUTION|>--- conflicted
+++ resolved
@@ -237,13 +237,8 @@
 						JSON.stringify(err.response),
 						JSON.stringify(res),
 					);
-<<<<<<< HEAD
 					expect(err.message).to.equal(
-						"should have required property 'ids': undefined"
-=======
-					expect(err.response.message).to.equal(
 						"should have required property 'ids': undefined",
->>>>>>> 1da0d8e4
 					);
 					expect(res).to.be.undefined;
 				}
