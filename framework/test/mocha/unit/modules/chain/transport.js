/*
 * Copyright © 2018 Lisk Foundation
 *
 * See the LICENSE file at the top-level directory of this distribution
 * for licensing information.
 *
 * Unless otherwise agreed in a custom licensing agreement with the Lisk Foundation,
 * no part of this software, including this file, may be copied, modified,
 * propagated, or distributed except according to the terms contained in the
 * LICENSE file.
 *
 * Removal or modification of this copyright notice is prohibited.
 */

'use strict';

const chai = require('chai');
const {
	Status: TransactionStatus,
	TransferTransaction,
} = require('@liskhq/lisk-transactions');
const BigNum = require('@liskhq/bignum');
const { transfer, TransactionError } = require('@liskhq/lisk-transactions');
const accountFixtures = require('../../../fixtures/accounts');
const Block = require('../../../fixtures/blocks').Block;
const {
	registeredTransactions,
} = require('../../../common/registered_transactions');
const transactionsModule = require('../../../../../src/modules/chain/transactions');
const {
	TransactionInterfaceAdapter,
} = require('../../../../../src/modules/chain/interface_adapters');
const blocksModule = require('../../../../../src/modules/chain/blocks');
const definitions = require('../../../../../src/modules/chain/schema/definitions');
const {
	Transport: TransportModule,
} = require('../../../../../src/modules/chain/transport');
const jobsQueue = require('../../../../../src/modules/chain/utils/jobs_queue');

const expect = chai.expect;

describe('transport', () => {
	const interfaceAdapters = {
		transactions: new TransactionInterfaceAdapter(registeredTransactions),
	};
	const { MAX_SHARED_TRANSACTIONS } = __testContext.config.constants;

	let storageStub;
	let loggerStub;
	let schemaStub;
	let channelStub;
	let balancesSequenceStub;
	let transportModule;
	let transaction;
	let block;
	let blocksList;
	let transactionsList;
	let multisignatureTransactionsList;
	let blockMock;
	let error;

	const SAMPLE_SIGNATURE_1 = {
		transactionId: '222675625422353767',
		publicKey:
			'2ca9a7143fc721fdc540fef893b27e8d648d2288efa61e56264edf01a2c23079',
		signature:
			'32636139613731343366633732316664633534306665663839336232376538643634386432323838656661363165353632363465646630316132633233303739',
	};

	const SAMPLE_SIGNATURE_2 = {
		transactionId: '222675625422353768',
		publicKey:
			'3ca9a7143fc721fdc540fef893b27e8d648d2288efa61e56264edf01a2c23080',
		signature:
			'61383939393932343233383933613237653864363438643232383865666136316535363236346564663031613263323330373784192003750382840553137595',
	};

	beforeEach(async () => {
		// Recreate all the stubs and default structures before each test case to make
		// sure that they are fresh every time; that way each test case can modify
		// stubs without affecting other test cases.

		transaction = transfer({
			amount: '100',
			recipientId: '12668885769632475474L',
			passphrase: accountFixtures.genesis.passphrase,
		});
		const transactionOne = transfer({
			amount: '100',
			recipientId: '12668885769632475474L',
			passphrase: accountFixtures.genesis.passphrase,
		});
		const transactionTwo = transfer({
			amount: '100',
			recipientId: '12668885769632475474L',
			passphrase: accountFixtures.genesis.passphrase,
		});

		blockMock = new Block();

		transactionsList = [transactionOne, transactionTwo];

		multisignatureTransactionsList = [
			{
				id: '222675625422353767',
				type: 0,
				amount: '100',
				fee: '10',
				senderPublicKey:
					'2ca9a7143fc721fdc540fef893b27e8d648d2288efa61e56264edf01a2c23079',
				recipientId: '12668885769632475474L',
				timestamp: 28227090,
				asset: {},
				signatures: [
					'2821d93a742c4edf5fd960efad41a4def7bf0fd0f7c09869aed524f6f52bf9c97a617095e2c712bd28b4279078a29509b339ac55187854006591aa759784c205',
				],
			},
			{
				id: '332675625422353892',
				type: 0,
				amount: '1000',
				fee: '10',
				senderPublicKey:
					'2ca9a7143fc721fdc540fef893b27e8d648d2288efa61e56264edf01a2c23079',
				recipientId: '12668885769632475474L',
				timestamp: 28227090,
				asset: {},
				signatures: [
					'1231d93a742c4edf5fd960efad41a4def7bf0fd0f7c09869aed524f6f52bf9c97a617095e2c712bd28b4279078a29509b339ac55187854006591aa759784c567',
					'2821d93a742c4edf5fd960efad41a4def7bf0fd0f7c09869aed524f6f52bf9c97a617095e2c712bd28b4279078a29509b339ac55187854006591aa759784c205',
				],
			},
		];

		storageStub = {
			query: sinonSandbox.spy(),
			get: sinonSandbox.stub(),
			entities: {
				Block: {
					get: sinonSandbox.stub().resolves(),
				},
			},
		};

		loggerStub = {
			debug: sinonSandbox.spy(),
<<<<<<< HEAD
			error: sinonSandbox.stub(),
=======
			error: sinonSandbox.spy(),
			info: sinonSandbox.spy(),
			trace: sinonSandbox.spy(),
>>>>>>> fd77f8b8
		};

		schemaStub = {
			validate: sinonSandbox.stub().returns(true),
			getLastErrors: sinonSandbox.stub().returns([]),
		};
		channelStub = {
			publish: sinonSandbox.stub(),
			invoke: sinonSandbox.stub(),
		};
		balancesSequenceStub = {
			add: async () => {},
		};

		sinonSandbox.stub(jobsQueue, 'register');

		transportModule = new TransportModule({
			channel: channelStub,
			logger: loggerStub,
			storage: storageStub,
			applicationState: {},
			balancesSequence: balancesSequenceStub,
			schema: schemaStub,
			exceptions: __testContext.config.modules.chain.exceptions,
			transactionPoolModule: {
				getMultisignatureTransactionList: sinonSandbox.stub(),
				getMergedTransactionList: sinonSandbox.stub(),
				getTransactionAndProcessSignature: sinonSandbox.stub(),
				processUnconfirmedTransaction: sinonSandbox.stub(),
			},
			blocksModule: {
				lastBlock: sinonSandbox
					.stub()
					.returns({ height: 1, version: 1, timestamp: 1 }),
				receiveBlockFromNetwork: sinonSandbox.stub(),
				loadBlocksDataWS: sinonSandbox.stub(),
			},
			loaderModule: {
				syncing: sinonSandbox.stub().returns(false),
			},
			interfaceAdapters,
			nonce: __testContext.config.app.nonce,
			broadcasts: __testContext.config.modules.chain.broadcasts,
			maxSharedTransactions:
				__testContext.config.constants.MAX_SHARED_TRANSACTIONS,
		});
	});

	afterEach(async () => {
		sinonSandbox.restore();
	});

	describe('constructor', () => {
		describe('transportModule', () => {
			it('should assign scope variables when instantiating', async () => {
				expect(transportModule)
					.to.have.property('storage')
					.which.is.equal(storageStub);
				expect(transportModule)
					.to.have.property('logger')
					.which.is.equal(loggerStub);
				expect(transportModule)
					.to.have.property('schema')
					.which.is.equal(schemaStub);
				expect(transportModule)
					.to.have.property('channel')
					.which.is.equal(channelStub);
				expect(transportModule)
					.to.have.property('balancesSequence')
					.which.is.equal(balancesSequenceStub);
				expect(transportModule).to.have.property('broadcaster');
			});
		});
	});

<<<<<<< HEAD
	describe('__private', () => {
		let __privateOriginal;
		let restoreRewiredDeps;

		beforeEach(async () => {
			__privateOriginal = {};

			new TransportModule(defaultScope);
			// Backup the __private variable so that properties can be overridden
			// by individual test cases and then we will restore them after each test case has run.
			// This is neccessary because different test cases may want to stub out different parts of the
			// __private modules while testing other parts.
			__private = TransportModule.__get__('__private');

			Object.keys(__private).forEach(field => {
				__privateOriginal[field] = __private[field];
			});

			library = {
				schema: schemaStub,
				logger: {
					debug: sinonSandbox.spy(),
					error: sinonSandbox.stub(),
				},
				channel: {
					publish: sinonSandbox.stub().resolves(),
				},
				applicationState: {
					broadhash:
						'81a410c4ff35e6d643d30e42a27a222dbbfc66f1e62c32e6a91dd3438defb70b',
				},
			};

			modules = {
				blocks: {
					lastBlock: {
						get: sinonSandbox
							.stub()
							.returns({ height: 1, version: 1, timestamp: 1 }),
					},
				},
				interfaceAdapters,
				transactionPool: defaultScope.modules.transactionPool,
			};

			restoreRewiredDeps = TransportModule.__set__({
				library,
				modules,
				definitions,
			});
		});

		afterEach(async () => {
			Object.keys(__private).forEach(field => {
				delete __private[field];
			});
			Object.keys(__privateOriginal).forEach(field => {
				__private[field] = __privateOriginal[field];
			});
			restoreRewiredDeps();
		});

=======
	describe('private', () => {
>>>>>>> fd77f8b8
		describe('receiveSignatures', () => {
			describe('for every signature in signatures', () => {
				describe('when transportModule._receiveSignature succeeds', () => {
					beforeEach(async () => {
						transportModule._receiveSignature = sinonSandbox.stub().callsArg(1);
						transportModule._receiveSignatures([
							SAMPLE_SIGNATURE_1,
							SAMPLE_SIGNATURE_2,
						]);
					});

					it('should call receiveSignature with signature', async () => {
						expect(transportModule._receiveSignature.calledTwice).to.be.true;
						expect(
							transportModule._receiveSignature.calledWith(SAMPLE_SIGNATURE_1)
						).to.be.true;
						return expect(
							transportModule._receiveSignature.calledWith(SAMPLE_SIGNATURE_2)
						).to.be.true;
					});
				});

				describe('when receiveSignature fails', () => {
					let receiveSignatureError;

					beforeEach(async () => {
						receiveSignatureError = new Error(
							'Error processing signature: Error message'
						);
						transportModule._receiveSignature = sinonSandbox
							.stub()
							.rejects(receiveSignatureError);

						await transportModule._receiveSignatures([
							SAMPLE_SIGNATURE_1,
							SAMPLE_SIGNATURE_2,
						]);
					});

					it('should call transportModule.logger.debug with err and signature', async () => {
						// If any of the transportModule._receiveSignature calls fail, the rest of
						// the batch should still be processed.
						expect(transportModule._receiveSignature.calledTwice).to.be.true;
						expect(
							transportModule.logger.debug.calledWith(
								receiveSignatureError,
								SAMPLE_SIGNATURE_1
							)
						).to.be.true;
						return expect(
							transportModule.logger.debug.calledWith(
								receiveSignatureError,
								SAMPLE_SIGNATURE_2
							)
						).to.be.true;
					});
				});
			});
		});

		describe('receiveSignature', () => {
			beforeEach(async () => {
				transportModule.transactionPoolModule.getTransactionAndProcessSignature.resolves();
			});

			describe('when transportModule.schema.validate succeeds', () => {
				describe('when modules.transactionPool.getTransactionAndProcessSignature succeeds', () => {
					beforeEach(async () => {
						transportModule.transactionPoolModule.getTransactionAndProcessSignature.resolves();
						return transportModule._receiveSignature(SAMPLE_SIGNATURE_1);
					});

					it('should call transportModule.schema.validate with signature', async () => {
						expect(transportModule.schema.validate.calledOnce).to.be.true;
						return expect(
							transportModule.schema.validate.calledWith(
								SAMPLE_SIGNATURE_1,
								definitions.Signature
							)
						).to.be.true;
					});

					it('should call modules.transactionPool.getTransactionAndProcessSignature with signature', async () => {
						return expect(
							transportModule.transactionPoolModule
								.getTransactionAndProcessSignature
						).to.be.calledWith(SAMPLE_SIGNATURE_1);
					});
				});

				describe('when modules.transactionPool.getTransactionAndProcessSignature fails', () => {
					const processSignatureError = new TransactionError(
						'Transaction not found'
					);

					it('should reject with error', async () => {
						transportModule.transactionPoolModule.getTransactionAndProcessSignature.rejects(
							[processSignatureError]
						);

						return expect(
							transportModule._receiveSignature(SAMPLE_SIGNATURE_1)
						).to.be.rejectedWith([processSignatureError]);
					});
				});
			});

			describe('when transportModule.schema.validate fails', () => {
				it('should reject with error = "Invalid signature body"', async () => {
					const validateErr = new Error('Signature did not match schema');
					validateErr.code = 'INVALID_FORMAT';
					transportModule.schema.validate = sinonSandbox.stub().returns(false);
					transportModule.schema.getLastErrors = sinonSandbox
						.stub()
						.returns(validateErr);

					return expect(
						transportModule._receiveSignature(SAMPLE_SIGNATURE_1)
					).to.be.rejectedWith(validateErr);
				});
			});
		});

		describe('receiveTransactions', () => {
			beforeEach(async () => {
				transportModule.logger = {
					debug: sinonSandbox.spy(),
				};

				transportModule._receiveTransaction = sinonSandbox.stub().callsArg(1);
			});

			describe('when transactions argument is undefined', () => {
				beforeEach(async () => {
					transportModule._receiveTransactions(undefined);
				});

				// If a single transaction within the batch fails, it is not going to
				// send back an error.
				it('should should not call transportModule._receiveTransaction', async () =>
					expect(transportModule._receiveTransaction.notCalled).to.be.true);
			});

			describe('for every transaction in transactions', () => {
				describe('when transaction is defined', () => {
					describe('when call transportModule._receiveTransaction succeeds', () => {
						beforeEach(async () => {
							transportModule._receiveTransactions(transactionsList);
						});

						it('should set transaction.bundled = true', async () =>
							expect(transactionsList[0])
								.to.have.property('bundled')
								.which.equals(true));

						it('should call transportModule._receiveTransaction with transaction with transaction argument', async () =>
							expect(
								transportModule._receiveTransaction.calledWith(
									transactionsList[0]
								)
							).to.be.true);
					});

					describe('when call transportModule._receiveTransaction fails', () => {
						let receiveTransactionError;

						beforeEach(async () => {
							receiveTransactionError = 'Invalid transaction body - ...';
							transportModule._receiveTransaction = sinonSandbox
								.stub()
								.rejects(receiveTransactionError);

							return transportModule._receiveTransactions(transactionsList);
						});

						it('should call transportModule.logger.debug with error and transaction', async () =>
							expect(
								transportModule.logger.debug.calledWith(
									receiveTransactionError,
									transactionsList[0]
								)
							).to.be.true);
					});
				});
			});
		});

		describe('receiveTransaction', () => {
			beforeEach(async () => {
				sinonSandbox
					.stub(balancesSequenceStub, 'add')
					.callsFake((callback, doneCallback) => {
						callback(doneCallback);
					});

<<<<<<< HEAD
				library.logger = {
					debug: sinonSandbox.spy(),
					error: sinonSandbox.stub(),
				};
				library.balancesSequence = balancesSequenceStub;
=======
				transportModule.balancesSequence = balancesSequenceStub;
>>>>>>> fd77f8b8

				transportModule.transactionPoolModule.processUnconfirmedTransaction.resolves();
			});

			afterEach(() => sinonSandbox.restore());

			it('should composeProcessTransactionsSteps with checkAllowedTransactions and validateTransactions', async () => {
				sinonSandbox.spy(transactionsModule, 'composeTransactionSteps');
				await transportModule._receiveTransaction(transaction);
				return expect(transactionsModule.composeTransactionSteps).to.be
					.calledOnce;
			});

			it('should call composedTransactionsCheck an array of transactions', async () => {
				const composedTransactionsCheck = sinonSandbox.stub().returns({
					transactionsResponses: [
						{
							id: transaction.id,
							status: TransactionStatus.OK,
							errors: [],
						},
					],
				});

				const tranasactionInstance = interfaceAdapters.transactions.fromJson(
					transaction
				);

				sinonSandbox
					.stub(transactionsModule, 'composeTransactionSteps')
					.returns(composedTransactionsCheck);

				await transportModule._receiveTransaction(transaction);
				return expect(composedTransactionsCheck).to.have.been.calledWith([
					tranasactionInstance,
				]);
			});

			it('should reject with error if transaction is not allowed', async () => {
				const errorMessage = new Error(
					'Transaction type 0 is currently not allowed.'
				);

				sinonSandbox
					.stub(interfaceAdapters.transactions, 'fromJson')
					.returns({ ...transaction, matcher: () => false });

				return expect(
					transportModule._receiveTransaction(transaction)
				).to.be.rejectedWith([errorMessage]);
			});

			describe('when transaction and peer are defined', () => {
				beforeEach(async () => {
					await transportModule._receiveTransaction(transaction);
				});

				it('should call modules.transactionPool.processUnconfirmedTransaction with transaction and true as arguments', async () =>
					expect(
						transportModule.transactionPoolModule.processUnconfirmedTransaction.calledWith(
							interfaceAdapters.transactions.fromJson(transaction),
							true
						)
					).to.be.true);
			});

			describe('when transaction is invalid', () => {
				let invalidTransaction;
				let errorResult;

				beforeEach(async () => {
					invalidTransaction = {
						...transaction,
						amount: '0',
					};

					try {
						await transportModule._receiveTransaction(invalidTransaction);
					} catch (err) {
						errorResult = err;
					}
				});

				it('should call the call back with error message', async () => {
					interfaceAdapters.transactions
						.fromJson(invalidTransaction)
						.validate();
					expect(errorResult).to.be.an('array');
					errorResult.forEach(anError => {
						expect(anError).to.be.instanceOf(TransactionError);
					});
				});
			});

			describe('when modules.transactions.processUnconfirmedTransaction fails', () => {
				let processUnconfirmedTransactionError;

				beforeEach(async () => {
					processUnconfirmedTransactionError = `Transaction is already processed: ${
						transaction.id
					}`;

					transportModule.transactionPoolModule.processUnconfirmedTransaction.rejects(
						[new Error(processUnconfirmedTransactionError)]
					);

					try {
						await transportModule._receiveTransaction(transaction);
					} catch (err) {
						error = err;
					}
				});

				it('should call transportModule.logger.debug with "Transaction ${transaction.id}" and error string', async () => {
					expect(transportModule.logger.debug).to.be.calledWith(
						`Transaction ${transaction.id}`,
						`Error: ${processUnconfirmedTransactionError}`
					);
				});

				describe('when transaction is defined', () => {
					it('should call transportModule.logger.debug with "Transaction" and transaction as arguments', async () => {
						expect(transportModule.logger.debug).to.be.calledWith(
							'Transaction',
							interfaceAdapters.transactions.fromJson(transaction)
						);
					});
				});

				it('should reject with error', async () => {
					expect(error).to.be.an('array');
					expect(error[0].message).to.equal(processUnconfirmedTransactionError);
				});
			});

			describe('when modules.transactions.processUnconfirmedTransaction succeeds', () => {
				let result;

				beforeEach(async () => {
					result = await transportModule._receiveTransaction(transaction);
				});

				it('should resolve with result = transaction.id', async () =>
					expect(result).to.equal(transaction.id));

				it('should call transportModule.logger.debug with "Received transaction " + transaction.id', async () =>
					expect(
						transportModule.logger.debug.calledWith(
							`Received transaction ${transaction.id}`
						)
					).to.be.true);
			});
		});

		describe('Transport', () => {
			beforeEach(async () => {
				blocksList = [];
				for (let j = 0; j < 10; j++) {
					const auxBlock = new Block();
					blocksList.push(auxBlock);
				}
<<<<<<< HEAD

				transportInstance = new TransportModule(defaultScope);
				library = {
					schema: schemaStub,
					logger: {
						debug: sinonSandbox.spy(),
						error: sinonSandbox.stub(),
					},
					config: {
						forging: {
							force: false,
						},
						broadcasts: {
							active: true,
						},
						httpPort: 8000,
					},
					channel: {
						invokeSync: sinonSandbox.stub(),
						publish: sinonSandbox.stub(),
					},
					storage: {
						entities: {
							Block: {
								get: sinonSandbox.stub().resolves(blocksList),
							},
						},
					},
				};

				modules = {
					peers: {
						calculateConsensus: sinonSandbox.stub().returns(100),
					},
					loader: {
						syncing: sinonSandbox.stub().returns(false),
					},
					interfaceAdapters: {
						transactions: {
							fromBlock: sinonSandbox.stub(),
						},
					},
					blocks: {
						loadBlocksDataWS: sinonSandbox.stub().resolves(blocksList),
						receiveBlockFromNetwork: sinonSandbox.stub().resolves(true),
					},
					transactionPool: {
						getMultisignatureTransactionList: sinonSandbox
							.stub()
							.returns(transactionsList),
						getMergedTransactionList: sinonSandbox
							.stub()
							.returns(transactionsList),
					},
				};
=======
>>>>>>> fd77f8b8
				sinonSandbox
					.stub(blocksModule, 'addBlockProperties')
					.returns(blockMock);
			});

			describe('onSignature', () => {
				describe('when broadcast is defined', () => {
					beforeEach(async () => {
						transportModule.broadcaster = {
							maxRelays: sinonSandbox.stub().returns(false),
							enqueue: sinonSandbox.stub(),
						};
						transportModule.onSignature(SAMPLE_SIGNATURE_1, true);
					});

					it('should call transportModule.broadcaster.maxRelays with signature', async () => {
						expect(transportModule.broadcaster.maxRelays.calledOnce).to.be.true;
						return expect(
							transportModule.broadcaster.maxRelays.calledWith(
								SAMPLE_SIGNATURE_1
							)
						).to.be.true;
					});

					describe('when result of transportModule.broadcaster.maxRelays is false', () => {
						it('should call transportModule.broadcaster.enqueue with {} and {api: "postSignatures", data: {signature: signature}} as arguments', async () => {
							expect(transportModule.broadcaster.enqueue.calledOnce).to.be.true;
							return expect(
								transportModule.broadcaster.enqueue.calledWith(
									{},
									{
										api: 'postSignatures',
										data: { signature: SAMPLE_SIGNATURE_1 },
									}
								)
							).to.be.true;
						});

						it('should call transportModule.channel.publish with "chain:signature:change" and signature', async () => {
							expect(transportModule.channel.publish).to.be.calledOnce;
							expect(transportModule.channel.publish).to.be.calledWith(
								'chain:signature:change',
								SAMPLE_SIGNATURE_1
							);
						});
					});
				});
			});

			describe('onUnconfirmedTransaction', () => {
				beforeEach(async () => {
					transaction = new TransferTransaction({
						id: '222675625422353767',
						type: 0,
						amount: '100',
						fee: '10',
						senderPublicKey:
							'2ca9a7143fc721fdc540fef893b27e8d648d2288efa61e56264edf01a2c23079',
						recipientId: '12668885769632475474L',
						timestamp: 28227090,
						asset: {},
						signature:
							'2821d93a742c4edf5fd960efad41a4def7bf0fd0f7c09869aed524f6f52bf9c97a617095e2c712bd28b4279078a29509b339ac55187854006591aa759784c205',
					});
					transportModule.broadcaster = {
						maxRelays: sinonSandbox.stub().returns(true),
						enqueue: sinonSandbox.stub(),
					};
					transportModule.onUnconfirmedTransaction(transaction, true);
				});

				describe('when broadcast is defined', () => {
					it('should call transportModule.broadcaster.maxRelays with transaction', async () => {
						expect(transportModule.broadcaster.maxRelays.calledOnce).to.be.true;
						return expect(
							transportModule.broadcaster.maxRelays
						).to.be.calledWith(transaction);
					});

					describe('when result of transportModule.broadcaster.maxRelays is false', () => {
						beforeEach(async () => {
							transportModule.broadcaster = {
								maxRelays: sinonSandbox.stub().returns(false),
								enqueue: sinonSandbox.stub(),
							};
							transportModule.channel.invoke
								.withArgs('lisk:getApplicationState')
								.returns({
									broadhash:
										'81a410c4ff35e6d643d30e42a27a222dbbfc66f1e62c32e6a91dd3438defb70b',
								});
							transportModule.onUnconfirmedTransaction(transaction, true);
						});

						it('should call transportModule.broadcaster.enqueue with {} and {api: "postTransactions", data: {transaction}}', async () => {
							expect(transportModule.broadcaster.enqueue.calledOnce).to.be.true;
							return expect(
								transportModule.broadcaster.enqueue.calledWith(
									{},
									{
										api: 'postTransactions',
										data: { transaction: transaction.toJSON() },
									}
								)
							).to.be.true;
						});

						it('should call transportModule.channel.publish with "chain:transactions:change" and transaction as arguments', async () => {
							expect(transportModule.channel.publish).to.be.calledOnce;
							expect(transportModule.channel.publish).to.be.calledWith(
								'chain:transactions:change',
								transaction.toJSON()
							);
						});
					});
				});
			});

			describe('onBroadcastBlock', () => {
				describe('when broadcast is defined', () => {
					beforeEach(async () => {
						block = {
							id: '6258354802676165798',
							height: 123,
							timestamp: 28227090,
							generatorPublicKey:
								'968ba2fa993ea9dc27ed740da0daf49eddd740dbd7cb1cb4fc5db3a20baf341b',
							numberOfTransactions: 15,
							totalAmount: new BigNum('150000000'),
							totalFee: new BigNum('15000000'),
							reward: new BigNum('50000000'),
							totalForged: '65000000',
						};
						transportModule.broadcaster = {
							maxRelays: sinonSandbox.stub().returns(false),
							enqueue: sinonSandbox.stub(),
							broadcast: sinonSandbox.stub(),
						};
						transportModule.applicationState = {
							broadhash:
								'81a410c4ff35e6d643d30e42a27a222dbbfc66f1e62c32e6a91dd3438defb70b',
						};
						return transportModule.onBroadcastBlock(block, true);
					});

					it('should call transportModule.broadcaster.maxRelays with block', async () => {
						expect(transportModule.broadcaster.maxRelays.calledOnce).to.be.true;
						return expect(
							transportModule.broadcaster.maxRelays.calledWith(block)
						).to.be.true;
					});

					it('should call transportModule.broadcaster.broadcast', async () => {
						expect(transportModule.broadcaster.broadcast.calledOnce).to.be.true;
						expect(transportModule.broadcaster.broadcast).to.be.calledWith(
							{
								broadhash:
									'81a410c4ff35e6d643d30e42a27a222dbbfc66f1e62c32e6a91dd3438defb70b',
							},
							{
								api: 'postBlock',
								data: {
									block,
								},
							}
						);
					});

					describe('when transportModule.broadcaster.maxRelays returns true', () => {
						beforeEach(async () => {
							transportModule.broadcaster.maxRelays = sinonSandbox
								.stub()
								.returns(true);
							transportModule.onBroadcastBlock(block, true);
						});

						it('should call transportModule.logger.debug with proper error message', async () =>
							expect(
								transportModule.logger.debug.calledWith(
									'Transport->onBroadcastBlock: Aborted - max block relays exhausted'
								)
							).to.be.true);
					});

					describe('when modules.loader.syncing = true', () => {
						beforeEach(async () => {
							transportModule.loaderModule.syncing = sinonSandbox
								.stub()
								.returns(true);
							transportModule.onBroadcastBlock(block, true);
						});

						it('should call transportModule.logger.debug with proper error message', async () =>
							expect(
								transportModule.logger.debug.calledWith(
									'Transport->onBroadcastBlock: Aborted - blockchain synchronization in progress'
								)
							).to.be.true);
					});
				});
			});

			describe('Transport.prototype.shared', () => {
				let result;
<<<<<<< HEAD
				let query = { ids: ['1', '2', '3'] };
=======
				let query;

				describe('blocksCommon', () => {
					let validateErr;

					describe('when query is undefined', () => {
						it('should send back error due to schema validation failure', () => {
							query = undefined;
							validateErr = new Error('Query did not match schema');
							validateErr.code = 'INVALID_FORMAT';
							transportModule.schema.validate = sinonSandbox
								.stub()
								.returns(false);
							transportModule.schema.getLastErrors = sinonSandbox
								.stub()
								.returns([validateErr]);

							return expect(
								transportModule.blocksCommon(query)
							).to.be.rejectedWith('Query did not match schema: undefined');
						});
					});

					describe('when query is specified', () => {
						it('should call transportModule.schema.validate with query and schema.commonBlock', async () => {
							query = { ids: '"1","2","3"' };

							try {
								await transportModule.blocksCommon(query);
							} catch (err) {
								// This err is expected
							}

							expect(transportModule.schema.validate.calledOnce).to.be.true;
							return expect(
								transportModule.schema.validate.calledWith(
									query,
									definitions.WSBlocksCommonRequest
								)
							).to.be.true;
						});

						describe('when transportModule.schema.validate fails', () => {
							it('should call transportModule.logger.debug with "Common block request validation failed" and {err: err.toString(), req: query}', async () => {
								validateErr = new Error('Query did not match schema');
								validateErr.code = 'INVALID_FORMAT';
								transportModule.schema.validate = sinonSandbox
									.stub()
									.returns(false);
								transportModule.schema.getLastErrors = sinonSandbox
									.stub()
									.returns([validateErr]);

								expect(transportModule.blocksCommon(query)).to.be.rejectedWith(
									'Query did not match schema'
								);
								expect(transportModule.logger.debug.calledOnce).to.be.true;
								return expect(
									transportModule.logger.debug.calledWith(
										'Common block request validation failed',
										{ err: `${validateErr.message}: undefined`, req: query }
									)
								).to.be.true;
							});
						});

						describe('when transportModule.schema.validate succeeds', () => {
							describe('when escapedIds.length = 0', () => {
								it('should call transportModule.logger.debug with "Common block request validation failed" and {err: "ESCAPE", req: query.ids}', async () => {
									query = { ids: '"abc","def","ghi"' };
									transportModule.schema.validate = sinonSandbox
										.stub()
										.returns(true);

									expect(
										transportModule.blocksCommon(query)
									).to.be.rejectedWith('Invalid block id sequence');
									expect(transportModule.logger.debug.calledOnce).to.be.true;
									return expect(
										transportModule.logger.debug.calledWith(
											'Common block request validation failed',
											{ err: 'ESCAPE', req: query.ids }
										)
									).to.be.true;
								});
							});
						});
					});
				});
>>>>>>> fd77f8b8

				describe('blocks', () => {
					describe('when query is undefined', () => {
						it('should send back empty blocks', async () => {
							query = undefined;

							const response = await transportModule.blocks(query);
							return expect(response).to.eql({
								success: false,
								message: 'Invalid lastBlockId requested',
							});
						});
					});

					describe('when query is defined', () => {
						it('should call modules.blocks.utils.loadBlocksDataWS with { limit: 34, lastId: query.lastBlockId }', async () => {
							query = {
								lastBlockId: '6258354802676165798',
							};

							await transportModule.blocks(query);
							return expect(
								transportModule.blocksModule.loadBlocksDataWS
							).to.be.calledWith({
								limit: 34,
								lastId: query.lastBlockId,
							});
						});
					});

					describe('when modules.blocks.utils.loadBlocksDataWS fails', () => {
						it('should resolve with result = { blocks: [] }', async () => {
							query = {
								lastBlockId: '6258354802676165798',
							};

							const loadBlockFailed = new Error('Failed to load blocks...');
							transportModule.blocksModule.loadBlocksDataWS.rejects(
								loadBlockFailed
							);

							const response = await transportModule.blocks(query);
							return expect(response)
								.to.have.property('blocks')
								.which.is.an('array').that.is.empty;
						});
					});
				});

				describe('postBlock', () => {
					let postBlockQuery;

					beforeEach(async () => {
						postBlockQuery = {
							block: blockMock,
						};
					});

					describe('when transportModule.config.broadcasts.active option is false', () => {
						beforeEach(async () => {
							transportModule.constants.broadcasts.active = false;
							transportModule.postBlock(postBlockQuery);
						});

						it('should call transportModule.logger.debug', async () =>
							expect(
								transportModule.logger.debug.calledWith(
									'Receiving blocks disabled by user through config.json'
								)
							).to.be.true);

						it('should not call transportModule.schema.validate; function should return before', async () =>
							expect(transportModule.schema.validate.called).to.be.false);
					});

					describe('when query is specified', () => {
						beforeEach(async () => {
							transportModule.constants.broadcasts.active = true;
							transportModule.postBlock(postBlockQuery);
						});

						describe('when it throws', () => {
							const blockValidationError = 'Failed to validate block schema';

							beforeEach(async () => {
								sinonSandbox
									.stub(blocksModule, 'objectNormalize')
									.throws(blockValidationError);
								transportModule.postBlock(postBlockQuery);
							});

							it('should call transportModule.logger.debug with "Block normalization failed" and {err: error, module: "transport", block: query.block }', async () => {
								expect(transportModule.logger.debug).to.be.calledWith(
									'Block normalization failed',
									{
										err: blockValidationError.toString(),
										module: 'transport',
										block: blockMock,
									}
								);
							});
						});

						describe('when it does not throw', () => {
							beforeEach(async () => {
								sinonSandbox
									.stub(blocksModule, 'objectNormalize')
									.returns(blockMock);
								transportModule.postBlock(postBlockQuery);
							});

							describe('when query.block is defined', () => {
								it('should call modules.blocks.verify.addBlockProperties with query.block', async () =>
									expect(
										blocksModule.addBlockProperties.calledWith(
											postBlockQuery.block
										)
									).to.be.true);
							});

							it('should call transportModule.block.objectNormalize with block', async () =>
								expect(blocksModule.objectNormalize.calledWith(blockMock)).to.be
									.true);

							it('should call block.process.receiveBlockFromNetwork with block', async () => {
								expect(
									transportModule.blocksModule.receiveBlockFromNetwork
								).to.be.calledWithExactly(blockMock);
							});
						});
					});
				});

				describe('postSignature', () => {
					describe('when getTransactionAndProcessSignature succeeds', () => {
						it('should invoke resolve with object { success: true }', async () => {
							query = {
								signature: SAMPLE_SIGNATURE_1,
							};
							transportModule.transactionPoolModule.getTransactionAndProcessSignature.resolves();
							result = await transportModule.postSignature(query);
							return expect(result)
								.to.have.property('success')
								.which.is.equal(true);
						});
					});

					describe('when getTransactionAndProcessSignature fails', () => {
						const receiveSignatureError = [
							new Error('Invalid signature body ...'),
						];

						it('should invoke resolve with object { success: false, message: err }', async () => {
							query = {
								signature: SAMPLE_SIGNATURE_1,
							};
							transportModule.transactionPoolModule.getTransactionAndProcessSignature.rejects(
								receiveSignatureError
							);
							result = await transportModule.postSignature(query);
							expect(result)
								.to.have.property('success')
								.which.is.equal(false);
							return expect(result)
								.to.have.property('errors')
								.which.is.equal(receiveSignatureError);
						});
					});
				});

				describe('postSignatures', () => {
					beforeEach(async () => {
						query = {
							signatures: [SAMPLE_SIGNATURE_1],
						};
						transportModule._receiveSignatures = sinonSandbox.stub();
					});

					describe('when transportModule.config.broadcasts.active option is false', () => {
						beforeEach(async () => {
							transportModule.constants.broadcasts.active = false;
							transportModule.postSignatures(query);
						});

						it('should call transportModule.logger.debug', async () =>
							expect(
								transportModule.logger.debug.calledWith(
									'Receiving signatures disabled by user through config.json'
								)
							).to.be.true);

						it('should not call transportModule.schema.validate; function should return before', async () =>
							expect(transportModule.schema.validate.called).to.be.false);
					});

					describe('when transportModule.schema.validate succeeds', () => {
						beforeEach(async () => {
							transportModule.constants.broadcasts.active = true;
							transportModule.postSignatures(query);
						});

						it('should call transportModule._receiveSignatures with query.signatures as argument', async () =>
							expect(
								transportModule._receiveSignatures.calledWith(query.signatures)
							).to.be.true);
					});
					describe('when transportModule.schema.validate fails', () => {
						let validateErr;

						it('should call transportModule.logger.debug with "Invalid signatures body" and err as arguments', async () => {
							validateErr = new Error('Transaction query did not match schema');
							validateErr.code = 'INVALID_FORMAT';
							transportModule.schema.validate = sinonSandbox
								.stub()
								.returns(false);
							transportModule.schema.getLastErrors = sinonSandbox
								.stub()
								.returns([validateErr]);

							expect(transportModule.postSignatures(query)).to.be.rejectedWith([
								validateErr,
							]);

							return expect(
								transportModule.logger.debug.calledWith(
									'Invalid signatures body',
									[validateErr]
								)
							).to.be.true;
						});
					});
				});

				describe('getSignatures', () => {
					beforeEach(async () => {
						transportModule.transactionPoolModule.getMultisignatureTransactionList = sinonSandbox
							.stub()
							.returns(multisignatureTransactionsList);

						result = await transportModule.getSignatures();
					});

					it('should call modules.transactionPool.getMultisignatureTransactionList with true and MAX_SHARED_TRANSACTIONS', async () => {
						expect(
							transportModule.transactionPoolModule
								.getMultisignatureTransactionList
						).calledWith(true, MAX_SHARED_TRANSACTIONS);
					});

					describe('when all transactions returned by modules.transactionPool.getMultisignatureTransactionList are multisignature transactions', () => {
						it('should resolve with result = {success: true, signatures: signatures} where signatures contains all transactions', async () => {
							expect(result)
								.to.have.property('success')
								.which.equals(true);
							return expect(result)
								.to.have.property('signatures')
								.which.is.an('array')
								.that.has.property('length')
								.which.equals(2);
						});
					});

					describe('when some transactions returned by modules.transactionPool.getMultisignatureTransactionList are multisignature registration transactions', () => {
						beforeEach(async () => {
							// Make it so that the first transaction in the list is a multisignature registration transaction.
							multisignatureTransactionsList[0] = {
								id: '222675625422353767',
								type: 4,
								amount: '150000000',
								fee: '1000000',
								senderPublicKey:
									'2ca9a7143fc721fdc540fef893b27e8d648d2288efa61e56264edf01a2c23079',
								recipientId: '12668885769632475474L',
								timestamp: 28227090,
								asset: {},
								signature:
									'2821d93a742c4edf5fd960efad41a4def7bf0fd0f7c09869aed524f6f52bf9c97a617095e2c712bd28b4279078a29509b339ac55187854006591aa759784c205',
							};

							transportModule.transactionPoolModule.getMultisignatureTransactionList = sinonSandbox
								.stub()
								.returns(multisignatureTransactionsList);

							result = await transportModule.getSignatures();
						});

						it('should resolve with result = {success: true, signatures: signatures} where signatures does not contain multisignature registration transactions', async () => {
							expect(result)
								.to.have.property('success')
								.which.equals(true);
							return expect(result)
								.to.have.property('signatures')
								.which.is.an('array')
								.that.has.property('length')
								.which.equals(1);
						});
					});
				});

				describe('getTransactions', () => {
					beforeEach(async () => {
						transportModule.transactionPoolModule.getMergedTransactionList.returns(
							multisignatureTransactionsList
						);
						result = await transportModule.getTransactions();
					});

					it('should call modules.transactionPool.getMergedTransactionList with true and MAX_SHARED_TRANSACTIONS', async () => {
						expect(
							transportModule.transactionPoolModule.getMergedTransactionList
						).calledWith(true, MAX_SHARED_TRANSACTIONS);
					});

					it('should resolve with result = {success: true, transactions: transactions}', async () => {
						expect(result)
							.to.have.property('success')
							.which.is.equal(true);
						return expect(result)
							.to.have.property('transactions')
							.which.is.an('array')
							.that.has.property('length')
							.which.equals(2);
					});
				});

				describe('postTransaction', () => {
					beforeEach(async () => {
						query = {
							transaction,
						};

						transportModule._receiveTransaction = sinonSandbox
							.stub()
							.resolves(transaction.id);

						result = await transportModule.postTransaction(query);
					});

					it('should call transportModule._receiveTransaction with query.transaction as argument', async () =>
						expect(
							transportModule._receiveTransaction.calledWith(query.transaction)
						).to.be.true);

					describe('when transportModule._receiveTransaction succeeds', () => {
						it('should resolve with object { success: true, transactionId: id }', async () => {
							expect(result)
								.to.have.property('transactionId')
								.which.is.a('string');
							return expect(result)
								.to.have.property('success')
								.which.is.equal(true);
						});
					});

					describe('when transportModule._receiveTransaction fails', () => {
						const receiveTransactionError = new Error(
							'Invalid transaction body ...'
						);

						beforeEach(async () => {
							transportModule._receiveTransaction = sinonSandbox
								.stub()
								.rejects(receiveTransactionError);

							result = await transportModule.postTransaction(query);
						});

						it('should resolve with object { success: false, message: err }', async () => {
							expect(result)
								.to.have.property('success')
								.which.is.equal(false);
							return expect(result)
								.to.have.property('errors')
								.which.is.equal(receiveTransactionError);
						});
					});

					describe('when transportModule._receiveTransaction fails with "Transaction pool is full"', () => {
						const receiveTransactionError = new Error(
							'Transaction pool is full'
						);

						beforeEach(async () => {
							transportModule._receiveTransaction = sinonSandbox
								.stub()
								.rejects(receiveTransactionError);

							result = await transportModule.postTransaction(query);
						});

						it('should resolve with object { success: false, message: err }', async () => {
							expect(result)
								.to.have.property('success')
								.which.is.equal(false);
							return expect(result)
								.to.have.property('errors')
								.which.is.equal(receiveTransactionError);
						});
					});
				});

				describe('postTransactions', () => {
					describe('when transportModule.config.broadcasts.active option is false', () => {
						beforeEach(async () => {
							transportModule.constants.broadcasts.active = false;
							return transportModule.postTransactions(query);
						});

						it('should call transportModule.logger.debug', async () =>
							expect(
								transportModule.logger.debug.calledWith(
									'Receiving transactions disabled by user through config.json'
								)
							).to.be.true);

						it('should not call transportModule.schema.validate; function should return before', async () =>
							expect(transportModule.schema.validate.called).to.be.false);
					});

					describe('when transportModule.schema.validate succeeds', () => {
						beforeEach(async () => {
							query = {
								transactions: transactionsList,
							};
							transportModule.constants.broadcasts.active = true;
							transportModule._receiveTransactions = sinonSandbox.stub();
							return transportModule.postTransactions(query);
						});

						it('should call transportModule._receiveTransactions with query.transaction as argument', async () =>
							expect(
								transportModule._receiveTransactions.calledWith(
									query.transactions
								)
							).to.be.true);
					});

					describe('when transportModule.schema.validate fails', () => {
						it('should resolve with error = null and result = {success: false, message: message}', async () => {
							const validateErr = new Error(
								'Transaction query did not match schema'
							);
							validateErr.code = 'INVALID_FORMAT';
							transportModule.schema.validate = sinonSandbox
								.stub()
								.returns(false);
							transportModule.schema.getLastErrors = sinonSandbox
								.stub()
								.returns([validateErr]);

							return expect(
								transportModule.postTransactions(query)
							).to.be.rejectedWith([validateErr]);
						});
					});
				});
			});
		});
	});
});<|MERGE_RESOLUTION|>--- conflicted
+++ resolved
@@ -144,13 +144,9 @@
 
 		loggerStub = {
 			debug: sinonSandbox.spy(),
-<<<<<<< HEAD
 			error: sinonSandbox.stub(),
-=======
-			error: sinonSandbox.spy(),
 			info: sinonSandbox.spy(),
 			trace: sinonSandbox.spy(),
->>>>>>> fd77f8b8
 		};
 
 		schemaStub = {
@@ -226,72 +222,7 @@
 		});
 	});
 
-<<<<<<< HEAD
-	describe('__private', () => {
-		let __privateOriginal;
-		let restoreRewiredDeps;
-
-		beforeEach(async () => {
-			__privateOriginal = {};
-
-			new TransportModule(defaultScope);
-			// Backup the __private variable so that properties can be overridden
-			// by individual test cases and then we will restore them after each test case has run.
-			// This is neccessary because different test cases may want to stub out different parts of the
-			// __private modules while testing other parts.
-			__private = TransportModule.__get__('__private');
-
-			Object.keys(__private).forEach(field => {
-				__privateOriginal[field] = __private[field];
-			});
-
-			library = {
-				schema: schemaStub,
-				logger: {
-					debug: sinonSandbox.spy(),
-					error: sinonSandbox.stub(),
-				},
-				channel: {
-					publish: sinonSandbox.stub().resolves(),
-				},
-				applicationState: {
-					broadhash:
-						'81a410c4ff35e6d643d30e42a27a222dbbfc66f1e62c32e6a91dd3438defb70b',
-				},
-			};
-
-			modules = {
-				blocks: {
-					lastBlock: {
-						get: sinonSandbox
-							.stub()
-							.returns({ height: 1, version: 1, timestamp: 1 }),
-					},
-				},
-				interfaceAdapters,
-				transactionPool: defaultScope.modules.transactionPool,
-			};
-
-			restoreRewiredDeps = TransportModule.__set__({
-				library,
-				modules,
-				definitions,
-			});
-		});
-
-		afterEach(async () => {
-			Object.keys(__private).forEach(field => {
-				delete __private[field];
-			});
-			Object.keys(__privateOriginal).forEach(field => {
-				__private[field] = __privateOriginal[field];
-			});
-			restoreRewiredDeps();
-		});
-
-=======
 	describe('private', () => {
->>>>>>> fd77f8b8
 		describe('receiveSignatures', () => {
 			describe('for every signature in signatures', () => {
 				describe('when transportModule._receiveSignature succeeds', () => {
@@ -487,15 +418,7 @@
 						callback(doneCallback);
 					});
 
-<<<<<<< HEAD
-				library.logger = {
-					debug: sinonSandbox.spy(),
-					error: sinonSandbox.stub(),
-				};
-				library.balancesSequence = balancesSequenceStub;
-=======
 				transportModule.balancesSequence = balancesSequenceStub;
->>>>>>> fd77f8b8
 
 				transportModule.transactionPoolModule.processUnconfirmedTransaction.resolves();
 			});
@@ -657,64 +580,6 @@
 					const auxBlock = new Block();
 					blocksList.push(auxBlock);
 				}
-<<<<<<< HEAD
-
-				transportInstance = new TransportModule(defaultScope);
-				library = {
-					schema: schemaStub,
-					logger: {
-						debug: sinonSandbox.spy(),
-						error: sinonSandbox.stub(),
-					},
-					config: {
-						forging: {
-							force: false,
-						},
-						broadcasts: {
-							active: true,
-						},
-						httpPort: 8000,
-					},
-					channel: {
-						invokeSync: sinonSandbox.stub(),
-						publish: sinonSandbox.stub(),
-					},
-					storage: {
-						entities: {
-							Block: {
-								get: sinonSandbox.stub().resolves(blocksList),
-							},
-						},
-					},
-				};
-
-				modules = {
-					peers: {
-						calculateConsensus: sinonSandbox.stub().returns(100),
-					},
-					loader: {
-						syncing: sinonSandbox.stub().returns(false),
-					},
-					interfaceAdapters: {
-						transactions: {
-							fromBlock: sinonSandbox.stub(),
-						},
-					},
-					blocks: {
-						loadBlocksDataWS: sinonSandbox.stub().resolves(blocksList),
-						receiveBlockFromNetwork: sinonSandbox.stub().resolves(true),
-					},
-					transactionPool: {
-						getMultisignatureTransactionList: sinonSandbox
-							.stub()
-							.returns(transactionsList),
-						getMergedTransactionList: sinonSandbox
-							.stub()
-							.returns(transactionsList),
-					},
-				};
-=======
->>>>>>> fd77f8b8
 				sinonSandbox
 					.stub(blocksModule, 'addBlockProperties')
 					.returns(blockMock);
@@ -919,99 +784,7 @@
 
 			describe('Transport.prototype.shared', () => {
 				let result;
-<<<<<<< HEAD
 				let query = { ids: ['1', '2', '3'] };
-=======
-				let query;
-
-				describe('blocksCommon', () => {
-					let validateErr;
-
-					describe('when query is undefined', () => {
-						it('should send back error due to schema validation failure', () => {
-							query = undefined;
-							validateErr = new Error('Query did not match schema');
-							validateErr.code = 'INVALID_FORMAT';
-							transportModule.schema.validate = sinonSandbox
-								.stub()
-								.returns(false);
-							transportModule.schema.getLastErrors = sinonSandbox
-								.stub()
-								.returns([validateErr]);
-
-							return expect(
-								transportModule.blocksCommon(query)
-							).to.be.rejectedWith('Query did not match schema: undefined');
-						});
-					});
-
-					describe('when query is specified', () => {
-						it('should call transportModule.schema.validate with query and schema.commonBlock', async () => {
-							query = { ids: '"1","2","3"' };
-
-							try {
-								await transportModule.blocksCommon(query);
-							} catch (err) {
-								// This err is expected
-							}
-
-							expect(transportModule.schema.validate.calledOnce).to.be.true;
-							return expect(
-								transportModule.schema.validate.calledWith(
-									query,
-									definitions.WSBlocksCommonRequest
-								)
-							).to.be.true;
-						});
-
-						describe('when transportModule.schema.validate fails', () => {
-							it('should call transportModule.logger.debug with "Common block request validation failed" and {err: err.toString(), req: query}', async () => {
-								validateErr = new Error('Query did not match schema');
-								validateErr.code = 'INVALID_FORMAT';
-								transportModule.schema.validate = sinonSandbox
-									.stub()
-									.returns(false);
-								transportModule.schema.getLastErrors = sinonSandbox
-									.stub()
-									.returns([validateErr]);
-
-								expect(transportModule.blocksCommon(query)).to.be.rejectedWith(
-									'Query did not match schema'
-								);
-								expect(transportModule.logger.debug.calledOnce).to.be.true;
-								return expect(
-									transportModule.logger.debug.calledWith(
-										'Common block request validation failed',
-										{ err: `${validateErr.message}: undefined`, req: query }
-									)
-								).to.be.true;
-							});
-						});
-
-						describe('when transportModule.schema.validate succeeds', () => {
-							describe('when escapedIds.length = 0', () => {
-								it('should call transportModule.logger.debug with "Common block request validation failed" and {err: "ESCAPE", req: query.ids}', async () => {
-									query = { ids: '"abc","def","ghi"' };
-									transportModule.schema.validate = sinonSandbox
-										.stub()
-										.returns(true);
-
-									expect(
-										transportModule.blocksCommon(query)
-									).to.be.rejectedWith('Invalid block id sequence');
-									expect(transportModule.logger.debug.calledOnce).to.be.true;
-									return expect(
-										transportModule.logger.debug.calledWith(
-											'Common block request validation failed',
-											{ err: 'ESCAPE', req: query.ids }
-										)
-									).to.be.true;
-								});
-							});
-						});
-					});
-				});
->>>>>>> fd77f8b8
 
 				describe('blocks', () => {
 					describe('when query is undefined', () => {
