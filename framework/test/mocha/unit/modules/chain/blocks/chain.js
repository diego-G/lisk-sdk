--- conflicted
+++ resolved
@@ -687,31 +687,6 @@
 	});
 
 	describe('popLastBlock', () => {
-<<<<<<< HEAD
-=======
-		describe('when storageStub.entities.Block.begin fails', () => {
-			beforeEach(async () => {
-				storageStub.entities.Block.begin.rejects(new Error('db-tx_ERR'));
-			});
-
-			it('should call a callback with proper error message', async () => {
-				try {
-					await blocksChainModule.popLastBlock(
-						storageStub,
-						interfaceAdapters,
-						genesisBlockWithTransactions,
-						roundsModuleStub,
-						slots,
-						blockWithTransactions,
-						exceptions,
-					);
-				} catch (error) {
-					expect(error.message).to.eql('db-tx_ERR');
-				}
-			});
-		});
-
->>>>>>> 1da0d8e4
 		describe('when storageStub.entities.Block.begin passes', () => {
 			let stateStoreStub;
 			let txStub;
@@ -756,7 +731,7 @@
 		it('should throw with "Cannot delete genesis block"', async () => {
 			try {
 				await blocksChain.deleteLastBlockAndStoreInTemp(
-					genesisBlockWithTransactions
+					genesisBlockWithTransactions,
 				);
 			} catch (err) {
 				expect(err.message).to.equal('Cannot delete genesis block');
@@ -766,7 +741,7 @@
 		it('should not create entry in the temp_block table in case of error', async () => {
 			try {
 				await blocksChain.deleteLastBlockAndStoreInTemp(
-					genesisBlockWithTransactions
+					genesisBlockWithTransactions,
 				);
 			} catch (err) {
 				expect(storageStub.entities.TempBlock.create).to.not.be.called;
@@ -781,7 +756,7 @@
 			it('should throw with proper error message', async () => {
 				try {
 					await blocksChain.deleteLastBlockAndStoreInTemp(
-						blockWithTransactions
+						blockWithTransactions,
 					);
 				} catch (error) {
 					expect(error.message).to.eql('db-tx_ERR');
@@ -821,7 +796,7 @@
 				it('should call a callback with proper error message', async () => {
 					try {
 						await blocksChain.deleteLastBlockAndStoreInTemp(
-							blockWithTransactions
+							blockWithTransactions,
 						);
 					} catch (error) {
 						expect(error.message).to.eql('db-get_ERR');
@@ -892,15 +867,6 @@
 			});
 
 			describe('when popLastBlock fails', () => {
-<<<<<<< HEAD
-=======
-				beforeEach(async () => {
-					storageStub.entities.Block.begin.rejects(
-						new Error('popLastBlock-ERR'),
-					);
-				});
-
->>>>>>> 1da0d8e4
 				it('should rejects with the error', async () => {
 					try {
 						await blocksChain.deleteLastBlock({
