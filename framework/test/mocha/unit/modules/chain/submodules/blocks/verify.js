--- conflicted
+++ resolved
@@ -130,17 +130,10 @@
 			},
 		};
 
-<<<<<<< HEAD
 		const modulesProcessTransactionsStub = {
 			verifyTransactions: sinonSandbox.stub(),
 		};
 
-		const componentsSystemStub = {
-			update: sinonSandbox.stub(),
-		};
-
-=======
->>>>>>> 58c34cc4
 		bindingsStub = {
 			modules: {
 				accounts: modulesAccountsStub,
@@ -1905,19 +1898,7 @@
 				library.storage.entities.Block.get.resolves({ height: 1 })
 			);
 
-<<<<<<< HEAD
-			it('should not be called if snapshotting was activated', done => {
-				const blocksVerifyAuxModule = new BlocksVerify(
-					loggerStub,
-					logicBlockStub,
-					storageStub,
-					{
-						loading: { snapshotRound: 123 },
-					}
-				);
-=======
 			afterEach(() => channelMock.invoke.resetHistory());
->>>>>>> 58c34cc4
 
 			it('should be called if snapshotting was not activated', done => {
 				blocksVerifyModule.processBlock(
