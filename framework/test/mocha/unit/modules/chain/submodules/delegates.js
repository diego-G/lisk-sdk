/*
 * Copyright © 2018 Lisk Foundation
 *
 * See the LICENSE file at the top-level directory of this distribution
 * for licensing information.
 *
 * Unless otherwise agreed in a custom licensing agreement with the Lisk Foundation,
 * no part of this software, including this file, may be copied, modified,
 * propagated, or distributed except according to the terms contained in the
 * LICENSE file.
 *
 * Removal or modification of this copyright notice is prohibited.
 */

'use strict';

const {
	getPrivateAndPublicKeyBytesFromPassphrase,
} = require('@liskhq/lisk-cryptography');
const {
	Delegates,
	validateBlockSlot,
	getKeysSortByVote,
	getDelegatesFromPreviousRound,
} = require('../../../../../../src/modules/chain/rounds/delegates');
<<<<<<< HEAD
const delegatesRoundsList = require('../../../../data/delegates_rounds_list.json');
=======
const { BlockSlots } = require('../../../../../../src/modules/chain/blocks');
>>>>>>> e2b27970

const exceptions = global.exceptions;

describe('delegates', () => {
	const slots = new BlockSlots({
		epochTime: __testContext.config.constants.EPOCH_TIME,
		interval: __testContext.config.constants.BLOCK_TIME,
		blocksPerRound: __testContext.config.constants.ACTIVE_DELEGATES,
	});
	const mockChannel = {
		publish: sinonSandbox.stub(),
	};
	const mockLogger = {
		debug: sinonSandbox.stub(),
		info: sinonSandbox.stub(),
		error: sinonSandbox.stub(),
	};
	const mockStorage = {
		entities: {
			Account: {
				get: sinonSandbox.stub(),
				insertFork: sinonSandbox.stub(),
			},
			Round: {
				getDelegatesSnapshot: sinonSandbox.stub(),
			},
		},
	};
	let delegatesModule;

	beforeEach(async () => {
		delegatesModule = new Delegates({
			channel: mockChannel,
			logger: mockLogger,
			storage: mockStorage,
		});
	});

	afterEach(async () => {
		sinonSandbox.restore();
	});

	describe('#Delegate', () => {
<<<<<<< HEAD
=======
		let delegatesModule;

		beforeEach(async () => {
			delegatesModule = new Delegates({
				channel: mockChannel,
				logger: mockLogger,
				storage: mockStorage,
				slots,
			});
		});

>>>>>>> e2b27970
		describe('fork', () => {
			const cause = 'aCause';
			const dummyBlock = {
				height: 1,
				generaterPublicKey: 'aDelegatePublicKey',
				timestamp: 12312344,
				id: 1231234234,
				previousBlock: 1243453543,
				cause,
			};

			it('should call insertFork fork data', async () => {
				const fork = {
					delegatePublicKey: dummyBlock.generatorPublicKey,
					blockTimestamp: dummyBlock.timestamp,
					blockId: dummyBlock.id,
					blockHeight: dummyBlock.height,
					previousBlockId: dummyBlock.previousBlock,
					cause,
				};
				await delegatesModule.fork(dummyBlock, cause);
				expect(mockStorage.entities.Account.insertFork).to.be.calledWithExactly(
					fork
				);
			});

			it('should call library.channel.publish with "chain:delegates:fork"', async () => {
				const fork = {
					delegatePublicKey: dummyBlock.generatorPublicKey,
					blockTimestamp: dummyBlock.timestamp,
					blockId: dummyBlock.id,
					blockHeight: dummyBlock.height,
					previousBlockId: dummyBlock.previousBlock,
					cause,
				};
				await delegatesModule.fork(dummyBlock, cause);
				expect(mockChannel.publish).to.be.calledWithExactly(
					'chain:delegates:fork',
					fork
				);
			});
		});

		describe('#generateDelegateList', () => {
			const initialSate = {
				1: ['j', 'k', 'l'],
			};
			const dummyDelegateList = ['x', 'y', 'z'];

			let originalExceptions;
			let sourceStub;

			beforeEach(async () => {
				// Arrange
				delegatesModule.delegatesListCache = { ...initialSate };
				sourceStub = sinonSandbox.stub().resolves(dummyDelegateList);
				originalExceptions = _.clone(
					exceptions.ignoreDelegateListCacheForRounds
				);
			});

			afterEach(async () => {
				exceptions.ignoreDelegateListCacheForRounds = originalExceptions;
			});

			it('should return the cached delegate list when there is cache for the round', async () => {
				// Act
				const delegateList = await delegatesModule.generateDelegateList(
					1,
					sourceStub
				);
				expect(delegateList).to.deep.equal(initialSate[1]);
				expect(sourceStub).to.not.been.called;
			});

			it('should call the source function when cache not found', async () => {
				// Act
				const delegateList = await delegatesModule.generateDelegateList(
					2,
					sourceStub
				);
				expect(sourceStub).to.been.called;
				expect(delegateList).to.deep.equal(dummyDelegateList);
			});

			it('should update the delegate list cache when source function was executed', async () => {
				const shuffledDummyDelegateList = ['y', 'z', 'x'];

				// Act
				const delegateList = await delegatesModule.generateDelegateList(
					2,
					sourceStub
				);
				expect(delegateList).to.deep.equal(dummyDelegateList);
				expect(delegatesModule.delegatesListCache['2']).to.deep.equal(
					shuffledDummyDelegateList
				);
			});

			it('should not update the delegate list cache when round is an exception', async () => {
				exceptions.ignoreDelegateListCacheForRounds.push(666);

				// Act
				const delegateList = await delegatesModule.generateDelegateList(
					666,
					sourceStub
				);
				expect(delegateList).to.deep.equal(dummyDelegateList);
				expect(delegatesModule.delegatesListCache).to.not.have.property('666');
			});
		});

		describe('#updateDelegateListCache', () => {
			it('should insert the given delegateList array to __private.delegateListCache for given round.', async () => {
				// Arrange
				const delegateListArray = ['a', 'b', 'c'];
				const round = 1;

				// Act
				delegatesModule.updateDelegateListCache(round, delegateListArray);

				// Assert
				expect(delegatesModule.delegatesListCache).to.have.property(round);
				expect(delegatesModule.delegatesListCache[round]).to.deep.equal(
					delegateListArray
				);
			});

			it('should sort rounds in ascending order.', async () => {
				// Arrange
				delegatesModule.delegatesListCache = {
					2: ['x', 'y', 'z'],
				};
				const delegateListArray = ['a', 'b', 'c'];
				const round = 1;

				// Act
				delegatesModule.updateDelegateListCache(round, delegateListArray);

				// Assert
				expect(Object.keys(delegatesModule.delegatesListCache)).to.deep.equal([
					'1',
					'2',
				]);
			});

			it('should keep only the last two rounds in the __private.delegateListCache.', async () => {
				// Arrange
				const initialSate = {
					1: ['j', 'k', 'l'],
					2: ['x', 'y', 'z'],
				};
				delegatesModule.delegatesListCache = { ...initialSate };
				const delegateListArray = ['a', 'b', 'c'];
				const round = 3;

				// Act
				delegatesModule.updateDelegateListCache(round, delegateListArray);

				// Assert
				expect(Object.keys(delegatesModule.delegatesListCache)).to.deep.equal([
					'2',
					'3',
				]);
				expect(delegatesModule.delegatesListCache['2']).to.deep.equal(
					initialSate['2']
				);
				expect(delegatesModule.delegatesListCache[round]).to.deep.equal(
					delegateListArray
				);
			});

			// See: https://github.com/LiskHQ/lisk/issues/2652
			it('ensures ordering rounds correctly', async () => {
				// Arrange
				const initialSate = {
					9: ['j', 'k', 'l'],
					10: ['x', 'y', 'z'],
				};
				delegatesModule.delegatesListCache = { ...initialSate };
				const delegateListArray = ['a', 'b', 'c'];
				const round = 11;

				// Act
				delegatesModule.updateDelegateListCache(round, delegateListArray);

				// Assert
				expect(Object.keys(delegatesModule.delegatesListCache)).to.deep.equal([
					'10',
					'11',
				]);
				expect(delegatesModule.delegatesListCache['10']).to.deep.equal(
					initialSate['10']
				);
				return expect(delegatesModule.delegatesListCache[round]).to.deep.equal(
					delegateListArray
				);
			});
		});

		describe('#clearDelegateListCache', () => {
			it('should clear delegatesModule.delegateListCache object.', async () => {
				// Arrange
				const initialSate = {
					1: ['j', 'k', 'l'],
					2: ['x', 'y', 'z'],
				};
				delegatesModule.delegatesListCache = { ...initialSate };

				// Act
				delegatesModule.clearDelegateListCache();

				// Assert
				expect(delegatesModule.delegatesListCache).to.deep.equal({});
			});

			it('should not mutate empty delegatesModule.delegateListCache object.', async () => {
				// Arrange
				delegatesModule.delegatesListCache = {};

				// Act
				delegatesModule.clearDelegateListCache();

				// Assert
				expect(delegatesModule.delegatesListCache).to.deep.equal({});
			});
		});
	});

	describe('#getKeysSortByVote', () => {
		const mockAccounts = [
			{
				address: '123L',
				publicKey: 'pk1',
			},
			{
				address: '456L',
				publicKey: 'pk2',
			},
		];
		const mockTX = { name: 'fake' };

		beforeEach(async () => {
			mockStorage.entities.Account.get.resolves(mockAccounts);
		});

		it('should call Account.get with expected options', async () => {
			// Act
			await getKeysSortByVote(mockStorage, mockTX);
			// Assert
			expect(mockStorage.entities.Account.get).to.be.calledWithExactly(
				{ isDelegate: true },
				{
					limit: 101,
					sort: ['vote:desc', 'publicKey:asc'],
				},
				mockTX
			);
		});

		it('should return publicKeys which obtained from storage account', async () => {
			// Act
			const publicKeys = await getKeysSortByVote(mockStorage, mockTX);
			expect(publicKeys).to.eql(['pk1', 'pk2']);
		});
	});

	describe('#getDelegatesFromPreviousRound', () => {
		const mockDelegates = [
			{
				publicKey: 'pk1',
			},
			{
				publicKey: 'pk2',
			},
		];
		const mockTX = { name: 'fake' };

		beforeEach(async () => {
			mockStorage.entities.Round.getDelegatesSnapshot.resolves(mockDelegates);
		});

		it('should call Rounds.getDelegatesSnapshot with expected options', async () => {
			// Act
			await getDelegatesFromPreviousRound(mockStorage, mockTX);
			// Assert
			expect(
				mockStorage.entities.Round.getDelegatesSnapshot
			).to.be.calledWithExactly(101, mockTX);
		});

		it('should return publicKeys which obtained from storage account', async () => {
			// Act
			const publicKeys = await getDelegatesFromPreviousRound(
				mockStorage,
				mockTX
			);
			expect(publicKeys).to.eql(['pk1', 'pk2']);
		});
	});

	describe('#validateBlockSlot', () => {
		const mockDelegateList = new Array(101).fill(0).map((_, i) => `pk_${i}`);

		it('should return true when generator matches delegateId', async () => {
			// Arrange
			const mockBlock = {
				timestamp: 10,
				generatorPublicKey: 'pk_1',
			};
			// Act
			const result = validateBlockSlot(mockBlock, slots, mockDelegateList);
			// Assert
			expect(result).to.be.true;
		});

		it('should throw an error if generator does not match correct delegateId', async () => {
			// Arrange
			const mockBlock = {
				timestamp: 20,
				generatorPublicKey: 'pk_1',
			};
			// Act
			expect(
				validateBlockSlot.bind(null, mockBlock, slots, mockDelegateList)
			).to.throw('Failed to verify slot: 2');
		});
	});

	describe('#getDelegateKeypairForCurrentSlot', () => {
		const genesis1 = {
			passphrase:
				'robust swift grocery peasant forget share enable convince deputy road keep cheap',
			publicKey:
				'9d3058175acab969f41ad9b86f7a2926c74258670fe56b37c429c01fca9f2f0f',
		};

		const genesis2 = {
			passphrase:
				'weapon van trap again sustain write useless great pottery urge month nominee',
			publicKey:
				'141b16ac8d5bd150f16b1caa08f689057ca4c4434445e56661831f4e671b7c0a',
		};

		const genesis3 = {
			passphrase:
				'course genuine appear elite library fabric armed chat pipe scissors mask novel',
			publicKey:
				'3ff32442bb6da7d60c1b7752b24e6467813c9b698e0f278d48c43580da972135',
		};

		let genesis1Keypair;
		let genesis2Keypair;
		let genesis3Keypair;
		let keypairs;

		beforeEach(async () => {
			const genesis1KeypairBuffer = getPrivateAndPublicKeyBytesFromPassphrase(
				genesis1.passphrase
			);
			genesis1Keypair = {
				publicKey: genesis1KeypairBuffer.publicKeyBytes,
				privateKey: genesis1KeypairBuffer.privateKeyBytes,
			};
			const genesis2KeypairBuffer = getPrivateAndPublicKeyBytesFromPassphrase(
				genesis2.passphrase
			);
			genesis2Keypair = {
				publicKey: genesis2KeypairBuffer.publicKeyBytes,
				privateKey: genesis2KeypairBuffer.privateKeyBytes,
			};
			const genesis3KeypairBuffer = getPrivateAndPublicKeyBytesFromPassphrase(
				genesis3.passphrase
			);
			genesis3Keypair = {
				publicKey: genesis3KeypairBuffer.publicKeyBytes,
				privateKey: genesis3KeypairBuffer.privateKeyBytes,
			};

			keypairs = {
				[genesis1.publicKey]: genesis1Keypair,
				[genesis2.publicKey]: genesis2Keypair,
				[genesis3.publicKey]: genesis3Keypair,
			};
		});

		it('should return genesis_1 keypair for slot N where (N % 101 === 35) in the first round', async () => {
			// For round 1, delegates genesis_1, genesis_2 and genesis_3 should forge for slots 35, 53 and 16 respectively.
			const currentSlot = 35;
			const round = 1;

			sinonSandbox
				.stub(delegatesModule, 'generateDelegateList')
				.withArgs(round)
				.resolves(delegatesRoundsList[round]);

			const {
				publicKey,
				privateKey,
			} = await delegatesModule.getDelegateKeypairForCurrentSlot(
				keypairs,
				currentSlot,
				round
			);
			expect(publicKey).to.deep.equal(genesis1Keypair.publicKey);
			expect(privateKey).to.deep.equal(genesis1Keypair.privateKey);
		});

		it('should return genesis_2 keypair for slot N where (N % 101 === 73) in the second round', async () => {
			// For round 2, delegates genesis_1, genesis_2 and genesis_3 should forge for slots 50, 73 and 100 respectively.
			const currentSlot = 578;
			const round = 2;

			sinonSandbox
				.stub(delegatesModule, 'generateDelegateList')
				.resolves(delegatesRoundsList[round]);

			const {
				publicKey,
				privateKey,
			} = await delegatesModule.getDelegateKeypairForCurrentSlot(
				keypairs,
				currentSlot,
				round
			);
			expect(publicKey).to.deep.equal(genesis2Keypair.publicKey);
			expect(privateKey).to.deep.equal(genesis2Keypair.privateKey);
		});

		it('should return genesis_3 keypair for slot N where (N % 101 === 41) in the third round', async () => {
			// For round 3, delegates genesis_1, genesis_2 and genesis_3 should forge for slots 12, 16 and 41 respectively.
			const currentSlot = 1051;
			const round = 3;

			sinonSandbox
				.stub(delegatesModule, 'generateDelegateList')
				.resolves(delegatesRoundsList[round]);

			const {
				publicKey,
				privateKey,
			} = await delegatesModule.getDelegateKeypairForCurrentSlot(
				keypairs,
				currentSlot,
				round
			);
			expect(publicKey).to.deep.equal(genesis3Keypair.publicKey);
			expect(privateKey).to.deep.equal(genesis3Keypair.privateKey);
		});

		it('should return null when the slot does not belong to a public key set in keypairs', async () => {
			// For round 4, delegates genesis_1, genesis_2 and genesis_3 should forge for slots 93, 68 and 87 respectively.
			// Any other slot should return null as genesis_1, genesis_2 and genesis_3 are the only one forging delegates set for this test
			const currentSlot = 1;
			const round = 4;

			sinonSandbox
				.stub(delegatesModule, 'generateDelegateList')
				.resolves(delegatesRoundsList[round]);

			const keyPair = await delegatesModule.getDelegateKeypairForCurrentSlot(
				keypairs,
				currentSlot,
				round
			);
			expect(keyPair).to.be.null;
		});

		it('should return error when `generateDelegateList` fails', async () => {
			const currentSlot = 1;
			const round = 4;

			const expectedError = new Error('generateDelegateList error');

			sinonSandbox
				.stub(delegatesModule, 'generateDelegateList')
				.rejects(expectedError);

			try {
				await delegatesModule.getDelegateKeypairForCurrentSlot(
					keypairs,
					currentSlot,
					round
				);
			} catch (error) {
				expect(error).to.equal(expectedError);
			}
		});
	});
});<|MERGE_RESOLUTION|>--- conflicted
+++ resolved
@@ -23,11 +23,8 @@
 	getKeysSortByVote,
 	getDelegatesFromPreviousRound,
 } = require('../../../../../../src/modules/chain/rounds/delegates');
-<<<<<<< HEAD
 const delegatesRoundsList = require('../../../../data/delegates_rounds_list.json');
-=======
 const { BlockSlots } = require('../../../../../../src/modules/chain/blocks');
->>>>>>> e2b27970
 
 const exceptions = global.exceptions;
 
@@ -63,6 +60,7 @@
 			channel: mockChannel,
 			logger: mockLogger,
 			storage: mockStorage,
+			slots,
 		});
 	});
 
@@ -71,20 +69,6 @@
 	});
 
 	describe('#Delegate', () => {
-<<<<<<< HEAD
-=======
-		let delegatesModule;
-
-		beforeEach(async () => {
-			delegatesModule = new Delegates({
-				channel: mockChannel,
-				logger: mockLogger,
-				storage: mockStorage,
-				slots,
-			});
-		});
-
->>>>>>> e2b27970
 		describe('fork', () => {
 			const cause = 'aCause';
 			const dummyBlock = {
