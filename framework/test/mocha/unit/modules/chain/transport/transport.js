/*
 * Copyright © 2019 Lisk Foundation
 *
 * See the LICENSE file at the top-level directory of this distribution
 * for licensing information.
 *
 * Unless otherwise agreed in a custom licensing agreement with the Lisk Foundation,
 * no part of this software, including this file, may be copied, modified,
 * propagated, or distributed except according to the terms contained in the
 * LICENSE file.
 *
 * Removal or modification of this copyright notice is prohibited.
 */

'use strict';

const chai = require('chai');
const {
	Status: TransactionStatus,
	TransferTransaction,
} = require('@liskhq/lisk-transactions');
const BigNum = require('@liskhq/bignum');
const { transfer, TransactionError } = require('@liskhq/lisk-transactions');
const { validator } = require('@liskhq/lisk-validator');
const accountFixtures = require('../../../../fixtures/accounts');
const Block = require('../../../../fixtures/blocks').Block;
const {
	registeredTransactions,
} = require('../../../../common/registered_transactions');
const transactionsModule = require('../../../../../../src/modules/chain/transactions');
const {
	TransactionInterfaceAdapter,
} = require('../../../../../../src/modules/chain/interface_adapters');
const blocksModule = require('../../../../../../src/modules/chain/blocks');
const definitions = require('../../../../../../src/modules/chain/schema/definitions');
const {
	Transport: TransportModule,
} = require('../../../../../../src/modules/chain/transport');
const jobsQueue = require('../../../../../../src/modules/chain/utils/jobs_queue');

const expect = chai.expect;

describe('transport', () => {
	const interfaceAdapters = {
		transactions: new TransactionInterfaceAdapter(registeredTransactions),
	};
	const { MAX_SHARED_TRANSACTIONS } = __testContext.config.constants;

	let storageStub;
	let loggerStub;
	let channelStub;
	let transportModule;
	let transaction;
	let block;
	let blocksList;
	let transactionsList;
	let multisignatureTransactionsList;
	let blockMock;
	let error;

	const SAMPLE_SIGNATURE_1 = {
		transactionId: '222675625422353767',
		publicKey:
			'2ca9a7143fc721fdc540fef893b27e8d648d2288efa61e56264edf01a2c23079',
		signature:
			'32636139613731343366633732316664633534306665663839336232376538643634386432323838656661363165353632363465646630316132633233303739',
	};

	const SAMPLE_SIGNATURE_2 = {
		transactionId: '222675625422353768',
		publicKey:
			'3ca9a7143fc721fdc540fef893b27e8d648d2288efa61e56264edf01a2c23080',
		signature:
			'61383939393932343233383933613237653864363438643232383865666136316535363236346564663031613263323330373784192003750382840553137595',
	};

	beforeEach(async () => {
		// Recreate all the stubs and default structures before each test case to make
		// sure that they are fresh every time; that way each test case can modify
		// stubs without affecting other test cases.

		transaction = transfer({
			amount: '100',
			recipientId: '12668885769632475474L',
			passphrase: accountFixtures.genesis.passphrase,
		});
		const transactionOne = transfer({
			amount: '100',
			recipientId: '12668885769632475474L',
			passphrase: accountFixtures.genesis.passphrase,
		});
		const transactionTwo = transfer({
			amount: '100',
			recipientId: '12668885769632475474L',
			passphrase: accountFixtures.genesis.passphrase,
		});

		blockMock = new Block();

		transactionsList = [transactionOne, transactionTwo];

		multisignatureTransactionsList = [
			{
				id: '222675625422353767',
				type: 0,
				amount: '100',
				fee: '10',
				senderPublicKey:
					'2ca9a7143fc721fdc540fef893b27e8d648d2288efa61e56264edf01a2c23079',
				recipientId: '12668885769632475474L',
				timestamp: 28227090,
				asset: {},
				signatures: [
					'2821d93a742c4edf5fd960efad41a4def7bf0fd0f7c09869aed524f6f52bf9c97a617095e2c712bd28b4279078a29509b339ac55187854006591aa759784c205',
				],
			},
			{
				id: '332675625422353892',
				type: 0,
				amount: '1000',
				fee: '10',
				senderPublicKey:
					'2ca9a7143fc721fdc540fef893b27e8d648d2288efa61e56264edf01a2c23079',
				recipientId: '12668885769632475474L',
				timestamp: 28227090,
				asset: {},
				signatures: [
					'1231d93a742c4edf5fd960efad41a4def7bf0fd0f7c09869aed524f6f52bf9c97a617095e2c712bd28b4279078a29509b339ac55187854006591aa759784c567',
					'2821d93a742c4edf5fd960efad41a4def7bf0fd0f7c09869aed524f6f52bf9c97a617095e2c712bd28b4279078a29509b339ac55187854006591aa759784c205',
				],
			},
		];

		storageStub = {
			query: sinonSandbox.spy(),
			get: sinonSandbox.stub(),
			entities: {
				Block: {
					get: sinonSandbox.stub().resolves(),
				},
			},
		};

		loggerStub = {
			debug: sinonSandbox.spy(),
			error: sinonSandbox.stub(),
			info: sinonSandbox.spy(),
			trace: sinonSandbox.spy(),
		};

		validator.validate = sinonSandbox.stub().returns(true);
		validator.errors = [];

		channelStub = {
			publish: sinonSandbox.stub(),
			invoke: sinonSandbox.stub(),
		};

		sinonSandbox.stub(jobsQueue, 'register');

		transportModule = new TransportModule({
			channel: channelStub,
			logger: loggerStub,
			storage: storageStub,
			applicationState: {},
			exceptions: __testContext.config.modules.chain.exceptions,
			transactionPoolModule: {
				getMultisignatureTransactionList: sinonSandbox.stub(),
				getMergedTransactionList: sinonSandbox.stub(),
				getTransactionAndProcessSignature: sinonSandbox.stub(),
				processUnconfirmedTransaction: sinonSandbox.stub(),
			},
			blocksModule: {
				lastBlock: sinonSandbox
					.stub()
					.returns({ height: 1, version: 1, timestamp: 1 }),
				receiveBlockFromNetwork: sinonSandbox.stub(),
				loadBlocksDataWS: sinonSandbox.stub(),
				objectNormalize: sinonSandbox.stub(),
			},
			processorModule: {
				validate: sinonSandbox.stub(),
				process: sinonSandbox.stub(),
			},
			loaderModule: {
				syncing: sinonSandbox.stub().returns(false),
			},
			interfaceAdapters,
			nonce: __testContext.config.app.nonce,
			broadcasts: __testContext.config.modules.chain.broadcasts,
			maxSharedTransactions:
				__testContext.config.constants.MAX_SHARED_TRANSACTIONS,
		});
	});

	afterEach(async () => {
		sinonSandbox.restore();
	});

	describe('constructor', () => {
		describe('transportModule', () => {
			it('should assign scope variables when instantiating', async () => {
				expect(transportModule)
					.to.have.property('storage')
					.which.is.equal(storageStub);
				expect(transportModule)
					.to.have.property('logger')
					.which.is.equal(loggerStub);
				expect(transportModule)
					.to.have.property('channel')
					.which.is.equal(channelStub);
				expect(transportModule).to.have.property('broadcaster');
			});
		});
	});

	describe('private', () => {
		describe('receiveSignatures', () => {
			describe('for every signature in signatures', () => {
				describe('when transportModule._receiveSignature succeeds', () => {
					beforeEach(async () => {
						transportModule._receiveSignature = sinonSandbox.stub().callsArg(1);
						transportModule._receiveSignatures([
							SAMPLE_SIGNATURE_1,
							SAMPLE_SIGNATURE_2,
						]);
					});

					it('should call receiveSignature with signature', async () => {
						expect(transportModule._receiveSignature.calledTwice).to.be.true;
						expect(
							transportModule._receiveSignature.calledWith(SAMPLE_SIGNATURE_1),
						).to.be.true;
						return expect(
							transportModule._receiveSignature.calledWith(SAMPLE_SIGNATURE_2),
						).to.be.true;
					});
				});

				describe('when receiveSignature fails', () => {
					let receiveSignatureError;

					beforeEach(async () => {
						receiveSignatureError = new Error(
							'Error processing signature: Error message',
						);
						transportModule._receiveSignature = sinonSandbox
							.stub()
							.rejects(receiveSignatureError);

						await transportModule._receiveSignatures([
							SAMPLE_SIGNATURE_1,
							SAMPLE_SIGNATURE_2,
						]);
					});

					it('should call transportModule.logger.debug with err and signature', async () => {
						// If any of the transportModule._receiveSignature calls fail, the rest of
						// the batch should still be processed.
						expect(transportModule._receiveSignature.calledTwice).to.be.true;
						expect(
							transportModule.logger.debug.calledWith(
								receiveSignatureError,
								SAMPLE_SIGNATURE_1,
							),
						).to.be.true;
						return expect(
							transportModule.logger.debug.calledWith(
								receiveSignatureError,
								SAMPLE_SIGNATURE_2,
							),
						).to.be.true;
					});
				});
			});
		});

		describe('receiveSignature', () => {
			beforeEach(async () => {
				transportModule.transactionPoolModule.getTransactionAndProcessSignature.resolves();
			});

			describe('when validator.validate succeeds', () => {
				describe('when modules.transactionPool.getTransactionAndProcessSignature succeeds', () => {
					beforeEach(async () => {
						transportModule.transactionPoolModule.getTransactionAndProcessSignature.resolves();
						return transportModule._receiveSignature(SAMPLE_SIGNATURE_1);
					});

					it('should call validator.validate with signature', async () => {
						expect(validator.validate.calledOnce).to.be.true;
						return expect(
							validator.validate.calledWith(
								definitions.Signature,
								SAMPLE_SIGNATURE_1,
							),
						).to.be.true;
					});

					it('should call modules.transactionPool.getTransactionAndProcessSignature with signature', async () => {
						return expect(
							transportModule.transactionPoolModule
								.getTransactionAndProcessSignature,
						).to.be.calledWith(SAMPLE_SIGNATURE_1);
					});
				});

				describe('when modules.transactionPool.getTransactionAndProcessSignature fails', () => {
					const processSignatureError = new TransactionError(
						'Transaction not found',
					);

					it('should reject with error', async () => {
						transportModule.transactionPoolModule.getTransactionAndProcessSignature.rejects(
							[processSignatureError],
						);

						return expect(
							transportModule._receiveSignature(SAMPLE_SIGNATURE_1),
						).to.be.rejectedWith([processSignatureError]);
					});
				});
			});

			describe('when validator.validate fails', () => {
				it('should reject with error = "Invalid signature body"', async () => {
					const validateErr = new Error('Signature did not match schema');
					validateErr.code = 'INVALID_FORMAT';
					validator.validate = sinonSandbox.stub().returns([validateErr]);

					return expect(
						transportModule._receiveSignature(SAMPLE_SIGNATURE_1),
					).to.be.rejectedWith([validateErr]);
				});
			});
		});

		describe('receiveTransactions', () => {
			beforeEach(async () => {
				transportModule.logger = {
					debug: sinonSandbox.spy(),
				};

				transportModule._receiveTransaction = sinonSandbox.stub().callsArg(1);
			});

			describe('when transactions argument is undefined', () => {
				beforeEach(async () => {
					transportModule._receiveTransactions(undefined);
				});

				// If a single transaction within the batch fails, it is not going to
				// send back an error.
				it('should should not call transportModule._receiveTransaction', async () =>
					expect(transportModule._receiveTransaction.notCalled).to.be.true);
			});

			describe('for every transaction in transactions', () => {
				describe('when transaction is defined', () => {
					describe('when call transportModule._receiveTransaction succeeds', () => {
						beforeEach(async () => {
							transportModule._receiveTransactions(transactionsList);
						});

						it('should set transaction.bundled = true', async () =>
							expect(transactionsList[0])
								.to.have.property('bundled')
								.which.equals(true));

						it('should call transportModule._receiveTransaction with transaction with transaction argument', async () =>
							expect(
								transportModule._receiveTransaction.calledWith(
									transactionsList[0],
								),
							).to.be.true);
					});

					describe('when call transportModule._receiveTransaction fails', () => {
						let receiveTransactionError;

						beforeEach(async () => {
							receiveTransactionError = 'Invalid transaction body - ...';
							transportModule._receiveTransaction = sinonSandbox
								.stub()
								.rejects(receiveTransactionError);

							return transportModule._receiveTransactions(transactionsList);
						});

						it('should call transportModule.logger.debug with error and transaction', async () =>
							expect(
								transportModule.logger.debug.calledWith(
									receiveTransactionError,
									transactionsList[0],
								),
							).to.be.true);
					});
				});
			});
		});

		describe('receiveTransaction', () => {
			beforeEach(async () => {
				transportModule.transactionPoolModule.processUnconfirmedTransaction.resolves();
			});

			afterEach(() => sinonSandbox.restore());

			it('should composeProcessTransactionsSteps with checkAllowedTransactions and validateTransactions', async () => {
				sinonSandbox.spy(transactionsModule, 'composeTransactionSteps');
				await transportModule._receiveTransaction(transaction);
				return expect(transactionsModule.composeTransactionSteps).to.be
					.calledOnce;
			});

			it('should call composedTransactionsCheck an array of transactions', async () => {
				const composedTransactionsCheck = sinonSandbox.stub().returns({
					transactionsResponses: [
						{
							id: transaction.id,
							status: TransactionStatus.OK,
							errors: [],
						},
					],
				});

				const tranasactionInstance = interfaceAdapters.transactions.fromJson(
					transaction,
				);

				sinonSandbox
					.stub(transactionsModule, 'composeTransactionSteps')
					.returns(composedTransactionsCheck);

				await transportModule._receiveTransaction(transaction);
				return expect(composedTransactionsCheck).to.have.been.calledWith([
					tranasactionInstance,
				]);
			});

			it('should reject with error if transaction is not allowed', async () => {
				const errorMessage = new Error(
					'Transaction type 0 is currently not allowed.',
				);

				sinonSandbox
					.stub(interfaceAdapters.transactions, 'fromJson')
					.returns({ ...transaction, matcher: () => false });

				return expect(
					transportModule._receiveTransaction(transaction),
				).to.be.rejectedWith([errorMessage]);
			});

			describe('when transaction and peer are defined', () => {
				beforeEach(async () => {
					await transportModule._receiveTransaction(transaction);
				});

				it('should call modules.transactionPool.processUnconfirmedTransaction with transaction and true as arguments', async () =>
					expect(
						transportModule.transactionPoolModule.processUnconfirmedTransaction.calledWith(
							interfaceAdapters.transactions.fromJson(transaction),
							true,
						),
					).to.be.true);
			});

			describe('when transaction is invalid', () => {
				let invalidTransaction;
				let errorResult;

				beforeEach(async () => {
					invalidTransaction = {
						...transaction,
						amount: '0',
					};

					try {
						await transportModule._receiveTransaction(invalidTransaction);
					} catch (err) {
						errorResult = err;
					}
				});

				it('should call the call back with error message', async () => {
					interfaceAdapters.transactions
						.fromJson(invalidTransaction)
						.validate();
					expect(errorResult).to.be.an('array');
					errorResult.forEach(anError => {
						expect(anError).to.be.instanceOf(TransactionError);
					});
				});
			});

			describe('when modules.transactions.processUnconfirmedTransaction fails', () => {
				let processUnconfirmedTransactionError;

				beforeEach(async () => {
					processUnconfirmedTransactionError = `Transaction is already processed: ${
						transaction.id
					}`;

					transportModule.transactionPoolModule.processUnconfirmedTransaction.rejects(
						[new Error(processUnconfirmedTransactionError)],
					);

					try {
						await transportModule._receiveTransaction(transaction);
					} catch (err) {
						error = err;
					}
				});

				it('should call transportModule.logger.debug with "Transaction ${transaction.id}" and error string', async () => {
					expect(transportModule.logger.debug).to.be.calledWith(
						`Transaction ${transaction.id}`,
						`Error: ${processUnconfirmedTransactionError}`,
					);
				});

				describe('when transaction is defined', () => {
					it('should call transportModule.logger.debug with "Transaction" and transaction as arguments', async () => {
						expect(transportModule.logger.debug).to.be.calledWith(
							'Transaction',
							interfaceAdapters.transactions.fromJson(transaction),
						);
					});
				});

				it('should reject with error', async () => {
					expect(error).to.be.an('array');
					expect(error[0].message).to.equal(processUnconfirmedTransactionError);
				});
			});

			describe('when modules.transactions.processUnconfirmedTransaction succeeds', () => {
				let result;

				beforeEach(async () => {
					result = await transportModule._receiveTransaction(transaction);
				});

				it('should resolve with result = transaction.id', async () =>
					expect(result).to.equal(transaction.id));

				it('should call transportModule.logger.debug with "Received transaction " + transaction.id', async () =>
					expect(
						transportModule.logger.debug.calledWith(
							`Received transaction ${transaction.id}`,
						),
					).to.be.true);
			});
		});

		describe('Transport', () => {
			beforeEach(async () => {
				blocksList = [];
				for (let j = 0; j < 10; j++) {
					const auxBlock = new Block();
					blocksList.push(auxBlock);
				}
				sinonSandbox
					.stub(blocksModule, 'addBlockProperties')
					.returns(blockMock);
			});

			describe('onSignature', () => {
				describe('when broadcast is defined', () => {
					beforeEach(async () => {
						transportModule.broadcaster = {
							enqueue: sinonSandbox.stub(),
						};
						transportModule.onSignature(SAMPLE_SIGNATURE_1, true);
					});

					it('should call transportModule.broadcaster.enqueue with signature', () => {
						expect(transportModule.broadcaster.enqueue.calledOnce).to.be.true;
						return expect(
							transportModule.broadcaster.enqueue.calledWith(
								{},
								{
									api: 'postSignatures',
									data: { signature: SAMPLE_SIGNATURE_1 },
								},
							),
						).to.be.true;
					});

					it('should call transportModule.broadcaster.enqueue with {} and {api: "postSignatures", data: {signature: signature}} as arguments', async () => {
						expect(transportModule.broadcaster.enqueue.calledOnce).to.be.true;
						return expect(
							transportModule.broadcaster.enqueue.calledWith(
								{},
								{
									api: 'postSignatures',
									data: { signature: SAMPLE_SIGNATURE_1 },
								},
							),
						).to.be.true;
					});

					it('should call transportModule.channel.publish with "chain:signature:change" and signature', async () => {
						expect(transportModule.channel.publish).to.be.calledOnce;
						expect(transportModule.channel.publish).to.be.calledWith(
							'chain:signature:change',
							SAMPLE_SIGNATURE_1,
						);
					});
				});
			});

			describe('onUnconfirmedTransaction', () => {
				beforeEach(async () => {
					transaction = new TransferTransaction({
						id: '222675625422353767',
						type: 0,
						amount: '100',
						fee: '10',
						senderPublicKey:
							'2ca9a7143fc721fdc540fef893b27e8d648d2288efa61e56264edf01a2c23079',
						recipientId: '12668885769632475474L',
						timestamp: 28227090,
						asset: {},
						signature:
							'2821d93a742c4edf5fd960efad41a4def7bf0fd0f7c09869aed524f6f52bf9c97a617095e2c712bd28b4279078a29509b339ac55187854006591aa759784c205',
					});
					transportModule.broadcaster = {
						enqueue: sinonSandbox.stub(),
					};
					transportModule.channel = {
						invoke: sinonSandbox.stub(),
						publish: sinonSandbox.stub(),
					};
					transportModule.onUnconfirmedTransaction(transaction, true);
				});

				describe('when broadcast is defined', () => {
					beforeEach(async () => {
						transportModule.broadcaster = {
							enqueue: sinonSandbox.stub(),
						};
						transportModule.channel = {
							invoke: sinonSandbox.stub(),
							publish: sinonSandbox.stub(),
						};
						transportModule.channel.invoke
							.withArgs('lisk:getApplicationState')
							.returns({
								broadhash:
									'81a410c4ff35e6d643d30e42a27a222dbbfc66f1e62c32e6a91dd3438defb70b',
							});
						transportModule.onUnconfirmedTransaction(transaction, true);
					});

					it('should call transportModule.broadcaster.enqueue with {} and {api: "postTransactions", data: {transaction}}', async () => {
						expect(transportModule.broadcaster.enqueue.calledOnce).to.be.true;
						return expect(
							transportModule.broadcaster.enqueue.calledWith(
								{},
								{
									api: 'postTransactions',
									data: { transaction: transaction.toJSON() },
								},
							),
						).to.be.true;
					});

					it('should call transportModule.channel.publish with "chain:transactions:change" and transaction as arguments', async () => {
						expect(transportModule.channel.publish).to.be.calledOnce;
						expect(transportModule.channel.publish).to.be.calledWith(
							'chain:transactions:change',
							transaction.toJSON(),
						);
					});
				});
			});

			describe('onBroadcastBlock', () => {
				describe('when broadcast is defined', () => {
					beforeEach(async () => {
						block = {
							id: '6258354802676165798',
							height: 123,
							timestamp: 28227090,
							generatorPublicKey:
								'968ba2fa993ea9dc27ed740da0daf49eddd740dbd7cb1cb4fc5db3a20baf341b',
							numberOfTransactions: 15,
							totalAmount: new BigNum('150000000'),
							totalFee: new BigNum('15000000'),
							reward: new BigNum('50000000'),
							totalForged: '65000000',
						};
						transportModule.broadcaster = {
							enqueue: sinonSandbox.stub(),
							broadcast: sinonSandbox.stub(),
						};
						transportModule.applicationState = {
							broadhash:
								'81a410c4ff35e6d643d30e42a27a222dbbfc66f1e62c32e6a91dd3438defb70b',
						};
						return transportModule.onBroadcastBlock(block, true);
					});

					it('should call transportModule.broadcaster.broadcast', () => {
						expect(transportModule.broadcaster.broadcast.calledOnce).to.be.true;
						return expect(
							transportModule.broadcaster.broadcast,
						).to.be.calledWith(
							{
								broadhash:
									'81a410c4ff35e6d643d30e42a27a222dbbfc66f1e62c32e6a91dd3438defb70b',
							},
							{
								api: 'postBlock',
								data: {
									block,
								},
							},
						);
					});

					describe('when modules.loader.syncing = true', () => {
						beforeEach(async () => {
							transportModule.loaderModule.syncing = sinonSandbox
								.stub()
								.returns(true);
							transportModule.onBroadcastBlock(block, true);
						});

						it('should call transportModule.logger.debug with proper error message', () => {
							return expect(
								transportModule.logger.debug.calledWith(
									'Transport->onBroadcastBlock: Aborted - blockchain synchronization in progress',
								),
							).to.be.true;
						});
					});
				});
			});

			describe('Transport.prototype.shared', () => {
				let result;
				let query = { ids: ['1', '2', '3'] };

				describe('blocks', () => {
					describe('when query is undefined', () => {
						it('should send back empty blocks', async () => {
							query = undefined;

							const response = await transportModule.blocks(query);
							return expect(response).to.eql({
								success: false,
								message: 'Invalid lastBlockId requested',
							});
						});
					});

					describe('when query is defined', () => {
						it('should call modules.blocks.utils.loadBlocksDataWS with { limit: 34, lastId: query.lastBlockId }', async () => {
							query = {
								lastBlockId: '6258354802676165798',
							};

							await transportModule.blocks(query);
							return expect(
								transportModule.blocksModule.loadBlocksDataWS,
							).to.be.calledWith({
								limit: 34,
								lastId: query.lastBlockId,
							});
						});
					});

					describe('when modules.blocks.utils.loadBlocksDataWS fails', () => {
						it('should resolve with result = { blocks: [] }', async () => {
							query = {
								lastBlockId: '6258354802676165798',
							};

							const loadBlockFailed = new Error('Failed to load blocks...');
							transportModule.blocksModule.loadBlocksDataWS.rejects(
								loadBlockFailed,
							);

							const response = await transportModule.blocks(query);
							return expect(response)
								.to.have.property('blocks')
								.which.is.an('array').that.is.empty;
						});
					});
				});

				describe('postBlock', () => {
					let postBlockQuery;

					beforeEach(async () => {
						postBlockQuery = {
							block: blockMock,
						};
					});

					describe('when transportModule.config.broadcasts.active option is false', () => {
						beforeEach(async () => {
							transportModule.constants.broadcasts.active = false;
							transportModule.postBlock(postBlockQuery);
						});

						it('should call transportModule.logger.debug', async () =>
							expect(
								transportModule.logger.debug.calledWith(
									'Receiving blocks disabled by user through config.json',
								),
							).to.be.true);

						it('should not call validator.validate; function should return before', async () =>
							expect(validator.validate.called).to.be.false);
					});

					describe('when query is specified', () => {
						beforeEach(async () => {
							transportModule.constants.broadcasts.active = true;
							transportModule.postBlock(postBlockQuery);
						});

						describe('when it throws', () => {
							const blockValidationError = 'Failed to validate block schema';

							beforeEach(async () => {
<<<<<<< HEAD
								transportModule.processorModule.validate.rejects(
									blockValidationError,
								);
								await transportModule.postBlock(postBlockQuery);
=======
								sinonSandbox
									.stub(blocksModule, 'objectNormalize')
									.throws(new Error(blockValidationError));
>>>>>>> d45c301d
							});

							it('should throw an error', async () => {
								try {
									await transportModule.postBlock(postBlockQuery);
								} catch (err) {
									expect(err.message).to.equal(blockValidationError);
								}
							});
						});

						describe('when it does not throw', () => {
							beforeEach(async () => {
								sinonSandbox
									.stub(blocksModule, 'objectNormalize')
									.returns(blockMock);
								transportModule.postBlock(postBlockQuery);
							});

							describe('when query.block is defined', () => {
								it('should call modules.blocks.addBlockProperties with query.block', async () =>
									expect(
										blocksModule.addBlockProperties.calledWith(
											postBlockQuery.block,
										),
									).to.be.true);
							});

							it('should call transportModule.processorModule.process with block', async () => {
								expect(
									transportModule.processorModule.process,
								).to.be.calledWithExactly(blockMock);
							});
						});
					});
				});

				describe('postSignature', () => {
					describe('when getTransactionAndProcessSignature succeeds', () => {
						it('should invoke resolve with object { success: true }', async () => {
							query = {
								signature: SAMPLE_SIGNATURE_1,
							};
							transportModule.transactionPoolModule.getTransactionAndProcessSignature.resolves();
							result = await transportModule.postSignature(query);
							return expect(result)
								.to.have.property('success')
								.which.is.equal(true);
						});
					});

					describe('when getTransactionAndProcessSignature fails', () => {
						const receiveSignatureError = [
							new Error('Invalid signature body ...'),
						];

						it('should invoke resolve with object { success: false, message: err }', async () => {
							query = {
								signature: SAMPLE_SIGNATURE_1,
							};
							transportModule.transactionPoolModule.getTransactionAndProcessSignature.rejects(
								receiveSignatureError,
							);
							result = await transportModule.postSignature(query);
							expect(result)
								.to.have.property('success')
								.which.is.equal(false);
							return expect(result)
								.to.have.property('errors')
								.which.is.equal(receiveSignatureError);
						});
					});
				});

				describe('postSignatures', () => {
					beforeEach(async () => {
						query = {
							signatures: [SAMPLE_SIGNATURE_1],
						};
						transportModule._receiveSignatures = sinonSandbox.stub();
					});

					describe('when transportModule.config.broadcasts.active option is false', () => {
						beforeEach(async () => {
							transportModule.constants.broadcasts.active = false;
							transportModule.postSignatures(query);
						});

						it('should call transportModule.logger.debug', async () =>
							expect(
								transportModule.logger.debug.calledWith(
									'Receiving signatures disabled by user through config.json',
								),
							).to.be.true);

						it('should not call validator.validate; function should return before', async () =>
							expect(validator.validate.called).to.be.false);
					});

					describe('when validator.validate succeeds', () => {
						beforeEach(async () => {
							transportModule.constants.broadcasts.active = true;
							transportModule.postSignatures(query);
						});

						it('should call transportModule._receiveSignatures with query.signatures as argument', async () =>
							expect(
								transportModule._receiveSignatures.calledWith(query.signatures),
							).to.be.true);
					});
					describe('when validator.validate fails', () => {
						let validateErr;

						it('should call transportModule.logger.debug with "Invalid signatures body" and err as arguments', async () => {
							validateErr = new Error('Transaction query did not match schema');
							validateErr.code = 'INVALID_FORMAT';
							validator.validate = sinonSandbox.stub().returns([validateErr]);

							expect(transportModule.postSignatures(query)).to.be.rejectedWith([
								validateErr,
							]);

							return expect(
								transportModule.logger.debug.calledWith(
									'Invalid signatures body',
									[validateErr],
								),
							).to.be.true;
						});
					});
				});

				describe('getSignatures', () => {
					beforeEach(async () => {
						transportModule.transactionPoolModule.getMultisignatureTransactionList = sinonSandbox
							.stub()
							.returns(multisignatureTransactionsList);

						result = await transportModule.getSignatures();
					});

					it('should call modules.transactionPool.getMultisignatureTransactionList with true and MAX_SHARED_TRANSACTIONS', async () => {
						expect(
							transportModule.transactionPoolModule
								.getMultisignatureTransactionList,
						).calledWith(true, MAX_SHARED_TRANSACTIONS);
					});

					describe('when all transactions returned by modules.transactionPool.getMultisignatureTransactionList are multisignature transactions', () => {
						it('should resolve with result = {success: true, signatures: signatures} where signatures contains all transactions', async () => {
							expect(result)
								.to.have.property('success')
								.which.equals(true);
							return expect(result)
								.to.have.property('signatures')
								.which.is.an('array')
								.that.has.property('length')
								.which.equals(2);
						});
					});

					describe('when some transactions returned by modules.transactionPool.getMultisignatureTransactionList are multisignature registration transactions', () => {
						beforeEach(async () => {
							// Make it so that the first transaction in the list is a multisignature registration transaction.
							multisignatureTransactionsList[0] = {
								id: '222675625422353767',
								type: 4,
								amount: '150000000',
								fee: '1000000',
								senderPublicKey:
									'2ca9a7143fc721fdc540fef893b27e8d648d2288efa61e56264edf01a2c23079',
								recipientId: '12668885769632475474L',
								timestamp: 28227090,
								asset: {},
								signature:
									'2821d93a742c4edf5fd960efad41a4def7bf0fd0f7c09869aed524f6f52bf9c97a617095e2c712bd28b4279078a29509b339ac55187854006591aa759784c205',
							};

							transportModule.transactionPoolModule.getMultisignatureTransactionList = sinonSandbox
								.stub()
								.returns(multisignatureTransactionsList);

							result = await transportModule.getSignatures();
						});

						it('should resolve with result = {success: true, signatures: signatures} where signatures does not contain multisignature registration transactions', async () => {
							expect(result)
								.to.have.property('success')
								.which.equals(true);
							return expect(result)
								.to.have.property('signatures')
								.which.is.an('array')
								.that.has.property('length')
								.which.equals(1);
						});
					});
				});

				describe('getTransactions', () => {
					beforeEach(async () => {
						transportModule.transactionPoolModule.getMergedTransactionList.returns(
							multisignatureTransactionsList,
						);
						result = await transportModule.getTransactions();
					});

					it('should call modules.transactionPool.getMergedTransactionList with true and MAX_SHARED_TRANSACTIONS', async () => {
						expect(
							transportModule.transactionPoolModule.getMergedTransactionList,
						).calledWith(true, MAX_SHARED_TRANSACTIONS);
					});

					it('should resolve with result = {success: true, transactions: transactions}', async () => {
						expect(result)
							.to.have.property('success')
							.which.is.equal(true);
						return expect(result)
							.to.have.property('transactions')
							.which.is.an('array')
							.that.has.property('length')
							.which.equals(2);
					});
				});

				describe('postTransaction', () => {
					beforeEach(async () => {
						query = {
							transaction,
						};

						transportModule._receiveTransaction = sinonSandbox
							.stub()
							.resolves(transaction.id);

						result = await transportModule.postTransaction(query);
					});

					it('should call transportModule._receiveTransaction with query.transaction as argument', async () =>
						expect(
							transportModule._receiveTransaction.calledWith(query.transaction),
						).to.be.true);

					describe('when transportModule._receiveTransaction succeeds', () => {
						it('should resolve with object { success: true, transactionId: id }', async () => {
							expect(result)
								.to.have.property('transactionId')
								.which.is.a('string');
							return expect(result)
								.to.have.property('success')
								.which.is.equal(true);
						});
					});

					describe('when transportModule._receiveTransaction fails', () => {
						const receiveTransactionError = new Error(
							'Invalid transaction body ...',
						);

						beforeEach(async () => {
							transportModule._receiveTransaction = sinonSandbox
								.stub()
								.rejects(receiveTransactionError);

							result = await transportModule.postTransaction(query);
						});

						it('should resolve with object { success: false, message: err }', async () => {
							expect(result)
								.to.have.property('success')
								.which.is.equal(false);
							return expect(result)
								.to.have.property('errors')
								.which.is.equal(receiveTransactionError);
						});
					});

					describe('when transportModule._receiveTransaction fails with "Transaction pool is full"', () => {
						const receiveTransactionError = new Error(
							'Transaction pool is full',
						);

						beforeEach(async () => {
							transportModule._receiveTransaction = sinonSandbox
								.stub()
								.rejects(receiveTransactionError);

							result = await transportModule.postTransaction(query);
						});

						it('should resolve with object { success: false, message: err }', async () => {
							expect(result)
								.to.have.property('success')
								.which.is.equal(false);
							return expect(result)
								.to.have.property('errors')
								.which.is.equal(receiveTransactionError);
						});
					});
				});

				describe('postTransactions', () => {
					describe('when transportModule.config.broadcasts.active option is false', () => {
						beforeEach(async () => {
							transportModule.constants.broadcasts.active = false;
							return transportModule.postTransactions(query);
						});

						it('should call transportModule.logger.debug', async () =>
							expect(
								transportModule.logger.debug.calledWith(
									'Receiving transactions disabled by user through config.json',
								),
							).to.be.true);

						it('should not call validator.validate; function should return before', async () =>
							expect(validator.validate.called).to.be.false);
					});

					describe('when validator.validate succeeds', () => {
						beforeEach(async () => {
							query = {
								transactions: transactionsList,
							};
							transportModule.constants.broadcasts.active = true;
							transportModule._receiveTransactions = sinonSandbox.stub();
							return transportModule.postTransactions(query);
						});

						it('should call transportModule._receiveTransactions with query.transaction as argument', async () =>
							expect(
								transportModule._receiveTransactions.calledWith(
									query.transactions,
								),
							).to.be.true);
					});

					describe('when validator.validate fails', () => {
						it('should resolve with error = null and result = {success: false, message: message}', async () => {
							const validateErr = new Error(
								'Transaction query did not match schema',
							);
							validateErr.code = 'INVALID_FORMAT';
							validator.validate = sinonSandbox.stub().returns([validateErr]);

							return expect(
								transportModule.postTransactions(query),
							).to.be.rejectedWith([validateErr]);
						});
					});
				});
			});
		});
	});
});<|MERGE_RESOLUTION|>--- conflicted
+++ resolved
@@ -828,16 +828,10 @@
 							const blockValidationError = 'Failed to validate block schema';
 
 							beforeEach(async () => {
-<<<<<<< HEAD
 								transportModule.processorModule.validate.rejects(
 									blockValidationError,
 								);
 								await transportModule.postBlock(postBlockQuery);
-=======
-								sinonSandbox
-									.stub(blocksModule, 'objectNormalize')
-									.throws(new Error(blockValidationError));
->>>>>>> d45c301d
 							});
 
 							it('should throw an error', async () => {
