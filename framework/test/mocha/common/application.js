/*
 * Copyright © 2018 Lisk Foundation
 *
 * See the LICENSE file at the top-level directory of this distribution
 * for licensing information.
 *
 * Unless otherwise agreed in a custom licensing agreement with the Lisk Foundation,
 * no part of this software, including this file, may be copied, modified,
 * propagated, or distributed except according to the terms contained in the
 * LICENSE file.
 *
 * Removal or modification of this copyright notice is prohibited.
 */

'use strict';

// Global imports
const util = require('util');
const rewire = require('rewire');
const async = require('async');
const { registeredTransactions } = require('./registered_transactions');
const ed = require('../../../src/modules/chain/helpers/ed');
const jobsQueue = require('../../../src/modules/chain/helpers/jobs_queue');
const Sequence = require('../../../src/modules/chain/helpers/sequence');
const { createCacheComponent } = require('../../../src/components/cache');
const { StorageSandbox } = require('./storage_sandbox');
const { ZSchema } = require('../../../src/controller/helpers/validator');
const initSteps = require('../../../src/modules/chain/init_steps');

const promisifyParallel = util.promisify(async.parallel);
let currentAppScope;

const modulesInit = {
	accounts: '../../../src/modules/chain/submodules/accounts',
	blocks: '../../../src/modules/chain/submodules/blocks',
	dapps: '../../../src/modules/chain/submodules/dapps',
	delegates: '../../../src/modules/chain/submodules/delegates',
	loader: '../../../src/modules/chain/submodules/loader',
	multisignatures: '../../../src/modules/chain/submodules/multisignatures',
	peers: '../../../src/modules/chain/submodules/peers',
	rounds: '../../../src/modules/chain/submodules/rounds',
	signatures: '../../../src/modules/chain/submodules/signatures',
	transactions: '../../../src/modules/chain/submodules/transactions',
	transport: '../../../src/modules/chain/submodules/transport',
	processTransactions:
		'../../../src/modules/chain/submodules/process_transactions.js',
};

function init(options, cb) {
	options = options || {};
	options.scope = options.scope ? options.scope : {};
	// Wait for genesisBlock only if false is provided
	options.scope.waitForGenesisBlock = options.waitForGenesisBlock !== false;

	__init(options.sandbox, options.scope)
		.then(scope => cb(null, scope))
		.catch(err => cb(err));
}

// Init whole application inside tests
async function __init(sandbox, initScope) {
	__testContext.debug(
		'initApplication: Application initialization inside test environment started...'
	);

	jobsQueue.jobs = {};

	__testContext.config.modules.chain.syncing.active = false;
	__testContext.config.modules.chain.broadcasts.active = false;
	__testContext.config = Object.assign(
		__testContext.config,
		initScope.config || {}
	);

	const config = __testContext.config.modules.chain;
	let storage;
	if (!initScope.components) {
		initScope.components = {};
	}

	try {
		if (sandbox && !initScope.components.storage) {
			storage = new StorageSandbox(
				sandbox.config || __testContext.config.components.storage,
				sandbox.name
			);
		} else {
			__testContext.config.components.storage.user =
				__testContext.config.components.storage.user || process.env.USER;
			storage = new StorageSandbox(__testContext.config.components.storage);
		}

		__testContext.debug(
			`initApplication: Target database - ${storage.options.database}`
		);

		const startStorage = async () =>
			(storage.isReady ? Promise.resolve() : storage.bootstrap())
				.then(() => {
					storage.entities.Account.extendDefaultOptions({
						limit: global.constants.ACTIVE_DELEGATES,
					});

					return storage.adapter.task('clear-tables', t =>
						t.batch([
							storage.adapter.execute(
								'DELETE FROM blocks WHERE height > 1',
								{},
								{},
								t
							),
							storage.adapter.execute('DELETE FROM blocks', {}, {}, t),
							storage.adapter.execute('DELETE FROM mem_accounts', {}, {}, t),
						])
					);
				})
				.then(async status => {
					if (status) {
						await storage.entities.Migration.applyAll();
					}
				});

		const logger = initScope.components.logger || {
			trace: sinonSandbox.spy(),
			debug: sinonSandbox.spy(),
			info: sinonSandbox.spy(),
			log: sinonSandbox.spy(),
			warn: sinonSandbox.spy(),
			error: sinonSandbox.spy(),
		};

		const scope = Object.assign(
			{},
			{
				lastCommit: '',
				ed,
				build: '',
				config,
				genesisBlock: { block: __testContext.config.genesisBlock },
				registeredTransactions,
				schema: new ZSchema(),
				sequence: new Sequence({
					onWarning(current) {
						logger.warn('Main queue', current);
					},
				}),
				balancesSequence: new Sequence({
					onWarning(current) {
						logger.warn('Balance queue', current);
					},
				}),
				channel: {
					invoke: sinonSandbox.stub(),
					publish: sinonSandbox.stub(),
					suscribe: sinonSandbox.stub(),
					once: sinonSandbox.stub().callsArg(1),
				},
				applicationState: __testContext.config.initialState,
			},
			initScope
		);

		const cache = createCacheComponent(
			__testContext.config.components.cache,
			logger
		);

		scope.components = {
			logger,
			storage,
			cache,
		};

		await startStorage();
		await cache.bootstrap();

		scope.bus = await initSteps.createBus();
		scope.logic = await initSteps.initLogicStructure(scope);
		scope.modules = await initStepsForTest.initModules(scope);

<<<<<<< HEAD
=======
		// Ready to bind modules
		scope.logic.peers.bindModules(scope.modules);
		scope.logic.block.bindModules(scope.modules);

>>>>>>> ca7a626f
		// Fire onBind event in every module
		scope.bus.message('bind', scope);

		// Listen to websockets
		// await scope.webSocket.listen();
		// Listen to http, https servers
		// await scope.network.listen();
		// logger.info('Modules ready and launched');

		currentAppScope = scope;
		__testContext.debug('initApplication: Rewired modules available');

		// Overwrite syncing function to prevent interfere with tests
		scope.modules.loader.syncing = function() {
			return false;
		};

		// If bus is overridden, then we just return the scope, without waiting for genesisBlock
		if (!initScope.waitForGenesisBlock || initScope.bus) {
			scope.modules.delegates.onBlockchainReady = function() {};
			return scope;
		}

		// Overwrite onBlockchainReady function to prevent automatic forging
		return new Promise((resolve, reject) => {
			scope.modules.delegates.onBlockchainReady = function() {
				__testContext.debug(
					'initApplication: Fake onBlockchainReady event called'
				);
				__testContext.debug('initApplication: Loading delegates...');

				const loadDelegates = scope.rewiredModules.delegates.__get__(
					'__private.loadDelegates'
				);

				loadDelegates(loadDelegatesErr => {
					if (loadDelegatesErr) {
						reject(loadDelegatesErr);
					}

					const keypairs = scope.rewiredModules.delegates.__get__(
						'__private.keypairs'
					);

					const delegatesCount = Object.keys(keypairs).length;
					expect(delegatesCount).to.equal(
						scope.config.forging.delegates.length
					);

					__testContext.debug(
						`initApplication: Delegates loaded from config file - ${delegatesCount}`
					);
					__testContext.debug('initApplication: Done');

					if (initScope.waitForGenesisBlock) {
						resolve(scope);
					}

					resolve(scope);
				});
			};
		});
	} catch (error) {
		__testContext.debug('Error during test application init.', error);
		throw error;
	}
}

function cleanup(done) {
	if (
		Object.prototype.hasOwnProperty.call(currentAppScope, 'components') &&
		currentAppScope.components !== undefined
	) {
		currentAppScope.components.cache.cleanup();
	}
	async.eachSeries(
		currentAppScope.modules,
		(module, cb) => {
			if (typeof module.cleanup === 'function') {
				return module.cleanup(cb);
			}
			return cb();
		},
		err => {
			if (err) {
				currentAppScope.components.logger.error(err);
			} else {
				currentAppScope.components.logger.info('Cleaned up successfully');
			}
			// Disconnect from database instance if sandbox was used
			if (currentAppScope.components.storage) {
				currentAppScope.components.storage.cleanup();
			}
			done(err);
		}
	);
}

const initStepsForTest = {
	initModules: async scope => {
		const tasks = {};
		scope.rewiredModules = {};
		Object.keys(modulesInit).forEach(name => {
			tasks[name] = function(tasksCb) {
				const Instance = rewire(modulesInit[name]);
				scope.rewiredModules[name] = Instance;
				return new Instance(tasksCb, scope);
			};
		});

		const modules = await promisifyParallel(tasks);
		scope.bus.registerModules(modules);

		return modules;
	},
};

module.exports = {
	init,
	cleanup,
};<|MERGE_RESOLUTION|>--- conflicted
+++ resolved
@@ -178,13 +178,9 @@
 		scope.logic = await initSteps.initLogicStructure(scope);
 		scope.modules = await initStepsForTest.initModules(scope);
 
-<<<<<<< HEAD
-=======
 		// Ready to bind modules
-		scope.logic.peers.bindModules(scope.modules);
 		scope.logic.block.bindModules(scope.modules);
 
->>>>>>> ca7a626f
 		// Fire onBind event in every module
 		scope.bus.message('bind', scope);
 
