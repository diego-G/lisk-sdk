/*
 * Copyright © 2018 Lisk Foundation
 *
 * See the LICENSE file at the top-level directory of this distribution
 * for licensing information.
 *
 * Unless otherwise agreed in a custom licensing agreement with the Lisk Foundation,
 * no part of this software, including this file, may be copied, modified,
 * propagated, or distributed except according to the terms contained in the
 * LICENSE file.
 *
 * Removal or modification of this copyright notice is prohibited.
 */

'use strict';

// Global imports
const util = require('util');
const rewire = require('rewire');
const async = require('async');
const ed = require('../../../src/modules/chain/helpers/ed');
const jobsQueue = require('../../../src/modules/chain/helpers/jobs_queue');
const Sequence = require('../../../src/modules/chain/helpers/sequence');
const { createCacheComponent } = require('../../../src/components/cache');
const { StorageSandbox } = require('./storage_sandbox');
const { ZSchema } = require('../../../src/controller/helpers/validator');
const initSteps = require('../../../src/modules/chain/init_steps');

const promisifyParallel = util.promisify(async.parallel);
let currentAppScope;

const modulesInit = {
	accounts: '../../../src/modules/chain/submodules/accounts',
	blocks: '../../../src/modules/chain/submodules/blocks',
	dapps: '../../../src/modules/chain/submodules/dapps',
	delegates: '../../../src/modules/chain/submodules/delegates',
	loader: '../../../src/modules/chain/submodules/loader',
	multisignatures: '../../../src/modules/chain/submodules/multisignatures',
	peers: '../../../src/modules/chain/submodules/peers',
	rounds: '../../../src/modules/chain/submodules/rounds',
	signatures: '../../../src/modules/chain/submodules/signatures',
	transactions: '../../../src/modules/chain/submodules/transactions',
	transport: '../../../src/modules/chain/submodules/transport',
};

function init(options, cb) {
	options = options || {};
	options.scope = options.scope ? options.scope : {};
	// Wait for genesisBlock only if false is provided
	options.scope.waitForGenesisBlock = options.waitForGenesisBlock !== false;

	__init(options.sandbox, options.scope)
		.then(scope => cb(null, scope))
		.catch(err => cb(err));
}

// Init whole application inside tests
async function __init(sandbox, initScope) {
	__testContext.debug(
		'initApplication: Application initialization inside test environment started...'
	);

	jobsQueue.jobs = {};

	__testContext.config.modules.chain.syncing.active = false;
	__testContext.config.modules.chain.broadcasts.active = false;
	__testContext.config = Object.assign(
		__testContext.config,
		initScope.config || {}
	);

	const config = __testContext.config.modules.chain;
	let storage;
	if (!initScope.components) {
		initScope.components = {};
	}

	try {
		if (sandbox && !initScope.components.storage) {
			storage = new StorageSandbox(
				sandbox.config || __testContext.config.components.storage,
				sandbox.name
			);
		} else {
			__testContext.config.components.storage.user =
				__testContext.config.components.storage.user || process.env.USER;
			storage = new StorageSandbox(__testContext.config.components.storage);
		}

		__testContext.debug(
			`initApplication: Target database - ${storage.options.database}`
		);

		const startStorage = async () =>
			(storage.isReady ? Promise.resolve() : storage.bootstrap())
				.then(() => {
					storage.entities.Account.extendDefaultOptions({
						limit: global.constants.ACTIVE_DELEGATES,
					});

					return storage.adapter.task('clear-tables', t =>
						t.batch([
							storage.adapter.execute(
								'DELETE FROM blocks WHERE height > 1',
								{},
								{},
								t
							),
							storage.adapter.execute('DELETE FROM blocks', {}, {}, t),
							storage.adapter.execute('DELETE FROM mem_accounts', {}, {}, t),
						])
					);
				})
				.then(async status => {
					if (status) {
						await storage.entities.Migration.applyAll();
						await storage.entities.Migration.applyRunTime();
					}
				});

		const logger = initScope.components.logger || {
			trace: sinonSandbox.spy(),
			debug: sinonSandbox.spy(),
			info: sinonSandbox.spy(),
			log: sinonSandbox.spy(),
			warn: sinonSandbox.spy(),
			error: sinonSandbox.spy(),
		};

		const scope = Object.assign(
			{},
			{
				lastCommit: '',
				ed,
				build: '',
				config,
				genesisBlock: { block: __testContext.config.genesisBlock },
				schema: new ZSchema(),
				sequence: new Sequence({
					onWarning(current) {
						logger.warn('Main queue', current);
					},
				}),
				balancesSequence: new Sequence({
					onWarning(current) {
						logger.warn('Balance queue', current);
					},
				}),
				channel: {
					invoke: sinonSandbox.stub(),
					publish: sinonSandbox.stub(),
					suscribe: sinonSandbox.stub(),
					once: sinonSandbox.stub().callsArg(1),
				},
				applicationState: {
					nethash: __testContext.nethash,
					version: __testContext.version,
					wsPort: __testContext.wsPort,
					httpPort: __testContext.httpPort,
					minVersion: __testContext.minVersion,
					protocolVersion: __testContext.protocolVersion,
					nonce: __testContext.nonce,
				},
			},
			initScope
		);

<<<<<<< HEAD
		const cache = createCacheComponent(
			__testContext.config.components.cache,
			logger
		);
		const system = createSystemComponent(scope.config, logger, storage);
=======
		const cache = createCacheComponent(scope.config.redis, logger);
>>>>>>> da83eb7f

		scope.components = {
			logger,
			storage,
			cache,
		};

		await startStorage();
		await cache.bootstrap();

		scope.config.network.list = await initSteps.lookupPeerIPs(
			scope.config.network.list,
			scope.config.network.enabled
		);
		scope.bus = await initSteps.createBus();
		scope.webSocket = await initStepsForTest.createSocketCluster(scope);
		scope.logic = await initSteps.initLogicStructure(scope);
		scope.modules = await initStepsForTest.initModules(scope);

		// Ready to bind modules
		scope.logic.peers.bindModules(scope.modules);

		// Fire onBind event in every module
		scope.bus.message('bind', scope);

		// Listen to websockets
		// await scope.webSocket.listen();
		// Listen to http, https servers
		// await scope.network.listen();
		// logger.info('Modules ready and launched');

		currentAppScope = scope;
		__testContext.debug('initApplication: Rewired modules available');

		// Overwrite syncing function to prevent interfere with tests
		scope.modules.loader.syncing = function() {
			return false;
		};

		// If bus is overridden, then we just return the scope, without waiting for genesisBlock
		if (!initScope.waitForGenesisBlock || initScope.bus) {
			scope.modules.delegates.onBlockchainReady = function() {};
			return scope;
		}

		// Overwrite onBlockchainReady function to prevent automatic forging
		return new Promise((resolve, reject) => {
			scope.modules.delegates.onBlockchainReady = function() {
				__testContext.debug(
					'initApplication: Fake onBlockchainReady event called'
				);
				__testContext.debug('initApplication: Loading delegates...');

				const loadDelegates = scope.rewiredModules.delegates.__get__(
					'__private.loadDelegates'
				);

				loadDelegates(loadDelegatesErr => {
					if (loadDelegatesErr) {
						reject(loadDelegatesErr);
					}

					const keypairs = scope.rewiredModules.delegates.__get__(
						'__private.keypairs'
					);

					const delegatesCount = Object.keys(keypairs).length;
					expect(delegatesCount).to.equal(
						scope.config.forging.delegates.length
					);

					__testContext.debug(
						`initApplication: Delegates loaded from config file - ${delegatesCount}`
					);
					__testContext.debug('initApplication: Done');

					if (initScope.waitForGenesisBlock) {
						resolve(scope);
					}

					resolve(scope);
				});
			};
		});
	} catch (error) {
		__testContext.debug('Error during test application init.', error);
		throw error;
	}
}

function cleanup(done) {
	if (
		Object.prototype.hasOwnProperty.call(currentAppScope, 'components') &&
		currentAppScope.components !== undefined
	) {
		currentAppScope.components.cache.cleanup();
	}
	async.eachSeries(
		currentAppScope.modules,
		(module, cb) => {
			if (typeof module.cleanup === 'function') {
				return module.cleanup(cb);
			}
			return cb();
		},
		err => {
			if (err) {
				currentAppScope.components.logger.error(err);
			} else {
				currentAppScope.components.logger.info('Cleaned up successfully');
			}
			// Disconnect from database instance if sandbox was used
			if (currentAppScope.components.storage) {
				currentAppScope.components.storage.cleanup();
			}
			done(err);
		}
	);
}

const initStepsForTest = {
	createSocketCluster: async () => {
		const MasterWAMPServer = require('wamp-socket-cluster/MasterWAMPServer');
		const wsRPC = require('../../../src/modules/chain/api/ws/rpc/ws_rpc').wsRPC;
		const transport = require('../../../src/modules/chain/api/ws/transport');

		wsRPC.clientsConnectionsMap = {};

		const socketClusterMock = {
			on: sinonSandbox.spy(),
		};

		wsRPC.setServer(new MasterWAMPServer(socketClusterMock));

		// Register RPC
		const transportModuleMock = { internal: {}, shared: {} };
		transport(transportModuleMock);
		return wsRPC;
	},
	initModules: async scope => {
		const tasks = {};
		scope.rewiredModules = {};
		Object.keys(modulesInit).forEach(name => {
			tasks[name] = function(tasksCb) {
				const Instance = rewire(modulesInit[name]);
				scope.rewiredModules[name] = Instance;
				return new Instance(tasksCb, scope);
			};
		});

		const modules = await promisifyParallel(tasks);
		scope.bus.registerModules(modules);

		return modules;
	},
};

module.exports = {
	init,
	cleanup,
};<|MERGE_RESOLUTION|>--- conflicted
+++ resolved
@@ -165,15 +165,7 @@
 			initScope
 		);
 
-<<<<<<< HEAD
-		const cache = createCacheComponent(
-			__testContext.config.components.cache,
-			logger
-		);
-		const system = createSystemComponent(scope.config, logger, storage);
-=======
 		const cache = createCacheComponent(scope.config.redis, logger);
->>>>>>> da83eb7f
 
 		scope.components = {
 			logger,
