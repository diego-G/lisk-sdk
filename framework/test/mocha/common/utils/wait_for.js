/*
 * Copyright © 2018 Lisk Foundation
 *
 * See the LICENSE file at the top-level directory of this distribution
 * for licensing information.
 *
 * Unless otherwise agreed in a custom licensing agreement with the Lisk Foundation,
 * no part of this software, including this file, may be copied, modified,
 * propagated, or distributed except according to the terms contained in the
 * LICENSE file.
 *
 * Removal or modification of this copyright notice is prohibited.
 */

'use strict';

const popsicle = require('popsicle');
const async = require('async');
const Promise = require('bluebird');
const slots = require('../../../../src/modules/chain/helpers/slots');
const apiHelpers = require('../helpers/api');

const { ACTIVE_DELEGATES } = global.constants;

/**
 * @param {number} [retries=10] retries
 * @param {number} [timeout=200] timeout
 * @param {string} [baseUrl='http://localhost:5000'] timeout
 * @param {function} cb
 */
function blockchainReady(retries, timeout, baseUrl, doNotLogRetries, cb) {
	if (!retries) {
		retries = 10;
	}
	if (!timeout) {
		timeout = 1000;
	}

	process.on('SIGINT', () => {
		console.info('SIGINT received, pid: ', process.pid);
		process.exit(1);
	});

	const totalRetries = retries;

<<<<<<< HEAD
	baseUrl =
		baseUrl ||
		`http://${__testContext.config.address}:${__testContext.config.httpPort}`;
=======
	baseUrl = baseUrl || __testContext.baseUrl;
>>>>>>> a402ad11

	(function fetchBlockchainStatus() {
		popsicle
			.get(`${baseUrl}/api/node/status`)
			.then(res => {
				retries -= 1;
				res = JSON.parse(res.body);
				if (!res.data.loaded && retries >= 0) {
					if (!doNotLogRetries) {
						__testContext.debug(
							`Retrying ${totalRetries -
								retries} time loading blockchain in next ${timeout /
								1000.0} seconds...`
						);
					}
					return setTimeout(() => {
						fetchBlockchainStatus();
					}, timeout);
				}
				if (res.data.loaded) {
					return cb();
				}
				return cb('Failed to load blockchain');
			})
			.catch(() => {
				retries -= 1;
				if (retries >= 0) {
					if (!doNotLogRetries) {
						__testContext.debug(
							`Retrying ${totalRetries -
								retries} time loading blockchain in next ${timeout /
								1000.0} seconds...`
						);
					}
					return setTimeout(() => {
						fetchBlockchainStatus();
					}, timeout);
				}
				return cb('Server is not responding');
			});
	})();
}

function nodeStatus(baseUrl, cb) {
	const request = popsicle.get(
		`${baseUrl || __testContext.baseUrl}/api/node/status`
	);

	request.use(popsicle.plugins.parse(['json']));

	request.then(res => {
		if (res.status !== 200) {
			return setImmediate(
				cb,
				['Received bad response code', res.status, res.url].join(' ')
			);
		}
		return setImmediate(cb, null, res.body.data);
	});

	request.catch(err => setImmediate(cb, err));
}
// Returns current block height
function getHeight(baseUrl, cb) {
	nodeStatus(baseUrl, (err, res) => {
		if (err) {
			return setImmediate(cb, err);
		}
		return setImmediate(cb, null, res.height);
	});
}

// Run callback on new round
function newRound(baseUrl, cb) {
	getHeight(baseUrl, (err, height) => {
		if (err) {
			return cb(err);
		}
		const nextRound = slots.calcRound(height);
		const blocksToWait = nextRound * ACTIVE_DELEGATES - height;
		__testContext.debug('blocks to wait: '.grey, blocksToWait);
		return newBlock(height, blocksToWait, null, cb);
	});
}
// Waits for (n) blocks to be created
function blocks(blocksToWait, baseUrl, cb) {
	getHeight(baseUrl, (err, height) => {
		if (err) {
			return cb(err);
		}
		return newBlock(height, blocksToWait, baseUrl, cb);
	});
}

function newBlock(height, blocksToWait, baseUrl, cb) {
	if (blocksToWait === 0) {
		return setImmediate(cb, null, height);
	}

	let counter = 1;
	const target = height + blocksToWait;

	return async.doWhilst(
		doWhilstCb => {
			const request = popsicle.get(
				`${baseUrl || __testContext.baseUrl}/api/node/status`
			);

			request.use(popsicle.plugins.parse(['json']));

			request.then(res => {
				if (res.status !== 200) {
					return doWhilstCb(
						['Received bad response code', res.status, res.url].join(' ')
					);
				}
				__testContext.debug(
					'Waiting for block:'.grey,
					'Height:'.grey,
					res.body.data.height,
					'Target:'.grey,
					target,
					'Second:'.grey,
					counter++
				);
				height = res.body.data.height;
				return setTimeout(doWhilstCb, 1000);
			});

			request.catch(err => doWhilstCb(err));
		},
		() => height < target,
		err => {
			if (err) {
				return setImmediate(cb, err);
			}
			return setImmediate(cb, null, height);
		}
	);
}

function confirmations(transactions, limitHeight) {
	limitHeight = limitHeight || 15;

	function checkConfirmations(transactionsToCheck) {
		return Promise.all(
			transactionsToCheck.map(transactionId =>
				apiHelpers.getTransactionByIdPromise(transactionId)
			)
		).then(res =>
			Promise.each(res, result => {
				if (result.body.data.length === 0) {
					throw Error('Transaction not confirmed');
				}
			})
		);
	}

	function waitUntilLimit(limit) {
		if (limit === 0) {
			throw new Error('Exceeded limit to wait for confirmations');
		}
		limit -= 1;

		return blocksPromise(1, null)
			.then(() => checkConfirmations(transactions))
			.catch(() => waitUntilLimit(limit));
	}

	// Wait a maximum of limitHeight*25 confirmed transactions
	return waitUntilLimit(limitHeight);
}

const blocksPromise = Promise.promisify(blocks);

module.exports = {
	blockchainReady,
	newRound,
	blocks,
	blocksPromise,
	confirmations,
};<|MERGE_RESOLUTION|>--- conflicted
+++ resolved
@@ -43,13 +43,7 @@
 
 	const totalRetries = retries;
 
-<<<<<<< HEAD
-	baseUrl =
-		baseUrl ||
-		`http://${__testContext.config.address}:${__testContext.config.httpPort}`;
-=======
 	baseUrl = baseUrl || __testContext.baseUrl;
->>>>>>> a402ad11
 
 	(function fetchBlockchainStatus() {
 		popsicle
