--- conflicted
+++ resolved
@@ -15,11 +15,5 @@
  */
 
 require('jest-extended');
-<<<<<<< HEAD
-
-// jest chain breaks promise handling.
-// require('jest-chain');
-=======
->>>>>>> ba0b086b
 
 process.env.NODE_ENV = 'test';