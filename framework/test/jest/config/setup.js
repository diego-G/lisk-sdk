/*
 * LiskHQ/lisk-core2
 * Copyright © 2017 Lisk Foundation
 *
 * See the LICENSE file at the top-level directory of this distribution
 * for licensing information.
 *
 * Unless otherwise agreed in a custom licensing agreement with the Lisk Foundation,
 * no part of this software, including this file, may be copied, modified,
 * propagated, or distributed except according to the terms contained in the
 * LICENSE file.
 *
 * Removal or modification of this copyright notice is prohibited.
 *
 */

require('jest-extended');
<<<<<<< HEAD
// require('jest-chain');
=======
>>>>>>> 338ef21c

process.env.NODE_ENV = 'test';<|MERGE_RESOLUTION|>--- conflicted
+++ resolved
@@ -15,9 +15,5 @@
  */
 
 require('jest-extended');
-<<<<<<< HEAD
-// require('jest-chain');
-=======
->>>>>>> 338ef21c
 
 process.env.NODE_ENV = 'test';