--- conflicted
+++ resolved
@@ -197,7 +197,6 @@
 			});
 		});
 
-<<<<<<< HEAD
 		describe('#computeBFTHeaderProperties', () => {
 			const delegatePublicKey =
 				'9986cedd4b5a28e4c81d9b4bff0461dddaa25099df00b8632fe99e88df28ce73';
@@ -263,27 +262,10 @@
 			beforeEach(async () => {
 				bft = new BFT(bftParams);
 				storageMock.entities.Block.get.mockReturnValue([]);
-=======
-		describe('#addNewBlock', () => {
-			const block1 = blockFixture({ height: 1, version: '2' });
-			const lastFinalizedHeight = 5;
-
-			let bft;
-			let txStub;
-
-			beforeEach(async () => {
-				storageMock.entities.Block.get.mockReturnValue([]);
-				bft = new BFT(bftParams);
-				storageMock.entities.ChainMeta.getKey.mockReturnValue(
-					lastFinalizedHeight,
-				);
-				txStub = jest.fn();
->>>>>>> ceb26619
 				await bft.init();
 				storageMock.entities.Block.get.mockClear();
 			});
 
-<<<<<<< HEAD
 			describe('when a delegate is first time forging', () => {
 				const previouslyForgedMap = {
 					dummyDelegate: 100,
@@ -338,8 +320,24 @@
 			});
 		});
 
-		describe('deleteBlocks()', () => {
-=======
+		describe('#addNewBlock', () => {
+			const block1 = blockFixture({ height: 1, version: '2' });
+			const lastFinalizedHeight = 5;
+
+			let bft;
+			let txStub;
+
+			beforeEach(async () => {
+				storageMock.entities.Block.get.mockReturnValue([]);
+				bft = new BFT(bftParams);
+				storageMock.entities.ChainMeta.getKey.mockReturnValue(
+					lastFinalizedHeight,
+				);
+				txStub = jest.fn();
+				await bft.init();
+				storageMock.entities.Block.get.mockClear();
+			});
+
 			describe('when valid block which does not change the finality is added', () => {
 				it('should update the latest finalized height to storage', async () => {
 					await bft.addNewBlock(block1, txStub);
@@ -353,7 +351,6 @@
 		});
 
 		describe('#deleteBlocks', () => {
->>>>>>> ceb26619
 			let bft;
 
 			beforeEach(async () => {
