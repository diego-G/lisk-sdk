--- conflicted
+++ resolved
@@ -781,7 +781,6 @@
 	});
 
 	describe('verify', () => {
-<<<<<<< HEAD
 		let checkPersistedTransactionsFn;
 
 		beforeEach(async () => {
@@ -831,10 +830,72 @@
 				expect(e[0].message).toBe('error');
 			}
 		});
-=======
-		it.todo('should throw in case the block id exists in the last n blocks');
-		it.todo('should throw in case the block id exists in the last n blocks');
->>>>>>> d0bcb823
+
+		it('should call verifyBlockNotExists with proper arguments', async () => {
+			// Arrange
+			const block = newBlock();
+			transactionsModule.checkPersistedTransactions.mockReturnValue(
+				jest.fn().mockResolvedValue({
+					transactionsResponses: [{ status: 1, errors: [] }],
+				}),
+			);
+
+			// Act
+			await blocksInstance.verify({
+				block,
+				skipExistingCheck: false,
+			});
+			// Assert
+			expect(verifyBlockNotExists).toHaveBeenCalledWith(
+				blocksInstance.storage,
+				block,
+			);
+		});
+
+		it('should call verifyBlockSlot with proper arguments', async () => {
+			// Arrange
+			const block = newBlock();
+			transactionsModule.checkPersistedTransactions.mockReturnValue(
+				jest.fn().mockResolvedValue({
+					transactionsResponses: [{ status: 1, errors: [] }],
+				}),
+			);
+
+			// Act
+			await blocksInstance.verify({
+				block,
+				skipExistingCheck: false,
+			});
+			// Assert
+			expect(blocksInstance.blocksVerify.verifyBlockSlot).toHaveBeenCalledWith(
+				block,
+			);
+		});
+
+		it('should call checkPersistedTransactions with proper arguments', async () => {
+			// Arrange
+			const block = newBlock();
+			const checkPersistedTransactionsFunction = jest.fn().mockResolvedValue({
+				transactionsResponses: [{ status: 1, errors: [] }],
+			});
+
+			transactionsModule.checkPersistedTransactions.mockReturnValue(
+				checkPersistedTransactionsFunction,
+			);
+
+			// Act
+			await blocksInstance.verify({
+				block,
+				skipExistingCheck: false,
+			});
+			// Assert
+			expect(
+				transactionsModule.checkPersistedTransactions,
+			).toHaveBeenCalledWith(blocksInstance.storage);
+			expect(checkPersistedTransactionsFunction).toHaveBeenCalledWith(
+				block.transactions,
+			);
+		});
 	});
 
 	describe('apply', () => {
