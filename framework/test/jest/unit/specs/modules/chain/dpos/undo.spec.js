/*
 * Copyright © 2019 Lisk Foundation
 *
 * See the LICENSE file at the top-level directory of this distribution
 * for licensing information.
 *
 * Unless otherwise agreed in a custom licensing agreement with the Lisk Foundation,
 * no part of this software, including this file, may be copied, modified,
 * propagated, or distributed except according to the terms contained in the
 * LICENSE file.
 *
 * Removal or modification of this copyright notice is prohibited.
 */

'use strict';

const BigNum = require('@liskhq/bignum');
const { when } = require('jest-when');
const { Dpos, Slots } = require('../../../../../../../src/modules/chain/dpos');
const { constants, randomInt } = require('../../../../utils');
const {
	delegateAccounts,
	delegatePublicKeys,
	delegatesWhoForged,
	delegatesWhoForgedNone,
	uniqueDelegatesWhoForged,
	delegatesWhoForgedOnceMissedOnce,
	delegateWhoForgedLast,
} = require('./round_delegates');

describe('dpos.undo()', () => {
	const stubs = {};
	let dpos;
	let slots;
	beforeEach(() => {
		// Arrange
		stubs.storage = {
			entities: {
				Account: {
					get: jest.fn(),
					decreaseFieldBy: jest.fn(),
					update: jest.fn(),
				},
				RoundDelegates: {
					delete: jest.fn(),
<<<<<<< HEAD
					getActiveDelegatesForRound: jest
						.fn()
						.mockReturnValue(delegatePublicKeys),
				},
				Round: {
=======
					getRoundDelegates: jest.fn().mockReturnValue(delegatePublicKeys),
>>>>>>> 76ce9569
					summedRound: jest.fn(),
				},
			},
		};

		stubs.logger = {
			debug: jest.fn(),
			log: jest.fn(),
			error: jest.fn(),
		};

		stubs.tx = jest.fn();

		slots = new Slots({
			epochTime: constants.EPOCH_TIME,
			interval: constants.BLOCK_TIME,
			blocksPerRound: constants.ACTIVE_DELEGATES,
		});

		dpos = new Dpos({
			slots,
			...stubs,
			activeDelegates: constants.ACTIVE_DELEGATES,
		});
	});

	describe('Given block height is greater than "1" (NOT the genesis block)', () => {
		it('should decrease "producedBlocks" field by "1" for the generator delegate', async () => {
			// Arrange
			const block = {
				height: 2,
				generatorPublicKey: 'generatorPublicKey#RANDOM',
			};

			// Act
			await dpos.undo(block, stubs.tx);

			// Assert
			expect(
				stubs.storage.entities.Account.decreaseFieldBy,
			).toHaveBeenCalledWith(
				{ publicKey: block.generatorPublicKey },
				'producedBlocks',
				'1',
				stubs.tx,
			);
		});
	});

	describe('Given block is NOT the last block of the round', () => {
		it('should NOT delete delegate list for rounds which are after the current round', async () => {
			// Arrange
			const block = {
				height: 2,
				generatorPublicKey: 'generatorPublicKey#RANDOM',
			};

			// Act
			await dpos.undo(block, stubs.tx);

			// Assert
			expect(
				stubs.storage.entities.RoundDelegates.delete,
			).not.toHaveBeenCalled();
		});

		it('should NOT update "missedBlocks", "voteWeight", "rewards", "fees"', async () => {
			// Arrange
			const block = {
				height: 2,
				generatorPublicKey: 'generatorPublicKey#RANDOM',
			};

			// Act
			await dpos.undo(block, stubs.tx);

			// Assert
			expect(
				stubs.storage.entities.Account.decreaseFieldBy,
			).toHaveBeenCalledTimes(1);
			expect(
				stubs.storage.entities.Account.decreaseFieldBy,
			).toHaveBeenCalledWith(
				expect.any(Object),
				'producedBlocks',
				expect.any(String),
				expect.anything(),
			);

			expect(
				stubs.storage.entities.Account.decreaseFieldBy,
			).not.toHaveBeenCalledWith(expect.any(Object), 'missedBlocks');
			expect(
				stubs.storage.entities.Account.decreaseFieldBy,
			).not.toHaveBeenCalledWith(expect.any(Object), 'voteWeight');
			expect(stubs.storage.entities.Account.update).not.toHaveBeenCalled();
		});
	});

	describe('Given block is the last block of the round', () => {
		let lastBlockOfTheRound;
		let feePerDelegate;
		let rewardPerDelegate;
		let totalFee;
		let getTotalEarningsOfDelegate;
		beforeEach(() => {
			// Arrange
			lastBlockOfTheRound = {
				height: 202,
				generatorPublicKey: delegateWhoForgedLast.publicKey,
			};

			when(stubs.storage.entities.Account.get)
				.calledWith(
					{
						publicKey_in: delegatesWhoForged.map(({ publicKey }) => publicKey),
					},
					{ extended: true },
					stubs.tx,
				)
				.mockResolvedValue(delegatesWhoForged);

			delegateAccounts.forEach(account => {
				when(stubs.storage.entities.Account.get)
					.calledWith({
						publicKey: account.publicKey,
					})
					.mockResolvedValue(account);
			});

			feePerDelegate = randomInt(10, 100);
			totalFee = feePerDelegate * constants.ACTIVE_DELEGATES;

			// Delegates who forged got their rewards
			rewardPerDelegate = randomInt(1, 20);

			getTotalEarningsOfDelegate = account => {
				const blockCount = delegatesWhoForged.filter(
					d => d.publicKey === account.publicKey,
				).length;
				const reward = new BigNum(rewardPerDelegate * blockCount);
				const fee = new BigNum(feePerDelegate * blockCount);
				return {
					reward,
					fee,
				};
			};

			stubs.storage.entities.RoundDelegates.summedRound.mockResolvedValue([
				{
					fees: totalFee, // dividable to ACTIVE_DELEGATE count
					rewards: delegatesWhoForged.map(() => rewardPerDelegate),
					delegates: delegatesWhoForged.map(account => account.publicKey),
				},
			]);
		});

		it('should delete delegate list for rounds which are after the current round', async () => {
			// Arrange
			const roundNo = slots.calcRound(lastBlockOfTheRound.height);

			// Act
			await dpos.undo(lastBlockOfTheRound, stubs.tx);

			// Assert
			expect(stubs.storage.entities.RoundDelegates.delete).toHaveBeenCalledWith(
				{
					round_gt: roundNo,
				},
				stubs.tx,
			);
		});

		it('should decrease "missedBlocks" field by "1" for the delegates who didnt forge in the round', async () => {
			// Act
			await dpos.undo(lastBlockOfTheRound, stubs.tx);

			// Assert
			expect(
				stubs.storage.entities.Account.decreaseFieldBy,
			).toHaveBeenCalledWith(
				{
					publicKey_in: expect.toContainAllValues(
						delegatesWhoForgedNone.map(a => a.publicKey),
					),
				},
				'missedBlocks',
				'1',
				stubs.tx,
			);
		});

		it('should undo distribution of reward and fee ONLY to the delegates who forged', async () => {
			// Act
			await dpos.undo(lastBlockOfTheRound, stubs.tx);

			// Assert
			expect.assertions(constants.ACTIVE_DELEGATES);

			// Assert Group 1/2
			uniqueDelegatesWhoForged.forEach(account => {
				expect(stubs.storage.entities.Account.update).toHaveBeenCalledWith(
					{
						publicKey: account.publicKey,
					},
					expect.any(Object),
					{},
					stubs.tx,
				);
			});

			// Assert Group 2/2
			delegatesWhoForgedNone.forEach(account => {
				expect(stubs.storage.entities.Account.update).not.toHaveBeenCalledWith({
					publicKey: account.publicKey,
				});
			});
		});

		it('should undo distribution of reward and fee for delegate who forged once but missed once', async () => {
			// Act
			await dpos.undo(lastBlockOfTheRound, stubs.tx);

			// Assert
			expect.assertions(delegatesWhoForgedOnceMissedOnce.length);

			// Assert
			delegatesWhoForgedOnceMissedOnce.forEach(account => {
				expect(stubs.storage.entities.Account.update).toHaveBeenCalledWith(
					{
						publicKey: account.publicKey,
					},
					expect.any(Object),
					{},
					stubs.tx,
				);
			});
		});

		it('should undo distribution of rewards and fees (with correct balance) to delegates based on number of blocks they forged', async () => {
			// Act
			await dpos.undo(lastBlockOfTheRound, stubs.tx);

			// Assert
			expect.assertions(uniqueDelegatesWhoForged.length);
			uniqueDelegatesWhoForged.forEach(account => {
				const { fee, reward } = getTotalEarningsOfDelegate(account);
				const amount = fee.plus(reward);
				const data = {
					balance: account.balance.minus(amount).toString(),
					fees: account.fees.minus(fee).toString(),
					rewards: account.rewards.minus(reward).toString(),
				};

				expect(stubs.storage.entities.Account.update).toHaveBeenCalledWith(
					{
						publicKey: account.publicKey,
					},
					data,
					{},
					stubs.tx,
				);
			});
		});

		it('should remove the remainingFee ONLY from the last delegate of the round who forged', async () => {
			// Arrange
			const remainingFee = randomInt(5, 10);
			stubs.storage.entities.RoundDelegates.summedRound.mockResolvedValue([
				{
					fees: totalFee + remainingFee,
					rewards: delegatesWhoForged.map(() => rewardPerDelegate),
					delegates: delegatesWhoForged.map(a => a.publicKey),
				},
			]);

			// Act
			await dpos.undo(lastBlockOfTheRound, stubs.tx);

			// Assert
			expect.assertions(uniqueDelegatesWhoForged);
			expect(stubs.storage.entities.Account.update).toHaveBeenCalledWith(
				{
					publicKey: delegateWhoForgedLast.publicKey,
				},
				expect.objectContaining({
					/**
					 * Delegate who forged last also forged 3 times,
					 * Thus will get fee 3 times too.
					 */
					fees: delegateWhoForgedLast.fees
						.minus(feePerDelegate * 3 + remainingFee)
						.toString(),
				}),
				{},
				stubs.tx,
			);

			uniqueDelegatesWhoForged
				.filter(d => d.publicKey !== delegateWhoForgedLast.publicKey)
				.forEach(account => {
					const blockCount = delegatesWhoForged.filter(
						d => d.publicKey === account.publicKey,
					).length;
					expect(stubs.storage.entities.Account.update).toHaveBeenCalledWith(
						{
							publicKey: account.publicKey,
						},
						expect.objectContaining({
							/**
							 * Rest of the delegates don't get the remaining fee
							 */
							fees: account.fees.minus(feePerDelegate * blockCount).toString(),
						}),
						{},
						stubs.tx,
					);
				});
		});

		it('should update vote weight of accounts that delegates who forged voted for', async () => {
			// Act
			await dpos.undo(lastBlockOfTheRound, stubs.tx);

			// Assert
			expect.assertions(uniqueDelegatesWhoForged.length);
			uniqueDelegatesWhoForged.forEach(account => {
				const { fee, reward } = getTotalEarningsOfDelegate(account);
				const amount = fee.plus(reward);

				expect(
					stubs.storage.entities.Account.decreaseFieldBy,
				).toHaveBeenCalledWith(
					{
						publicKey_in: account.votedDelegatesPublicKeys,
					},
					'voteWeight',
					amount.toString(),
					stubs.tx,
				);
			});
		});

		describe('When all delegates successfully forges a block', () => {
			it('should NOT update "missedBlocks" for anyone', async () => {
				// Arrange
				stubs.storage.entities.RoundDelegates.summedRound.mockResolvedValue([
					{
						fees: totalFee,
						rewards: delegateAccounts.map(() => randomInt(1, 20)),
						delegates: delegateAccounts.map(a => a.publicKey),
					},
				]);

				when(stubs.storage.entities.Account.get)
					.calledWith(
						{
							publicKey_in: delegateAccounts.map(({ publicKey }) => publicKey),
						},
						{ extended: true },
						stubs.tx,
					)
					.mockResolvedValue(delegateAccounts);

				// Act
				await dpos.undo(lastBlockOfTheRound, stubs.tx);

				expect(
					stubs.storage.entities.Account.decreaseFieldBy,
				).not.toHaveBeenCalledWith(expect.any, 'missedBlocks');
			});
		});

		describe('When summarizing round fails', () => {
			it('should throw the error message coming from summedRound method and not perform any update', async () => {
				// Arrange
				const err = new Error('dummyError');
				stubs.storage.entities.RoundDelegates.summedRound.mockRejectedValue(
					err,
				);

				// Act && Assert
				await expect(dpos.undo(lastBlockOfTheRound, stubs.tx)).rejects.toBe(
					err,
				);

				expect(stubs.storage.entities.Account.update).not.toHaveBeenCalled();
				expect(
					stubs.storage.entities.Account.decreaseFieldBy,
				).not.toHaveBeenCalledWith(expect.any, 'producedBlocks');
				expect(
					stubs.storage.entities.Account.decreaseFieldBy,
				).not.toHaveBeenCalledWith(expect.any(Object), 'missedBlocks');
				expect(
					stubs.storage.entities.Account.decreaseFieldBy,
				).not.toHaveBeenCalledWith(expect.any(Object), 'voteWeight');
			});
		});

		describe('Given the provided block is in an exception round', () => {
			let exceptionFactors;
			beforeEach(() => {
				// Arrange
				exceptionFactors = {
					rewards_factor: 2,
					fees_factor: 2,
					// setting bonus to a dividable amount
					fees_bonus: constants.ACTIVE_DELEGATES * 123,
				};
				const exceptionRound = slots.calcRound(lastBlockOfTheRound.height);
				const exceptions = {
					rounds: {
						[exceptionRound]: exceptionFactors,
					},
				};

				dpos = new Dpos({
					slots,
					...stubs,
					activeDelegates: constants.ACTIVE_DELEGATES,
					exceptions,
				});
			});

			it('should multiply delegate reward with "rewards_factor"', async () => {
				// Act
				await dpos.undo(lastBlockOfTheRound, stubs.tx);

				// Assert
				expect.assertions(uniqueDelegatesWhoForged.length);
				uniqueDelegatesWhoForged.forEach(account => {
					const { reward } = getTotalEarningsOfDelegate(account);
					// Undo will use -1 as we're undoing
					const exceptionReward =
						reward * (-1 * exceptionFactors.rewards_factor);
					const partialData = {
						rewards: account.rewards.add(exceptionReward).toString(),
					};

					// Assert
					expect(stubs.storage.entities.Account.update).toHaveBeenCalledWith(
						{
							publicKey: account.publicKey,
						},
						expect.objectContaining(partialData),
						{},
						stubs.tx,
					);
				});
			});

			it('should multiple "totalFee" with "fee_factor" and add "fee_bonus" and substract it from the account', async () => {
				// Act
				await dpos.undo(lastBlockOfTheRound, stubs.tx);

				uniqueDelegatesWhoForged.forEach(account => {
					const blockCount = delegatesWhoForged.filter(
						d => d.publicKey === account.publicKey,
					).length;

					const exceptionTotalFee =
						totalFee * exceptionFactors.fees_factor +
						exceptionFactors.fees_bonus;

					const earnedFee =
						(exceptionTotalFee / constants.ACTIVE_DELEGATES) * blockCount;

					const partialData = {
						fees: account.fees.minus(earnedFee).toString(),
					};

					// Assert
					expect(stubs.storage.entities.Account.update).toHaveBeenCalledWith(
						{
							publicKey: account.publicKey,
						},
						expect.objectContaining(partialData),
						{},
						stubs.tx,
					);
				});
			});
		});
	});
});<|MERGE_RESOLUTION|>--- conflicted
+++ resolved
@@ -43,15 +43,9 @@
 				},
 				RoundDelegates: {
 					delete: jest.fn(),
-<<<<<<< HEAD
 					getActiveDelegatesForRound: jest
 						.fn()
 						.mockReturnValue(delegatePublicKeys),
-				},
-				Round: {
-=======
-					getRoundDelegates: jest.fn().mockReturnValue(delegatePublicKeys),
->>>>>>> 76ce9569
 					summedRound: jest.fn(),
 				},
 			},
