/*
 * Copyright © 2018 Lisk Foundation
 *
 * See the LICENSE file at the top-level directory of this distribution
 * for licensing information.
 *
 * Unless otherwise agreed in a custom licensing agreement with the Lisk Foundation,
 * no part of this software, including this file, may be copied, modified,
 * propagated, or distributed except according to the terms contained in the
 * LICENSE file.
 *
 * Removal or modification of this copyright notice is prohibited.
 */

'use strict';

describe('integration test (type 5) - dapp registrations with repeated values', () => {
	it.todo('should be ok adding a dap transaction 1 to the pool');

	it.todo(
		'should be ok adding to the pool a dap transaction 2 with the same data than 1 but different id',
	);

	it.todo('should be ok to add a dap transaction 3 to the pool');

	it.todo(
		'should be ok to add a dap transaction 4 with the same name as 3 to the pool',
	);

	it.todo('should be ok to add a dapp transaction 5 to the pool');

	it.todo(
		'should be ok to add a dapp transaction 6 with the same link than 5 to the pool',
	);

	describe('after forging one block', () => {
		it.todo('should include first dapp transactions to arrive in the block');

		it.todo(
<<<<<<< HEAD
			'should not include in the block the last dapp transactions to arrive'
=======
			'should not include in the block the last dapp transactions to arrive',
>>>>>>> a800c321
		);

		it.todo('should fail when adding an already registered dapp to the pool');

		it.todo(
<<<<<<< HEAD
			'should fail when trying to add an already registered dapp name to the pool'
		);

		it.todo(
			'should fail when adding an already registered dapp link to the pool'
=======
			'should fail when trying to add an already registered dapp name to the pool',
		);

		it.todo(
			'should fail when adding an already registered dapp link to the pool',
>>>>>>> a800c321
		);
	});
});<|MERGE_RESOLUTION|>--- conflicted
+++ resolved
@@ -37,29 +37,17 @@
 		it.todo('should include first dapp transactions to arrive in the block');
 
 		it.todo(
-<<<<<<< HEAD
-			'should not include in the block the last dapp transactions to arrive'
-=======
 			'should not include in the block the last dapp transactions to arrive',
->>>>>>> a800c321
 		);
 
 		it.todo('should fail when adding an already registered dapp to the pool');
 
 		it.todo(
-<<<<<<< HEAD
-			'should fail when trying to add an already registered dapp name to the pool'
-		);
-
-		it.todo(
-			'should fail when adding an already registered dapp link to the pool'
-=======
 			'should fail when trying to add an already registered dapp name to the pool',
 		);
 
 		it.todo(
 			'should fail when adding an already registered dapp link to the pool',
->>>>>>> a800c321
 		);
 	});
 });