--- conflicted
+++ resolved
@@ -90,12 +90,7 @@
 	}
 
 	const amount = new Bignum(transaction.amount);
-<<<<<<< HEAD
-
-	if (!amount.isEqualTo(0)) {
-=======
-	if (amount.lessThanOrEqualTo(0)) {
->>>>>>> a75b98f2
+	if (amount.isLessThanOrEqualTo(0)) {
 		return setImmediate(cb, 'Invalid transaction amount');
 	}
 
