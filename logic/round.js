/*
 * Copyright © 2018 Lisk Foundation
 *
 * See the LICENSE file at the top-level directory of this distribution
 * for licensing information.
 *
 * Unless otherwise agreed in a custom licensing agreement with the Lisk Foundation,
 * no part of this software, including this file, may be copied, modified,
 * propagated, or distributed except according to the terms contained in the
 * LICENSE file.
 *
 * Removal or modification of this copyright notice is prohibited.
 */

'use strict';

const Promise = require('bluebird');
const bignum = require('../helpers/bignum.js');
const RoundChanges = require('../helpers/round_changes.js');

/**
 * Validates required scope properties.
 *
 * @class
 * @memberof logic
 * @see Parent: {@link logic}
 * @requires bluebird
 * @requires helpers/round_changes
 * @param {Object} scope
 * @param {Task} t
 * @todo Add description for the params
 */
class Round {
	constructor(scope, t) {
		this.scope = {
			backwards: scope.backwards,
			round: scope.round,
			roundOutsiders: scope.roundOutsiders,
			roundDelegates: scope.roundDelegates,
			roundFees: scope.roundFees,
			roundRewards: scope.roundRewards,
			library: {
				db: scope.library.db,
				logger: scope.library.logger,
			},
			modules: {
				accounts: scope.modules.accounts,
			},
			block: {
				generatorPublicKey: scope.block.generatorPublicKey,
				id: scope.block.id,
				height: scope.block.height,
				timestamp: scope.block.timestamp,
			},
		};
		this.t = t;

		// List of required scope properties
		let requiredProperties = [
			'library',
			'modules',
			'block',
			'round',
			'backwards',
		];

		// Require extra scope properties when finishing round
		if (scope.finishRound) {
			requiredProperties = requiredProperties.concat([
				'roundFees',
				'roundRewards',
				'roundDelegates',
				'roundOutsiders',
			]);
		}

		// Iterate over requiredProperties, checking for undefined scope properties
		requiredProperties.forEach(property => {
			if (scope[property] === undefined) {
				throw `Missing required scope property: ${property}`;
			}
		});
	}

	/**
	 * Returns result from call to mergeAccountAndGet.
	 *
	 * @returns {function} Promise
	 * @todo Check type and description of the return value
	 */
	mergeBlockGenerator() {
		const self = this;

		return new Promise((resolve, reject) => {
			self.scope.modules.accounts.mergeAccountAndGet(
				{
					publicKey: self.scope.block.generatorPublicKey,
					producedBlocks: self.scope.backwards ? -1 : 1,
					round: self.scope.round,
				},
				(err, account) => {
					if (err) {
						reject(err);
					} else {
						resolve(account);
					}
				},
				self.t
			);
		});
	}

	/**
	 * If outsiders content, calls sql updateMissedBlocks.
	 *
	 * @todo Add @returns tag
	 */
	updateMissedBlocks() {
		if (this.scope.roundOutsiders.length === 0) {
			return this.t;
		}

		return this.t.rounds.updateMissedBlocks(
			this.scope.backwards,
			this.scope.roundOutsiders
		);
	}

	/**
	 * Calls sql getVotes from `mem_round` table.
	 *
	 * @todo Round must be a param option
	 * @todo Add @returns tag
	 */
	getVotes() {
		return this.t.rounds.getVotes(this.scope.round);
	}

	/**
	 * Calls getVotes with round.
	 *
	 * @returns {function} Promise
	 * @todo Check type and description of the return value
	 */
	updateVotes() {
		const self = this;

		return self.getVotes(self.scope.round).then(votes => {
			const queries = votes.map(vote =>
				self.t.rounds.updateVotes(
					self.scope.modules.accounts.generateAddressByPublicKey(vote.delegate),
					Math.floor(vote.amount)
				)
			);

			if (queries.length > 0) {
				return self.t.batch(queries);
			}
			return self.t;
		});
	}

	/**
	 * Calls sql flush:
	 * - Deletes round from `mem_round` table.
	 *
	 * @returns {function} Promise
	 * @todo Check type and description of the return value
	 */
	flushRound() {
		return this.t.rounds.flush(this.scope.round);
	}

	/**
	 * Calls sql restoreRoundSnapshot:
	 * - Restores mem_round table snapshot.
	 * - Performed only when rollback last block of round.
	 *
	 * @returns {function} Promise
	 * @todo Check type and description of the return value
	 */
	restoreRoundSnapshot() {
		this.scope.library.logger.debug('Restoring mem_round snapshot...');
		return this.t.rounds.restoreRoundSnapshot();
	}

	/**
	 * Calls sql restoreVotesSnapshot:
	 * - Restores mem_accounts.votes snapshot.
	 * - Performed only when rollback last block of round.
	 *
	 * @returns {function} Promise
	 * @todo Check type and description of the return value
	 */
	restoreVotesSnapshot() {
		this.scope.library.logger.debug('Restoring mem_accounts.vote snapshot...');
		return this.t.rounds.restoreVotesSnapshot();
	}

<<<<<<< HEAD
/**
 * Calls sql restoreRoundSnapshot - restores snapshoted mem_round table
 * - performed only when rollback last block of round
 * @return {function} Promise
 */
Round.prototype.restoreRoundSnapshot = function () {
	this.scope.library.logger.debug('Restoring mem_round snapshot...');
	return this.t.none(sql.restoreRoundSnapshot);
};

/**
 * Calls sql restoreVotesSnapshot - restores snapshoted mem_accounts.votes
 * - performed only when rollback last block of round
 * @return {function} Promise
 */
Round.prototype.restoreVotesSnapshot = function () {
	this.scope.library.logger.debug('Restoring mem_accounts.vote snapshot...');
	return this.t.none(sql.restoreVotesSnapshot);
};

/**
 * For each delegate calls mergeAccountAndGet and creates an address array
 * @implements {helpers.RoundChanges}
 * @implements {modules.accounts.mergeAccountAndGet}
 * @return {function} Promise with address array
 */
Round.prototype.applyRound = function () {
	var roundChanges = new RoundChanges(this.scope);
	var queries = [];

	// Reverse delegates if going backwards
	var delegates = (this.scope.backwards) ? this.scope.roundDelegates.reverse() : this.scope.roundDelegates;

	// Apply round changes to each delegate
	for (var i = 0; i < this.scope.roundDelegates.length; i++) {
		var delegate = this.scope.roundDelegates[i];
		var changes = roundChanges.at(i);

		this.scope.library.logger.trace('Delegate changes', { delegate: delegate, changes: changes });

		queries.push(this.scope.modules.accounts.mergeAccountAndGet({
			publicKey: delegate,
			balance: (this.scope.backwards ? -changes.balance : changes.balance),
			u_balance: (this.scope.backwards ? -changes.balance : changes.balance),
			blockId: this.scope.block.id,
			round: this.scope.round,
			fees: (this.scope.backwards ? -changes.fees : changes.fees),
			rewards: (this.scope.backwards ? -changes.rewards : changes.rewards)
		}));
=======
	/**
	 * Checks round snapshot availability for current round.
	 *
	 * @returns {Promise}
	 */
	checkSnapshotAvailability() {
		return this.t.rounds
			.checkSnapshotAvailability(this.scope.round)
			.then(isAvailable => {
				if (!isAvailable) {
					// Snapshot for current round is not available, check if round snapshot table is empty,
					// because we need to allow to restore snapshot in that case (no transactions during entire round)
					return this.t.rounds.countRoundSnapshot().then(count => {
						// Throw an error when round snapshot table is not empty
						if (count) {
							throw new Error(
								`Snapshot for round ${this.scope.round} not available`
							);
						}
					});
				}
			});
>>>>>>> 2a4460b6
	}

	/**
	 * Calls sql deleteRoundRewards:
	 * - Removes rewards for entire round from round_rewards table.
	 * - Performed only when rollback last block of round.
	 * @returns {function} Promise
	 */
	deleteRoundRewards() {
		this.scope.library.logger.debug(
			`Deleting rewards for round ${this.scope.round}`
		);
		return this.t.rounds.deleteRoundRewards(this.scope.round);
	}

	/**
	 * For each delegate calls mergeAccountAndGet and creates an address array.
	 *
	 * @returns {function} Promise with address array
	 */
	applyRound() {
		const roundChanges = new RoundChanges(this.scope);
		const queries = [];
		const self = this;
		let changes;
		let delegate;
		let p;
		const roundRewards = [];

		// Reverse delegates if going backwards
		const delegates = self.scope.backwards
			? self.scope.roundDelegates.reverse()
			: self.scope.roundDelegates;

		// Reverse rewards if going backwards
		if (self.scope.backwards) {
			self.scope.roundRewards.reverse();
		}

		// Apply round changes to each delegate
		for (let i = 0; i < self.scope.roundDelegates.length; i++) {
			delegate = self.scope.roundDelegates[i];
			changes = roundChanges.at(i);

			this.scope.library.logger.trace('Delegate changes', {
				delegate,
				changes,
			});

			const accountData = {
				publicKey: delegate,
				balance: self.scope.backwards ? -changes.balance : changes.balance,
				u_balance: self.scope.backwards ? -changes.balance : changes.balance,
				round: self.scope.round,
				fees: self.scope.backwards ? -changes.fees : changes.fees,
				rewards: self.scope.backwards ? -changes.rewards : changes.rewards,
			};

			p = new Promise((resolve, reject) => {
				self.scope.modules.accounts.mergeAccountAndGet(
					accountData,
					(err, account) => {
						if (err) {
							reject(err);
						} else {
							resolve(account);
						}
					},
					self.t
				);
			});

			queries.push(p);

			// Aggregate round rewards data - when going forward
			if (!self.scope.backwards) {
				roundRewards.push({
					timestamp: self.scope.block.timestamp,
					fees: new bignum(changes.fees).toString(),
					reward: new bignum(changes.rewards).toString(),
					round: self.scope.round,
					publicKey: delegate,
				});
			}
		}

		// Decide which delegate receives fees remainder
		const remainderIndex = this.scope.backwards ? 0 : delegates.length - 1;
		const remainderDelegate = delegates[remainderIndex];

		// Get round changes for chosen delegate
		changes = roundChanges.at(remainderIndex);

		// Apply fees remaining to chosen delegate
		if (changes.feesRemaining > 0) {
			const feesRemaining = this.scope.backwards
				? -changes.feesRemaining
				: changes.feesRemaining;

			this.scope.library.logger.trace('Fees remaining', {
				index: remainderIndex,
				delegate: remainderDelegate,
				fees: feesRemaining,
			});

			p = new Promise((resolve, reject) => {
				self.scope.modules.accounts.mergeAccountAndGet(
					{
						publicKey: remainderDelegate,
						balance: feesRemaining,
						u_balance: feesRemaining,
						round: self.scope.round,
						fees: feesRemaining,
					},
					(err, account) => {
						if (err) {
							reject(err);
						} else {
							resolve(account);
						}
					},
					self.t
				);
			});

			// Aggregate round rewards data (remaining fees) - when going forward
			if (!self.scope.backwards) {
				roundRewards[roundRewards.length - 1].fees = new bignum(
					roundRewards[roundRewards.length - 1].fees
				)
					.plus(feesRemaining)
					.toString();
			}

			queries.push(p);
		}

		// Prepare queries for inserting round rewards
		roundRewards.forEach(item => {
			queries.push(
				self.t.rounds.insertRoundRewards(
					item.timestamp,
					item.fees,
					item.reward,
					item.round,
					item.publicKey
				)
			);
		});

		self.scope.library.logger.trace('Applying round', {
			queries_count: queries.length,
			rewards: roundRewards,
		});

		if (queries.length > 0) {
			return this.t.batch(queries);
		}
		return this.t;
	}

	/**
	 * Calls:
	 * - updateVotes
	 * - updateMissedBlocks
	 * - flushRound
	 * - applyRound
	 * - updateVotes
	 * - flushRound
	 *
	 * @returns {function} Call result
	 */
	land() {
		return this.updateVotes()
			.then(this.updateMissedBlocks.bind(this))
			.then(this.flushRound.bind(this))
			.then(this.applyRound.bind(this))
			.then(this.updateVotes.bind(this))
			.then(this.flushRound.bind(this))
			.then(() => this.t);
	}

	/**
	 * Calls:
	 * - updateVotes
	 * - updateMissedBlocks
	 * - flushRound
	 * - applyRound
	 * - updateVotes
	 * - flushRound
	 * - restoreRoundSnapshot
	 * - restoreVotesSnapshot
	 *
	 * @returns {function} Call result
	 */
	backwardLand() {
		return this.updateVotes()
			.then(this.updateMissedBlocks.bind(this))
			.then(this.flushRound.bind(this))
			.then(this.applyRound.bind(this))
			.then(this.updateVotes.bind(this))
			.then(this.flushRound.bind(this))
			.then(this.checkSnapshotAvailability.bind(this))
			.then(this.restoreRoundSnapshot.bind(this))
			.then(this.restoreVotesSnapshot.bind(this))
			.then(this.deleteRoundRewards.bind(this))
			.then(() => this.t);
	}
}

<<<<<<< HEAD
/**
 * Calls:
 * - updateVotes
 * - updateMissedBlocks
 * - flushRound
 * - applyRound
 * - updateVotes
 * - flushRound
 * - restoreRoundSnapshot
 * - restoreVotesSnapshot
 * @implements {updateVotes}
 * @implements {updateMissedBlocks}
 * @implements {flushRound}
 * @implements {applyRound}
 * @implements {restoreRoundSnapshot}
 * @implements {restoreVotesSnapshot}
 * @return {function} call result
 */
Round.prototype.backwardLand = function () {
	return this.updateVotes()
		.then(this.updateMissedBlocks.bind(this))
		.then(this.flushRound.bind(this))
		.then(this.applyRound.bind(this))
		.then(this.updateVotes.bind(this))
		.then(this.flushRound.bind(this))
		.then(this.restoreRoundSnapshot.bind(this))
		.then(this.restoreVotesSnapshot.bind(this))
		.then(function () {
			return this.t;
		}.bind(this));
};

// Export
=======
>>>>>>> 2a4460b6
module.exports = Round;<|MERGE_RESOLUTION|>--- conflicted
+++ resolved
@@ -197,57 +197,6 @@
 		return this.t.rounds.restoreVotesSnapshot();
 	}
 
-<<<<<<< HEAD
-/**
- * Calls sql restoreRoundSnapshot - restores snapshoted mem_round table
- * - performed only when rollback last block of round
- * @return {function} Promise
- */
-Round.prototype.restoreRoundSnapshot = function () {
-	this.scope.library.logger.debug('Restoring mem_round snapshot...');
-	return this.t.none(sql.restoreRoundSnapshot);
-};
-
-/**
- * Calls sql restoreVotesSnapshot - restores snapshoted mem_accounts.votes
- * - performed only when rollback last block of round
- * @return {function} Promise
- */
-Round.prototype.restoreVotesSnapshot = function () {
-	this.scope.library.logger.debug('Restoring mem_accounts.vote snapshot...');
-	return this.t.none(sql.restoreVotesSnapshot);
-};
-
-/**
- * For each delegate calls mergeAccountAndGet and creates an address array
- * @implements {helpers.RoundChanges}
- * @implements {modules.accounts.mergeAccountAndGet}
- * @return {function} Promise with address array
- */
-Round.prototype.applyRound = function () {
-	var roundChanges = new RoundChanges(this.scope);
-	var queries = [];
-
-	// Reverse delegates if going backwards
-	var delegates = (this.scope.backwards) ? this.scope.roundDelegates.reverse() : this.scope.roundDelegates;
-
-	// Apply round changes to each delegate
-	for (var i = 0; i < this.scope.roundDelegates.length; i++) {
-		var delegate = this.scope.roundDelegates[i];
-		var changes = roundChanges.at(i);
-
-		this.scope.library.logger.trace('Delegate changes', { delegate: delegate, changes: changes });
-
-		queries.push(this.scope.modules.accounts.mergeAccountAndGet({
-			publicKey: delegate,
-			balance: (this.scope.backwards ? -changes.balance : changes.balance),
-			u_balance: (this.scope.backwards ? -changes.balance : changes.balance),
-			blockId: this.scope.block.id,
-			round: this.scope.round,
-			fees: (this.scope.backwards ? -changes.fees : changes.fees),
-			rewards: (this.scope.backwards ? -changes.rewards : changes.rewards)
-		}));
-=======
 	/**
 	 * Checks round snapshot availability for current round.
 	 *
@@ -270,7 +219,6 @@
 					});
 				}
 			});
->>>>>>> 2a4460b6
 	}
 
 	/**
@@ -481,40 +429,4 @@
 	}
 }
 
-<<<<<<< HEAD
-/**
- * Calls:
- * - updateVotes
- * - updateMissedBlocks
- * - flushRound
- * - applyRound
- * - updateVotes
- * - flushRound
- * - restoreRoundSnapshot
- * - restoreVotesSnapshot
- * @implements {updateVotes}
- * @implements {updateMissedBlocks}
- * @implements {flushRound}
- * @implements {applyRound}
- * @implements {restoreRoundSnapshot}
- * @implements {restoreVotesSnapshot}
- * @return {function} call result
- */
-Round.prototype.backwardLand = function () {
-	return this.updateVotes()
-		.then(this.updateMissedBlocks.bind(this))
-		.then(this.flushRound.bind(this))
-		.then(this.applyRound.bind(this))
-		.then(this.updateVotes.bind(this))
-		.then(this.flushRound.bind(this))
-		.then(this.restoreRoundSnapshot.bind(this))
-		.then(this.restoreVotesSnapshot.bind(this))
-		.then(function () {
-			return this.t;
-		}.bind(this));
-};
-
-// Export
-=======
->>>>>>> 2a4460b6
 module.exports = Round;