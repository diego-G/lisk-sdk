/*
 * Copyright © 2018 Lisk Foundation
 *
 * See the LICENSE file at the top-level directory of this distribution
 * for licensing information.
 *
 * Unless otherwise agreed in a custom licensing agreement with the Lisk Foundation,
 * no part of this software, including this file, may be copied, modified,
 * propagated, or distributed except according to the terms contained in the
 * LICENSE file.
 *
 * Removal or modification of this copyright notice is prohibited.
 */

'use strict';

const valid_url = require('valid-url');
const ByteBuffer = require('bytebuffer');
const dappCategories = require('../helpers/dapp_categories.js');
const transactionTypes = require('../helpers/transaction_types');
const Bignum = require('../helpers/bignum.js');

let library;
const { FEES } = global.constants;
const __private = {};

__private.unconfirmedNames = {};
__private.unconfirmedLinks = {};
__private.unconfirmedAscii = {};

/**
 * Main dapp logic. Initializes library.
 *
 * @class
 * @memberof logic
 * @see Parent: {@link logic}
 * @requires bytebuffer
 * @requires valid
 * @requires helpers/dapp_categories
 * @param {Storage} storage
 * @param {Object} logger
 * @param {ZSchema} schema
 * @param {Object} network
 * @todo Add description for the params
 */
class DApp {
	constructor(storage, logger, schema, network) {
		library = {
			storage,
			logger,
			schema,
			network,
		};
	}
}

// TODO: The below functions should be converted into static functions,
// however, this will lead to incompatibility with modules and tests implementation.
/**
 * Binds scope.modules to private variable modules.
 */
DApp.prototype.bind = function() {};

/**
 * Returns dapp fee from constants.
 *
 * @returns {Bignumber} Transaction fee
 */
DApp.prototype.calculateFee = function() {
	return new Bignum(FEES.DAPP_REGISTRATION);
};

/**
 * Verifies transaction and dapp fields. Checks dapp name and link in
 * `dapps` table.
 *
 * @param {transaction} transaction
 * @param {account} sender
 * @param {function} cb
 * @returns {SetImmediate} error, transaction
 * @todo Add description for the params
 */
DApp.prototype.verify = function(transaction, sender, cb, tx) {
	if (transaction.recipientId) {
		return setImmediate(cb, 'Invalid recipient');
	}

	const amount = new Bignum(transaction.amount);
	if (amount.isGreaterThan(0)) {
		return setImmediate(cb, 'Invalid transaction amount');
	}

	if (!transaction.asset || !transaction.asset.dapp) {
		return setImmediate(cb, 'Invalid transaction asset');
	}

	if (
		transaction.asset.dapp.category !== 0 &&
		!transaction.asset.dapp.category
	) {
		return setImmediate(cb, 'Invalid application category');
	}

	const foundCategory = Object.values(dappCategories).includes(
		transaction.asset.dapp.category
	);

	if (!foundCategory) {
		return setImmediate(cb, 'Application category not found');
	}

	if (transaction.asset.dapp.icon) {
		if (!valid_url.isUri(transaction.asset.dapp.icon)) {
			return setImmediate(cb, 'Invalid application icon link');
		}

		const length = transaction.asset.dapp.icon.length;

		if (
			transaction.asset.dapp.icon.indexOf('.png') !== length - 4 &&
			transaction.asset.dapp.icon.indexOf('.jpg') !== length - 4 &&
			transaction.asset.dapp.icon.indexOf('.jpeg') !== length - 5
		) {
			return setImmediate(cb, 'Invalid application icon file type');
		}
	}

	if (transaction.asset.dapp.type > 1 || transaction.asset.dapp.type < 0) {
		return setImmediate(cb, 'Invalid application type');
	}

	if (!valid_url.isUri(transaction.asset.dapp.link)) {
		return setImmediate(cb, 'Invalid application link');
	}

	if (
		transaction.asset.dapp.link.indexOf('.zip') !==
		transaction.asset.dapp.link.length - 4
	) {
		return setImmediate(cb, 'Invalid application file type');
	}

	if (
		!transaction.asset.dapp.name ||
		transaction.asset.dapp.name.trim().length === 0 ||
		transaction.asset.dapp.name.trim() !== transaction.asset.dapp.name
	) {
		return setImmediate(cb, 'Application name must not be blank');
	}

	if (transaction.asset.dapp.name.length > 32) {
		return setImmediate(
			cb,
			'Application name is too long. Maximum is 32 characters'
		);
	}

	if (
		transaction.asset.dapp.description &&
		transaction.asset.dapp.description.length > 160
	) {
		return setImmediate(
			cb,
			'Application description is too long. Maximum is 160 characters'
		);
	}

	if (transaction.asset.dapp.tags && transaction.asset.dapp.tags.length > 160) {
		return setImmediate(
			cb,
			'Application tags is too long. Maximum is 160 characters'
		);
	}

	if (transaction.asset.dapp.tags) {
		let tags = transaction.asset.dapp.tags.split(',');

		tags = tags.map(tag => tag.trim()).sort();

		for (let i = 0; i < tags.length - 1; i++) {
			if (tags[i + 1] === tags[i]) {
				return setImmediate(
					cb,
					`Encountered duplicate tag: ${tags[i]} in application`
				);
			}
		}
	}

	const filter = [
		{
			dapp_name: transaction.asset.dapp.name,
			id_ne: transaction.id,
			type: transactionTypes.DAPP,
		},
		{
			dapp_link: transaction.asset.dapp.link || null,
			id_ne: transaction.id,
			type: transactionTypes.DAPP,
		},
	];

	return library.storage.entities.Transaction.get(
		filter,
		{ extended: true },
		tx
	)
		.then(rows => {
			const dapp = rows[0];
			if (dapp) {
				const existingDapp = dapp.asset.dapp;
				if (existingDapp.name === transaction.asset.dapp.name) {
					return setImmediate(
						cb,
						`Application name already exists: ${existingDapp.name}`
					);
<<<<<<< HEAD
				} else if (existingDapp.link === transaction.asset.dapp.link) {
=======
				}
				if (dapp.link === transaction.asset.dapp.link) {
>>>>>>> 53f66ab7
					return setImmediate(
						cb,
						`Application link already exists: ${existingDapp.link}`
					);
				}
				return setImmediate(cb, 'Application already exists');
			}
			return setImmediate(cb, null, transaction);
		})
		.catch(err => {
			library.logger.error(err.stack);
			return setImmediate(cb, 'DApp#verify error');
		});
};

/**
 * Description of the function.
 *
 * @param {transaction} transaction
 * @param {account} sender
 * @param {function} cb
 * @returns {SetImmediate} null, transaction
 * @todo Add description for the function and the params
 */
DApp.prototype.process = function(transaction, sender, cb) {
	return setImmediate(cb, null, transaction);
};

/**
 * Creates a buffer with dapp information:
 * - name
 * - description
 * - tags
 * - link
 * - icon
 * - type
 * - category
 *
 * @param {transaction} transaction
 * @throws {Error}
 * @returns {Array} Buffer
 * @todo Add description for the params
 * @todo Check type and description of the return value
 */
DApp.prototype.getBytes = function(transaction) {
	let buf;

	try {
		buf = Buffer.from([]);
		const nameBuf = Buffer.from(transaction.asset.dapp.name, 'utf8');
		buf = Buffer.concat([buf, nameBuf]);

		if (transaction.asset.dapp.description) {
			const descriptionBuf = Buffer.from(
				transaction.asset.dapp.description,
				'utf8'
			);
			buf = Buffer.concat([buf, descriptionBuf]);
		}

		if (transaction.asset.dapp.tags) {
			const tagsBuf = Buffer.from(transaction.asset.dapp.tags, 'utf8');
			buf = Buffer.concat([buf, tagsBuf]);
		}

		if (transaction.asset.dapp.link) {
			buf = Buffer.concat([
				buf,
				Buffer.from(transaction.asset.dapp.link, 'utf8'),
			]);
		}

		if (transaction.asset.dapp.icon) {
			buf = Buffer.concat([
				buf,
				Buffer.from(transaction.asset.dapp.icon, 'utf8'),
			]);
		}

		const byteBuffer = new ByteBuffer(4 + 4, true);
		byteBuffer.writeInt(transaction.asset.dapp.type);
		byteBuffer.writeInt(transaction.asset.dapp.category);
		byteBuffer.flip();

		buf = Buffer.concat([buf, byteBuffer.toBuffer()]);
	} catch (e) {
		throw e;
	}

	return buf;
};

/**
 * Description of the function.
 *
 * @param {transaction} transaction
 * @param {block} block
 * @param {account} sender
 * @param {function} cb
 * @returns {SetImmediate}
 * @todo Add description for the function and the params
 */
DApp.prototype.applyConfirmed = function(transaction, block, sender, cb) {
	delete __private.unconfirmedNames[transaction.asset.dapp.name];
	delete __private.unconfirmedLinks[transaction.asset.dapp.link];

	return setImmediate(cb);
};

/**
 * Description of the function.
 *
 * @param {transaction} transaction
 * @param {block} block
 * @param {account} sender
 * @param {function} cb
 * @returns {SetImmediate}
 * @todo Add description for the function and the params
 */
DApp.prototype.undoConfirmed = function(transaction, block, sender, cb) {
	return setImmediate(cb);
};

/**
 * Checks if dapp name and link exists, if not adds them to private
 * unconfirmed variables.
 *
 * @param {transaction} transaction
 * @param {account} sender
 * @param {function} cb
 * @returns {SetImmediate} error
 * @todo Add description for the params
 */
DApp.prototype.applyUnconfirmed = function(transaction, sender, cb) {
	if (__private.unconfirmedNames[transaction.asset.dapp.name]) {
		return setImmediate(cb, 'Application name already exists');
	}

	if (
		transaction.asset.dapp.link &&
		__private.unconfirmedLinks[transaction.asset.dapp.link]
	) {
		return setImmediate(cb, 'Application link already exists');
	}

	__private.unconfirmedNames[transaction.asset.dapp.name] = true;
	__private.unconfirmedLinks[transaction.asset.dapp.link] = true;

	return setImmediate(cb);
};

/**
 * Deletes dapp name and link from private unconfirmed variables.
 *
 * @param {transaction} transaction
 * @param {account} sender
 * @param {function} cb
 * @returns {SetImmediate}
 * @todo Add description for the params
 */
DApp.prototype.undoUnconfirmed = function(transaction, sender, cb) {
	delete __private.unconfirmedNames[transaction.asset.dapp.name];
	delete __private.unconfirmedLinks[transaction.asset.dapp.link];

	return setImmediate(cb);
};

/**
 * @typedef {Object} dapp
 * @property {dappCategory} category - Number between 0 and 8
 * @property {string} name - Between 1 and 32 chars
 * @property {string} description - Between 0 and 160 chars
 * @property {string} tags - Between 0 and 160 chars
 * @property {dappType} type - Number, minimum 0
 * @property {string} link - Between 0 and 2000 chars
 * @property {string} icon - Between 0 and 2000 chars
 * @property {string} transactionId - Transaction id
 */
DApp.prototype.schema = {
	id: 'DApp',
	type: 'object',
	properties: {
		category: {
			type: 'integer',
			minimum: 0,
			maximum: 8,
		},
		name: {
			type: 'string',
			minLength: 1,
			maxLength: 32,
		},
		description: {
			type: 'string',
			minLength: 0,
			maxLength: 160,
		},
		tags: {
			type: 'string',
			minLength: 0,
			maxLength: 160,
		},
		type: {
			type: 'integer',
			minimum: 0,
		},
		link: {
			type: 'string',
			minLength: 0,
			maxLength: 2000,
		},
		icon: {
			type: 'string',
			minLength: 0,
			maxLength: 2000,
		},
	},
	required: ['type', 'name', 'category'],
};

/**
 * Deletes null or undefined dapp from transaction and validate dapp schema.
 *
 * @param {transaction} transaction
 * @throws {string} If dapp schema is invalid
 * @returns {transaction}
 * @todo Add description for the params
 */
DApp.prototype.objectNormalize = function(transaction) {
	Object.keys(transaction.asset.dapp).forEach(key => {
		if (
			transaction.asset.dapp[key] === null ||
			typeof transaction.asset.dapp[key] === 'undefined'
		) {
			delete transaction.asset.dapp[key];
		}
	});

	const report = library.schema.validate(
		transaction.asset.dapp,
		DApp.prototype.schema
	);

	if (!report) {
		throw `Failed to validate dapp schema: ${library.schema
			.getLastErrors()
			.map(err => err.message)
			.join(', ')}`;
	}

	return transaction;
};

/**
 * Creates dapp object based on raw data.
 *
 * @param {Object} raw
 * @returns {null|Object} Dapp object
 * @todo Add description for the params
 */
DApp.prototype.dbRead = function(raw) {
	if (!raw.dapp_name) {
		return null;
	}
	const dapp = {
		name: raw.dapp_name,
		description: raw.dapp_description,
		tags: raw.dapp_tags,
		type: raw.dapp_type,
		link: raw.dapp_link,
		category: raw.dapp_category,
		icon: raw.dapp_icon,
	};

	return { dapp };
};

/**
 * Emits 'dapps/change' signal.
 *
 * @param {transaction} transaction
 * @param {function} cb
 * @returns {SetImmediate}
 * @todo Add description for the params
 */
DApp.prototype.afterSave = function(transaction, cb) {
	if (library) {
		library.network.io.sockets.emit('dapps/change', {});
	}
	return setImmediate(cb);
};

/**
 * Checks if transaction has enough signatures to be confirmed.
 *
 * @param {transaction} transaction
 * @param {account} sender
 * @returns {boolean} true - If transaction signatures greather than sender multimin, or there are no sender multisignatures
 * @todo Add description for the params
 */
DApp.prototype.ready = function(transaction, sender) {
	if (
		Array.isArray(sender.membersPublicKeys) &&
		sender.membersPublicKeys.length
	) {
		if (!Array.isArray(transaction.signatures)) {
			return false;
		}
		return transaction.signatures.length >= sender.multiMin;
	}
	return true;
};

module.exports = DApp;<|MERGE_RESOLUTION|>--- conflicted
+++ resolved
@@ -214,12 +214,8 @@
 						cb,
 						`Application name already exists: ${existingDapp.name}`
 					);
-<<<<<<< HEAD
-				} else if (existingDapp.link === transaction.asset.dapp.link) {
-=======
 				}
-				if (dapp.link === transaction.asset.dapp.link) {
->>>>>>> 53f66ab7
+				if (existingDapp.link === transaction.asset.dapp.link) {
 					return setImmediate(
 						cb,
 						`Application link already exists: ${existingDapp.link}`
