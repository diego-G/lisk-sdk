/*
 * Copyright © 2018 Lisk Foundation
 *
 * See the LICENSE file at the top-level directory of this distribution
 * for licensing information.
 *
 * Unless otherwise agreed in a custom licensing agreement with the Lisk Foundation,
 * no part of this software, including this file, may be copied, modified,
 * propagated, or distributed except according to the terms contained in the
 * LICENSE file.
 *
 * Removal or modification of this copyright notice is prohibited.
 */

'use strict';

const _ = require('lodash');
const async = require('async');
const constants = require('../helpers/constants.js');
const exceptions = require('../helpers/exceptions.js');
const Diff = require('../helpers/diff.js');
const slots = require('../helpers/slots.js');

let modules;
let library;
let self;

/**
 * Main vote logic.
 * Allows validate and undo transactions, verify votes.
 * Initializes library.
 *
 * @class
 * @memberof logic
 * @see Parent: {@link logic}
 * @requires async
 * @requires lodash
 * @requires helpers/constants
 * @requires helpers/diff
 * @requires helpers/exceptions
 * @requires helpers/slots
 * @param {Object} logger
 * @param {ZSchema} schema
 * @todo Add description for the params
 */
class Vote {
	constructor(logger, schema) {
		self = this;
		library = {
			logger,
			schema,
		};
	}

	/**
	 * Calls Diff.reverse to change asset.votes signs and merges account to
	 * sender address with inverted votes as delegates.
	 *
	 * @param {transaction} transaction
	 * @param {block} block
	 * @param {account} sender
	 * @param {function} cb - Callback function
	 * @returns {SetImmediate} error
	 * @todo Add description for the params
	 */
	undo(transaction, block, sender, cb, tx) {
		if (transaction.asset.votes === null) {
			return setImmediate(cb);
		}

		const votesInvert = Diff.reverse(transaction.asset.votes);

		this.scope.account.merge(
			sender.address,
			{
				delegates: votesInvert,
				round: slots.calcRound(block.height),
			},
			mergeErr => setImmediate(cb, mergeErr),
			tx
		);
	}

	/**
	 * Calls Diff.reverse to change asset.votes signs and merges account to
	 * sender address with inverted votes as unconfirmed delegates.
	 *
	 * @param {transaction} transaction
	 * @param {account} sender
	 * @param {function} cb - Callback function
	 * @returns {SetImmediate} error
	 * @todo Add description for the params
	 */
	undoUnconfirmed(transaction, sender, cb, tx) {
		if (transaction.asset.votes === null) {
			return setImmediate(cb);
		}

		const votesInvert = Diff.reverse(transaction.asset.votes);

		this.scope.account.merge(
			sender.address,
			{ u_delegates: votesInvert },
			mergeErr => setImmediate(cb, mergeErr),
			tx
		);
	}
}

// TODO: The below functions should be converted into static functions,
// however, this will lead to incompatibility with modules and tests implementation.
/**
 * Binds module content to private object modules.
 *
 * @param {Delegates} delegates
 * @todo Add description for the params
 */
Vote.prototype.bind = function(delegates) {
	modules = {
		delegates,
	};
};

/**
 * Obtains constant fee vote.
 *
 * @see {@link module:helpers/constants}
 * @returns {number} Transaction fee
 */
Vote.prototype.calculateFee = function() {
	return constants.fees.vote;
};

/**
 * Validates transaction votes fields and for each vote calls verifyVote.
 *
 * @param {transaction} transaction
 * @param {account} sender
 * @param {function} cb - Callback function
 * @returns {SetImmediate|checkConfirmedDelegates}
 * @todo Add description for the params
 */
Vote.prototype.verify = function(transaction, sender, cb, tx) {
	if (transaction.recipientId !== transaction.senderId) {
		return setImmediate(cb, 'Invalid recipient');
	}

	if (!transaction.asset || !transaction.asset.votes) {
		return setImmediate(cb, 'Invalid transaction asset');
	}

	if (!Array.isArray(transaction.asset.votes)) {
		return setImmediate(cb, 'Invalid votes. Must be an array');
	}

	if (!transaction.asset.votes.length) {
		return setImmediate(cb, 'Invalid votes. Must not be empty');
	}

<<<<<<< HEAD
	if (trs.asset.votes && trs.asset.votes.length > constants.maxVotesPerTransaction) {
		return setImmediate(cb, ['Voting limit exceeded. Maximum is', constants.maxVotesPerTransaction, 'votes per transaction'].join(' '));
=======
	if (
		transaction.asset.votes &&
		transaction.asset.votes.length > constants.maxVotesPerTransaction
	) {
		return setImmediate(
			cb,
			[
				'Voting limit exceeded. Maximum is',
				constants.maxVotesPerTransaction,
				'votes per transaction',
			].join(' ')
		);
>>>>>>> 2a4460b6
	}

	async.eachSeries(
		transaction.asset.votes,
		(vote, eachSeriesCb) => {
			self.verifyVote(
				vote,
				err => {
					if (err) {
						return setImmediate(
							eachSeriesCb,
							[
								'Invalid vote at index',
								transaction.asset.votes.indexOf(vote),
								'-',
								err,
							].join(' ')
						);
					}
					return setImmediate(eachSeriesCb);
				},
				tx
			);
		},
		err => {
			if (err) {
				return setImmediate(cb, err);
			}
			if (
				transaction.asset.votes.length >
				_.uniqBy(transaction.asset.votes, v => v.slice(1)).length
			) {
				return setImmediate(
					cb,
					'Multiple votes for same delegate are not allowed'
				);
			}

			return self.checkConfirmedDelegates(transaction, cb, tx);
		}
	);
};

/**
 * Checks type, format and lenght from vote.
 *
 * @param {Object} vote
 * @param {function} cb - Callback function
 * @returns {SetImmediate} error
 * @todo Add description for the params
 */
Vote.prototype.verifyVote = function(vote, cb) {
	if (typeof vote !== 'string') {
		return setImmediate(cb, 'Invalid vote type');
	}

	if (!/[-+]{1}[0-9a-z]{64}/.test(vote)) {
		return setImmediate(cb, 'Invalid vote format');
	}

	if (vote.length !== 65) {
		return setImmediate(cb, 'Invalid vote length');
	}

	return setImmediate(cb);
};

/**
 * Calls checkConfirmedDelegates() with senderPublicKeykey and asset votes.
 *
 * @param {transaction} transaction
 * @param {function} cb - Callback function
 * @returns {SetImmediate} error - If transaction id is not in exceptions votes list
 * @todo Add description for the params
 */
Vote.prototype.checkConfirmedDelegates = function(transaction, cb, tx) {
	modules.delegates.checkConfirmedDelegates(
		transaction.senderPublicKey,
		transaction.asset.votes,
		err => {
			if (err && exceptions.votes.indexOf(transaction.id) > -1) {
				library.logger.debug(err);
				library.logger.debug(JSON.stringify(transaction));
				err = null;
			}

			return setImmediate(cb, err);
		},
		tx
	);
};

/**
 * Calls checkUnconfirmedDelegates() with senderPublicKeykey and asset votes.
 *
 * @param {Object} transaction
 * @param {function} cb
 * @returns {SetImmediate} error - If transaction id is not in exceptions votes list
 * @todo Add description for the params
 */
Vote.prototype.checkUnconfirmedDelegates = function(transaction, cb, tx) {
	modules.delegates.checkUnconfirmedDelegates(
		transaction.senderPublicKey,
		transaction.asset.votes,
		err => {
			if (err && exceptions.votes.indexOf(transaction.id) > -1) {
				library.logger.debug(err);
				library.logger.debug(JSON.stringify(transaction));
				err = null;
			}

			return setImmediate(cb, err);
		},
		tx
	);
};

/**
 * Description of the function.
 *
 * @param {transaction} transaction
 * @param {account} sender
 * @param {function} cb
 * @returns {SetImmediate} null, transaction
 * @todo Add description for the params
 */
Vote.prototype.process = function(transaction, sender, cb) {
	return setImmediate(cb, null, transaction);
};

/**
 * Creates a buffer with asset.votes information.
 *
 * @param {transaction} transaction
 * @throws {Error}
 * @returns {Array} Buffer
 * @todo Add description for the params
 * @todo Check type and description of the return value
 */
Vote.prototype.getBytes = function(transaction) {
	try {
		return transaction.asset.votes
			? Buffer.from(transaction.asset.votes.join(''), 'utf8')
			: null;
	} catch (e) {
		throw e;
	}
};

/**
 * Calls checkConfirmedDelegates based on transaction data and
 * merges account to sender address with votes as delegates.
 *
 * @param {transaction} transaction
 * @param {block} block
 * @param {account} sender
 * @param {function} cb - Callback function
 * @todo Delete unnecessary const parent = this
 * @todo Add description for the params
 */
<<<<<<< HEAD
Vote.prototype.apply = function (trs, block, sender, cb) {
	var parent = this;

	async.series([
		function (seriesCb) {
			self.checkConfirmedDelegates(trs, seriesCb);
		},
		function (seriesCb) {
			parent.scope.account.merge(sender.address, {
				delegates: trs.asset.votes,
				blockId: block.id,
				round: modules.rounds.calc(block.height)
			}, function (mergeErr) {
				return setImmediate(seriesCb, mergeErr);
			});
		}
	], cb);
};

/**
 * Calls Diff.reverse to change asset.votes signs and merges account to 
 * sender address with inverted votes as delegates.
 * @implements {Diff}
 * @implements {scope.account.merge}
 * @implements {modules.rounds.calc}
 * @param {transaction} trs
 * @param {block} block
 * @param {account} sender
 * @param {function} cb - Callback function
 * @return {setImmediateCallback} cb, err
 */
Vote.prototype.undo = function (trs, block, sender, cb) {
	if (trs.asset.votes === null) { return setImmediate(cb); }

	var votesInvert = Diff.reverse(trs.asset.votes);

	this.scope.account.merge(sender.address, {
		delegates: votesInvert,
		blockId: block.id,
		round: modules.rounds.calc(block.height)
	}, function (mergeErr) {
		return setImmediate(cb, mergeErr);
	});
=======
Vote.prototype.apply = function(transaction, block, sender, cb, tx) {
	const parent = this;

	async.series(
		[
			function(seriesCb) {
				self.checkConfirmedDelegates(transaction, seriesCb, tx);
			},
			function() {
				parent.scope.account.merge(
					sender.address,
					{
						delegates: transaction.asset.votes,
						round: slots.calcRound(block.height),
					},
					mergeErr => setImmediate(cb, mergeErr),
					tx
				);
			},
		],
		cb
	);
>>>>>>> 2a4460b6
};

/**
 * Calls checkUnconfirmedDelegates based on transaction data and
 * merges account to sender address with votes as unconfirmed delegates.
<<<<<<< HEAD
 * @implements {checkUnconfirmedDelegates}
 * @implements {scope.account.merge}
 * @param {transaction} trs
 * @param {account} sender
 * @param {function} cb - Callback function
 * @todo delete unnecessary var parent = this
 */
Vote.prototype.applyUnconfirmed = function (trs, sender, cb) {
	var parent = this;

	async.series([
		function (seriesCb) {
			self.checkUnconfirmedDelegates(trs, seriesCb);
		},
		function (seriesCb) {
			parent.scope.account.merge(sender.address, {
				u_delegates: trs.asset.votes
			}, function (mergeErr) {
				return setImmediate(seriesCb, mergeErr);
			});
		}
	], cb);
};

/**
 * Calls Diff.reverse to change asset.votes signs and merges account to 
 * sender address with inverted votes as unconfirmed delegates.
 * @implements {Diff}
 * @implements {scope.account.merge}
 * @implements {modules.rounds.calc}
 * @param {transaction} trs
=======
 *
 * @param {transaction} transaction
>>>>>>> 2a4460b6
 * @param {account} sender
 * @param {function} cb - Callback function
 * @todo Delete unnecessary const parent = this
 * @todo Add description for the params
 */
<<<<<<< HEAD
Vote.prototype.undoUnconfirmed = function (trs, sender, cb) {
	if (trs.asset.votes === null) { return setImmediate(cb); }

	var votesInvert = Diff.reverse(trs.asset.votes);

	this.scope.account.merge(sender.address, {u_delegates: votesInvert}, function (mergeErr) {
		return setImmediate(cb, mergeErr);
	});
=======
Vote.prototype.applyUnconfirmed = function(transaction, sender, cb, tx) {
	const parent = this;

	async.series(
		[
			function(seriesCb) {
				self.checkUnconfirmedDelegates(transaction, seriesCb, tx);
			},
			function(seriesCb) {
				parent.scope.account.merge(
					sender.address,
					{
						u_delegates: transaction.asset.votes,
					},
					mergeErr => setImmediate(seriesCb, mergeErr),
					tx
				);
			},
		],
		cb
	);
>>>>>>> 2a4460b6
};

/**
 * @typedef {Object} votes
 * @property {String[]} votes - Unique items, max constant activeDelegates
 * @property {string} transactionId
 */
Vote.prototype.schema = {
	id: 'Vote',
	type: 'object',
	properties: {
		votes: {
			type: 'array',
			minItems: 1,
			maxItems: constants.maxVotesPerTransaction,
<<<<<<< HEAD
			uniqueItems: true
		}
=======
			uniqueItems: true,
		},
>>>>>>> 2a4460b6
	},
	required: ['votes'],
};

/**
 * Validates asset schema.
 *
 * @param {transaction} transaction
 * @throws {string} If vote schema is invalid
 * @returns {transaction}
 * @todo Should pass transaction.asset.vote to validate?
 * @todo Add description for the params
 */
Vote.prototype.objectNormalize = function(transaction) {
	const report = library.schema.validate(
		transaction.asset,
		Vote.prototype.schema
	);

	if (!report) {
		throw `Failed to validate vote schema: ${library.schema
			.getLastErrors()
			.map(err => err.message)
			.join(', ')}`;
	}

	return transaction;
};

/**
 * Creates votes object based on raw data.
 *
 * @param {Object} raw
 * @returns {null|votes}
 * @todo Add description for the params
 */
Vote.prototype.dbRead = function(raw) {
	if (!raw.v_votes) {
		return null;
	}
	const votes = raw.v_votes.split(',');

	return { votes };
};

/**
 * Checks if transaction has enough signatures to be confirmed.
 *
 * @param {transaction} transaction
 * @param {account} sender
 * @returns {boolean} true - If transaction signatures greather than sender multimin, or there are no sender multisignatures
 * @todo Add description for the params
 */
Vote.prototype.ready = function(transaction, sender) {
	if (Array.isArray(sender.multisignatures) && sender.multisignatures.length) {
		if (!Array.isArray(transaction.signatures)) {
			return false;
		}
		return transaction.signatures.length >= sender.multimin;
	}
	return true;
};

module.exports = Vote;<|MERGE_RESOLUTION|>--- conflicted
+++ resolved
@@ -157,10 +157,6 @@
 		return setImmediate(cb, 'Invalid votes. Must not be empty');
 	}
 
-<<<<<<< HEAD
-	if (trs.asset.votes && trs.asset.votes.length > constants.maxVotesPerTransaction) {
-		return setImmediate(cb, ['Voting limit exceeded. Maximum is', constants.maxVotesPerTransaction, 'votes per transaction'].join(' '));
-=======
 	if (
 		transaction.asset.votes &&
 		transaction.asset.votes.length > constants.maxVotesPerTransaction
@@ -173,7 +169,6 @@
 				'votes per transaction',
 			].join(' ')
 		);
->>>>>>> 2a4460b6
 	}
 
 	async.eachSeries(
@@ -334,51 +329,6 @@
  * @todo Delete unnecessary const parent = this
  * @todo Add description for the params
  */
-<<<<<<< HEAD
-Vote.prototype.apply = function (trs, block, sender, cb) {
-	var parent = this;
-
-	async.series([
-		function (seriesCb) {
-			self.checkConfirmedDelegates(trs, seriesCb);
-		},
-		function (seriesCb) {
-			parent.scope.account.merge(sender.address, {
-				delegates: trs.asset.votes,
-				blockId: block.id,
-				round: modules.rounds.calc(block.height)
-			}, function (mergeErr) {
-				return setImmediate(seriesCb, mergeErr);
-			});
-		}
-	], cb);
-};
-
-/**
- * Calls Diff.reverse to change asset.votes signs and merges account to 
- * sender address with inverted votes as delegates.
- * @implements {Diff}
- * @implements {scope.account.merge}
- * @implements {modules.rounds.calc}
- * @param {transaction} trs
- * @param {block} block
- * @param {account} sender
- * @param {function} cb - Callback function
- * @return {setImmediateCallback} cb, err
- */
-Vote.prototype.undo = function (trs, block, sender, cb) {
-	if (trs.asset.votes === null) { return setImmediate(cb); }
-
-	var votesInvert = Diff.reverse(trs.asset.votes);
-
-	this.scope.account.merge(sender.address, {
-		delegates: votesInvert,
-		blockId: block.id,
-		round: modules.rounds.calc(block.height)
-	}, function (mergeErr) {
-		return setImmediate(cb, mergeErr);
-	});
-=======
 Vote.prototype.apply = function(transaction, block, sender, cb, tx) {
 	const parent = this;
 
@@ -401,63 +351,18 @@
 		],
 		cb
 	);
->>>>>>> 2a4460b6
 };
 
 /**
  * Calls checkUnconfirmedDelegates based on transaction data and
  * merges account to sender address with votes as unconfirmed delegates.
-<<<<<<< HEAD
- * @implements {checkUnconfirmedDelegates}
- * @implements {scope.account.merge}
- * @param {transaction} trs
- * @param {account} sender
- * @param {function} cb - Callback function
- * @todo delete unnecessary var parent = this
- */
-Vote.prototype.applyUnconfirmed = function (trs, sender, cb) {
-	var parent = this;
-
-	async.series([
-		function (seriesCb) {
-			self.checkUnconfirmedDelegates(trs, seriesCb);
-		},
-		function (seriesCb) {
-			parent.scope.account.merge(sender.address, {
-				u_delegates: trs.asset.votes
-			}, function (mergeErr) {
-				return setImmediate(seriesCb, mergeErr);
-			});
-		}
-	], cb);
-};
-
-/**
- * Calls Diff.reverse to change asset.votes signs and merges account to 
- * sender address with inverted votes as unconfirmed delegates.
- * @implements {Diff}
- * @implements {scope.account.merge}
- * @implements {modules.rounds.calc}
- * @param {transaction} trs
-=======
- *
- * @param {transaction} transaction
->>>>>>> 2a4460b6
+ *
+ * @param {transaction} transaction
  * @param {account} sender
  * @param {function} cb - Callback function
  * @todo Delete unnecessary const parent = this
  * @todo Add description for the params
  */
-<<<<<<< HEAD
-Vote.prototype.undoUnconfirmed = function (trs, sender, cb) {
-	if (trs.asset.votes === null) { return setImmediate(cb); }
-
-	var votesInvert = Diff.reverse(trs.asset.votes);
-
-	this.scope.account.merge(sender.address, {u_delegates: votesInvert}, function (mergeErr) {
-		return setImmediate(cb, mergeErr);
-	});
-=======
 Vote.prototype.applyUnconfirmed = function(transaction, sender, cb, tx) {
 	const parent = this;
 
@@ -479,7 +384,6 @@
 		],
 		cb
 	);
->>>>>>> 2a4460b6
 };
 
 /**
@@ -495,13 +399,8 @@
 			type: 'array',
 			minItems: 1,
 			maxItems: constants.maxVotesPerTransaction,
-<<<<<<< HEAD
-			uniqueItems: true
-		}
-=======
 			uniqueItems: true,
 		},
->>>>>>> 2a4460b6
 	},
 	required: ['votes'],
 };
