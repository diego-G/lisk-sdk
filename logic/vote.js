'use strict';

var async = require('async');
var constants = require('../helpers/constants.js');
var exceptions = require('../helpers/exceptions.js');
var Diff = require('../helpers/diff.js');
var _ = require('lodash');

// Private fields
var modules, library, self;

// Constructor
/**
 * Initializes library.
 * @memberof module:accounts
 * @class
 * @classdesc Main vote logic.
 * Allows validate and undo transactions, verify votes.
 * @constructor
 * @param {Object} logger
 * @param {ZSchema} schema
 */
function Vote (logger, schema) {
	self = this;
	library = {
		logger: logger,
		schema: schema,
	};

}

// Public methods
/**
 * Binds module content to private object modules.
 * @param {Delegates} delegates
 * @param {Rounds} rounds
 */
Vote.prototype.bind = function (delegates, rounds) {
	modules = {
		delegates: delegates,
		rounds: rounds,
	};
};

/**
 * Obtains constant fee vote.
 * @see {@link module:helpers/constants}
 * @return {number} fee
 */
Vote.prototype.calculateFee = function (trs, sender) {
	return constants.fees.vote;
};

/**
 * Validates transaction votes fields and for each vote calls verifyVote.
 * @implements {verifyVote}
 * @implements {checkConfirmedDelegates}
 * @param {transaction} trs
 * @param {account} sender
 * @param {function} cb - Callback function.
 * @returns {setImmediateCallback|function} returns error if invalid field | 
 * calls checkConfirmedDelegates.
 */
Vote.prototype.verify = function (trs, sender, cb) {
	if (trs.recipientId !== trs.senderId) {
		return setImmediate(cb, 'Invalid recipient');
	}

	if (!trs.asset || !trs.asset.votes) {
		return setImmediate(cb, 'Invalid transaction asset');
	}

	if (!Array.isArray(trs.asset.votes)) {
		return setImmediate(cb, 'Invalid votes. Must be an array');
	}

	if (!trs.asset.votes.length) {
		return setImmediate(cb, 'Invalid votes. Must not be empty');
	}

	if (trs.asset.votes && trs.asset.votes.length > 33) {
		return setImmediate(cb, 'Voting limit exceeded. Maximum is 33 votes per transaction');
	}

	async.eachSeries(trs.asset.votes, function (vote, eachSeriesCb) {
		self.verifyVote(vote, function (err) {
			if (err) {
				return setImmediate(eachSeriesCb, ['Invalid vote at index', trs.asset.votes.indexOf(vote), '-', err].join(' '));
			} else {
				return setImmediate(eachSeriesCb);
			}
		});
	}, function (err) {
		if (err) {
			return setImmediate(cb, err);
		} else {

			if (trs.asset.votes.length > _.uniqBy(trs.asset.votes, function (v) { return v.slice(1); }).length) {
				return setImmediate(cb, 'Multiple votes for same delegate are not allowed');
			}

			return self.checkConfirmedDelegates(trs, cb);
		}
	});
};

/**
 * Checks type, format and lenght from vote.
 * @param {Object} vote
 * @param {function} cb - Callback function.
 * @return {setImmediateCallback} error message | cb.
 */
Vote.prototype.verifyVote = function (vote, cb) {
	if (typeof vote !== 'string') {
		return setImmediate(cb, 'Invalid vote type');
	}

	if (!/[-+]{1}[0-9a-z]{64}/.test(vote)) {
		return setImmediate(cb, 'Invalid vote format');
	}

	if (vote.length !== 65) {
		return setImmediate(cb, 'Invalid vote length');
	}

	return setImmediate(cb);
};

/**
 * Calls checkConfirmedDelegates() with senderPublicKeykey and asset votes.
 * @implements {modules.delegates.checkConfirmedDelegates}
 * @param {transaction} trs
 * @param {function} cb - Callback function.
 * @return {setImmediateCallback} cb, err(if transaction id is not in 
 * exceptions votes list)
 */
Vote.prototype.checkConfirmedDelegates = function (trs, cb) {
	modules.delegates.checkConfirmedDelegates(trs.senderPublicKey, trs.asset.votes, function (err) {
		if (err && exceptions.votes.indexOf(trs.id) > -1) {
			library.logger.debug(err);
			library.logger.debug(JSON.stringify(trs));
			err = null;
		}

		return setImmediate(cb, err);
	});
};

/**
 * Calls checkUnconfirmedDelegates() with senderPublicKeykey and asset votes.
 * @implements {modules.delegates.checkUnconfirmedDelegates}
 * @param {Object} trs
 * @param {function} cb
 * @return {setImmediateCallback} cb, err(if transaction id is not in 
 * exceptions votes list)
 */
Vote.prototype.checkUnconfirmedDelegates = function (trs, cb) {
	modules.delegates.checkUnconfirmedDelegates(trs.senderPublicKey, trs.asset.votes, function (err) {
		if (err && exceptions.votes.indexOf(trs.id) > -1) {
			library.logger.debug(err);
			library.logger.debug(JSON.stringify(trs));
			err = null;
		}

		return setImmediate(cb, err);
	});
};

/**
 * @param {transaction} trs
 * @param {account} sender
 * @param {function} cb
 * @return {setImmediateCallback} cb, null, trs
 */
Vote.prototype.process = function (trs, sender, cb) {
	return setImmediate(cb, null, trs);
};

/**
 * Creates a buffer with asset.votes information.
 * @param {transaction} trs
 * @return {Array} Buffer
 * @throws {e} error
 */
Vote.prototype.getBytes = function (trs) {
	var buf;

	try {
		buf = trs.asset.votes ? Buffer.from(trs.asset.votes.join(''), 'utf8') : null;
	} catch (e) {
		throw e;
	}

	return buf;
};

/**
 * Calls checkConfirmedDelegates based on transaction data and
 * merges account to sender address with votes as delegates.
 * @implements {checkConfirmedDelegates}
 * @implements {scope.account.merge}
 * @implements {modules.rounds.calc}
 * @param {transaction} trs
 * @param {block} block
 * @param {account} sender
 * @param {function} cb - Callback function
 * @todo delete unnecessary var parent = this
 */
Vote.prototype.apply = function (trs, block, sender, cb) {
	var parent = this;

	async.series([
		function (seriesCb) {
			self.checkConfirmedDelegates(trs, seriesCb);
		},
		function (seriesCb) {
			parent.scope.account.merge(sender.address, {
				delegates: trs.asset.votes,
				blockId: block.id,
				round: modules.rounds.calc(block.height)
			}, function (err) {
				return setImmediate(cb, err);
			});
		}
	], cb);
};

/**
 * Calls Diff.reverse to change asset.votes signs and merges account to 
 * sender address with inverted votes as delegates.
 * @implements {Diff}
 * @implements {scope.account.merge}
 * @implements {modules.rounds.calc}
 * @param {transaction} trs
 * @param {block} block
 * @param {account} sender
 * @param {function} cb - Callback function
 * @return {setImmediateCallback} cb, err
 */
Vote.prototype.undo = function (trs, block, sender, cb) {
	if (trs.asset.votes === null) { return setImmediate(cb); }

	var votesInvert = Diff.reverse(trs.asset.votes);

	this.scope.account.merge(sender.address, {
		delegates: votesInvert,
		blockId: block.id,
		round: modules.rounds.calc(block.height)
	}, function (err) {
		return setImmediate(cb, err);
	});
};

/**
 * Calls checkUnconfirmedDelegates based on transaction data and
 * merges account to sender address with votes as unconfirmed delegates.
 * @implements {checkUnconfirmedDelegates}
 * @implements {scope.account.merge}
 * @param {transaction} trs
 * @param {account} sender
 * @param {function} cb - Callback function
 * @todo delete unnecessary var parent = this
 */
Vote.prototype.applyUnconfirmed = function (trs, sender, cb) {
	var parent = this;

	async.series([
		function (seriesCb) {
			self.checkUnconfirmedDelegates(trs, seriesCb);
		},
		function (seriesCb) {
			parent.scope.account.merge(sender.address, {
				u_delegates: trs.asset.votes
			}, function (err) {
				return setImmediate(seriesCb, err);
			});
		}
	], cb);
};

/**
 * Calls Diff.reverse to change asset.votes signs and merges account to 
 * sender address with inverted votes as unconfirmed delegates.
 * @implements {Diff}
 * @implements {scope.account.merge}
 * @implements {modules.rounds.calc}
 * @param {transaction} trs
 * @param {account} sender
 * @param {function} cb - Callback function
 * @return {setImmediateCallback} cb, err
 */
Vote.prototype.undoUnconfirmed = function (trs, sender, cb) {
	if (trs.asset.votes === null) { return setImmediate(cb); }

	var votesInvert = Diff.reverse(trs.asset.votes);

	this.scope.account.merge(sender.address, {u_delegates: votesInvert}, function (err) {
		return setImmediate(cb, err);
	});
};

/**
 * @typedef {Object} votes
 * @property {String[]} votes - Unique items, max constant activeDelegates.
 * @property {string} transactionId
 */
Vote.prototype.schema = {
	id: 'Vote',
	type: 'object',
	properties: {
		votes: {
			type: 'array',
			minLength: 1,
			maxLength: constants.activeDelegates,
			uniqueItems: true
		}
	},
	required: ['votes']
};

/**
 * Validates asset schema.
 * @implements {library.schema.validate}
 * @param {transaction} trs
 * @return {transaction}
 * @throws {string} Failed to validate vote schema.
 * @todo should pass trs.asset.vote to validate?
 */
Vote.prototype.objectNormalize = function (trs) {
	var report = library.schema.validate(trs.asset, Vote.prototype.schema);

	if (!report) {
		throw 'Failed to validate vote schema: ' + this.scope.schema.getLastErrors().map(function (err) {
			return err.message;
		}).join(', ');
	}

	return trs;
};

/**
 * Creates votes object based on raw data.
 * @param {Object} raw
 * @return {null|votes} votes object
 */
Vote.prototype.dbRead = function (raw) {
<<<<<<< HEAD

=======
>>>>>>> e861853e
	if (!raw.v_votes) {
		return null;
	} else {
		var votes = raw.v_votes.split(',');

		return {votes: votes};
	}
};

Vote.prototype.dbTable = 'votes';

Vote.prototype.dbFields = [
	'votes',
	'transactionId'
];

/**
 * Creates db operation object to 'votes' table based on votes data.
 * @param {transaction} trs
 * @return {Object[]} table, fields, values.
 */
Vote.prototype.dbSave = function (trs) {
	return {
		table: this.dbTable,
		fields: this.dbFields,
		values: {
			votes: Array.isArray(trs.asset.votes) ? trs.asset.votes.join(',') : null,
			transactionId: trs.id
		}
	};
};

/**
 * Checks sender multisignatures and transaction signatures.
 * @param {transaction} trs
 * @param {account} sender
 * @return {boolean} True if transaction signatures greather than 
 * sender multimin or there are not sender multisignatures.
 */
Vote.prototype.ready = function (trs, sender) {
	if (Array.isArray(sender.multisignatures) && sender.multisignatures.length) {
		if (!Array.isArray(trs.signatures)) {
			return false;
		}
		return trs.signatures.length >= sender.multimin;
	} else {
		return true;
	}
};

// Export
module.exports = Vote;<|MERGE_RESOLUTION|>--- conflicted
+++ resolved
@@ -344,10 +344,6 @@
  * @return {null|votes} votes object
  */
 Vote.prototype.dbRead = function (raw) {
-<<<<<<< HEAD
-
-=======
->>>>>>> e861853e
 	if (!raw.v_votes) {
 		return null;
 	} else {
