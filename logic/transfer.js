'use strict';

var constants = require('../helpers/constants.js');
<<<<<<< HEAD
var bignum = require('../helpers/bignum.js');
=======
var slots = require('../helpers/slots.js');
>>>>>>> 0b64385e

// Private fields
var modules, library;

/**
 * Main transfer logic.
 * @memberof module:transactions
 * @class
 * @classdesc Main transfer logic.
 */
// Constructor
function Transfer (logger, schema) {
	library = {
		logger: logger,
		schema: schema,
	};
}

// Public methods
/**
 * Binds input parameters to private variable modules.
 * @param {Accounts} accounts
 */
Transfer.prototype.bind = function (accounts) {
	modules = {
		accounts: accounts
	};
};

/**
 * Returns send fees from constants.
 * @param {transaction} trs
 * @param {account} sender
 * @return {number} fee
 */
Transfer.prototype.calculateFee = function (trs, sender) {
	var fee = new bignum(constants.fees.send);
	if (trs.asset && trs.asset.data) {
		fee = fee.plus(constants.fees.data);
	}

	return Number(fee.toString());
};

/**
 * Verifies recipientId and amount greather than 0.
 * @param {transaction} trs
 * @param {account} sender
 * @param {function} cb
 * @return {setImmediateCallback} errors | trs
 */
Transfer.prototype.verify = function (trs, sender, cb) {
	if (!trs.recipientId) {
		return setImmediate(cb, 'Missing recipient');
	}

	if (trs.amount <= 0) {
		return setImmediate(cb, 'Invalid transaction amount');
	}

	return setImmediate(cb, null, trs);
};

/**
 * @param {transaction} trs
 * @param {account} sender
 * @param {function} cb
 * @return {setImmediateCallback} cb, null, trs
 */
Transfer.prototype.process = function (trs, sender, cb) {
	return setImmediate(cb, null, trs);
};

/**
 * Creates a buffer with asset.transfer.data.
 * @param {transaction} trs
 * @return {Array} Buffer
 * @throws {e} error
 */
Transfer.prototype.getBytes = function (trs) {
	var buf;

	try {
		buf = (trs.asset && trs.asset.data) ? Buffer.from(trs.asset.data, 'utf8') : null;
	} catch (e) {
		throw e;
	}

	return buf;
};

/**
 * Calls setAccountAndGet based on transaction recipientId and
 * mergeAccountAndGet with unconfirmed trs amount.
 * @implements {modules.accounts.setAccountAndGet}
 * @implements {modules.accounts.mergeAccountAndGet}
 * @implements {slots.calcRound}
 * @param {transaction} trs
 * @param {block} block
 * @param {account} sender
 * @param {function} cb - Callback function
 * @return {setImmediateCallback} error, cb
 */
Transfer.prototype.apply = function (trs, block, sender, cb) {
	modules.accounts.setAccountAndGet({address: trs.recipientId}, function (err, recipient) {
		if (err) {
			return setImmediate(cb, err);
		}

		modules.accounts.mergeAccountAndGet({
			address: trs.recipientId,
			balance: trs.amount,
			u_balance: trs.amount,
			blockId: block.id,
			round: slots.calcRound(block.height)
		}, function (err) {
			return setImmediate(cb, err);
		});
	});
};

/**
 * Calls setAccountAndGet based on transaction recipientId and
 * mergeAccountAndGet with unconfirmed trs amount and balance negative.
 * @implements {modules.accounts.setAccountAndGet}
 * @implements {modules.accounts.mergeAccountAndGet}
 * @implements {slots.calcRound}
 * @param {transaction} trs
 * @param {block} block
 * @param {account} sender
 * @param {function} cb - Callback function
 * @return {setImmediateCallback} error, cb
 */
Transfer.prototype.undo = function (trs, block, sender, cb) {
	modules.accounts.setAccountAndGet({address: trs.recipientId}, function (err, recipient) {
		if (err) {
			return setImmediate(cb, err);
		}

		modules.accounts.mergeAccountAndGet({
			address: trs.recipientId,
			balance: -trs.amount,
			u_balance: -trs.amount,
			blockId: block.id,
			round: slots.calcRound(block.height)
		}, function (err) {
			return setImmediate(cb, err);
		});
	});
};

/**
 * @param {transaction} trs
 * @param {account} sender
 * @param {function} cb
 * @return {setImmediateCallback} cb
 */
Transfer.prototype.applyUnconfirmed = function (trs, sender, cb) {
	return setImmediate(cb);
};

/**
 * @param {transaction} trs
 * @param {account} sender
 * @param {function} cb
 * @return {setImmediateCallback} cb
 */
Transfer.prototype.undoUnconfirmed = function (trs, sender, cb) {
	return setImmediate(cb);
};


/**
 * @typedef {Object} transfer 
 * @property {String} data
 */
Transfer.prototype.schema = {
	id: 'transfer',
	type: 'object',
	properties: {
		data: {
			type: 'string',
			minLength: 1,
			maxLength: 64
		}
	}
};

/**
 * Deletes blockId from transaction, and validates schema if asset exists.
 * @param {transaction} trs
 * @return {transaction}
 */
Transfer.prototype.objectNormalize = function (trs) {
	delete trs.blockId;

	if (!trs.asset) {
		return trs;
	}

	if (trs.asset.data === null || typeof trs.asset.data === 'undefined') {
		delete trs.asset.data;
	}

	var report = library.schema.validate(trs.asset, Transfer.prototype.schema);

	if (!report) {
		throw 'Failed to validate transfer schema: ' + library.schema.getLastErrors().map(function (err) {
			return err.message;
		}).join(', ');
	}

	return trs;
};

Transfer.prototype.dbTable = 'transfer';

Transfer.prototype.dbFields = [
	'data',
	'transactionId'
];


/**
 * Checks if asset exists, if so, returns value, otherwise returns null.
 * @param {Object} raw
 * @return {null}
 */
Transfer.prototype.dbRead = function (raw) {
	if (raw.tf_data) {
		return { data: raw.tf_data };
	}

	return null;
};

/**
 * Checks if asset exists, if so, returns transfer table promise, otherwise returns null.
 * @param {transaction} trs
 * @return {Object} {table:signatures, values: publicKey and transaction id} or null.
 */
Transfer.prototype.dbSave = function (trs) {
	if (trs.asset && trs.asset.data) {
		var data;

		try {
			data = Buffer.from(trs.asset.data, 'utf8');
		} catch (e) {
			throw e;
		}

		return {
			table: this.dbTable,
			fields: this.dbFields,
			values: {
				data : data,
				transactionId: trs.id
			}
		};
	}

	return null;
};

/**
 * Checks sender multisignatures and transaction signatures.
 * @param {transaction} trs
 * @param {account} sender
 * @return {boolean} True if transaction signatures greather than 
 * sender multimin or there are not sender multisignatures.
 */
Transfer.prototype.ready = function (trs, sender) {
	if (Array.isArray(sender.multisignatures) && sender.multisignatures.length) {
		if (!Array.isArray(trs.signatures)) {
			return false;
		}
		return trs.signatures.length >= sender.multimin;
	} else {
		return true;
	}
};

// Export
module.exports = Transfer;<|MERGE_RESOLUTION|>--- conflicted
+++ resolved
@@ -1,11 +1,8 @@
 'use strict';
 
 var constants = require('../helpers/constants.js');
-<<<<<<< HEAD
 var bignum = require('../helpers/bignum.js');
-=======
 var slots = require('../helpers/slots.js');
->>>>>>> 0b64385e
 
 // Private fields
 var modules, library;
