/*
 * Copyright © 2018 Lisk Foundation
 *
 * See the LICENSE file at the top-level directory of this distribution
 * for licensing information.
 *
 * Unless otherwise agreed in a custom licensing agreement with the Lisk Foundation,
 * no part of this software, including this file, may be copied, modified,
 * propagated, or distributed except according to the terms contained in the
 * LICENSE file.
 *
 * Removal or modification of this copyright notice is prohibited.
 */

'use strict';

const async = require('async');
const config = require('../config.json');
const constants = require('../helpers/constants.js');
// eslint-disable-next-line  prefer-const
let jobsQueue = require('../helpers/jobs_queue.js');
const transactionTypes = require('../helpers/transaction_types.js');

let modules;
let library;
let self;
const __private = {};

/**
 * Transaction pool logic. Initializes variables, sets bundled transaction timer and
 * transaction expiry timer.
 *
 * @class
 * @memberof logic
 * @see Parent: {@link logic}
 * @requires async
 * @requires config.json
 * @requires helpers/constants
 * @requires helpers/jobs_queue
 * @requires helpers/transaction_types
 * @param {number} broadcastInterval - Broadcast interval in seconds, used for bundling
 * @param {number} releaseLimit - Release limit for transactions broadcasts, used for bundling
 * @param {Transaction} transaction - Transaction logic instance
 * @param {bus} bus - Bus instance
 * @param {Object} logger - Logger instance
 * @param {Sequence} balancesSequence - Balances sequence
 */
class TransactionPool {
	constructor(
		broadcastInterval,
		releaseLimit,
		transaction,
		bus,
		logger,
		balancesSequence
	) {
		library = {
			logger,
			bus,
			logic: {
				transaction,
			},
			config: {
				broadcasts: {
					broadcastInterval,
					releaseLimit,
				},
			},
			balancesSequence,
		};
		self = this;
		self.unconfirmed = { transactions: [], index: {} };
		self.bundled = { transactions: [], index: {} };
		self.queued = { transactions: [], index: {} };
		self.multisignature = { transactions: [], index: {} };
		self.expiryInterval = 30000;
		self.bundledInterval = library.config.broadcasts.broadcastInterval;
		self.bundleLimit = library.config.broadcasts.releaseLimit;
		self.processed = 0;

		jobsQueue.register(
			'transactionPoolNextBundle',
			nextBundle,
			self.bundledInterval
		);

		jobsQueue.register(
			'transactionPoolNextExpiry',
			nextExpiry,
			self.expiryInterval
		);
	}
}

// Bundled transaction timer
function nextBundle(cb) {
	self.processBundled(err => {
		if (err) {
			library.logger.log('Bundled transaction timer', err);
		}
		return setImmediate(cb);
	});
}

// Transaction expiry timer
function nextExpiry(cb) {
	self.expireTransactions(err => {
		if (err) {
			library.logger.log('Transaction expiry timer', err);
		}
		return setImmediate(cb);
	});
}

// TODO: The below functions should be converted into static functions,
// however, this will lead to incompatibility with modules and tests implementation.
/**
 * Bounds input parameters to private variable modules.
 *
 * @param {Accounts} accounts - Accounts module instance
 * @param {Transactions} transactions - Transactions module instance
 * @param {Loader} loader - Loader module instance
 */
TransactionPool.prototype.bind = function(accounts, transactions, loader) {
	modules = {
		accounts,
		transactions,
		loader,
	};
};

/**
 * Returns true if index exists in at least one lists of indexes.
 * Lists: unconfirmed, bundled, queued, multisignature.
 *
 * @param {string} id - Transaction id
 * @returns {boolean}
 */
TransactionPool.prototype.transactionInPool = function(id) {
	return [
		self.unconfirmed.index[id],
		self.bundled.index[id],
		self.queued.index[id],
		self.multisignature.index[id],
	].some(index => typeof index === 'number');
};

/**
 * Gets an unconfirmed transaction based on transaction id.
 *
 * @param {string} id - Transaction id
 * @returns {Object|undefined} Transaction or undefined
 */
TransactionPool.prototype.getUnconfirmedTransaction = function(id) {
	const index = self.unconfirmed.index[id];
	return self.unconfirmed.transactions[index];
};

/**
 * Gets a bundled transaction based on transaction id.
 *
 * @param {string} id - Transaction id
 * @returns {Object|undefined} Transaction or undefined
 * @todo This function is never called
 */
TransactionPool.prototype.getBundledTransaction = function(id) {
	const index = self.bundled.index[id];
	return self.bundled.transactions[index];
};

/**
 * Gets a queued transaction based on transaction id.
 *
 * @param {string} id - Transaction id
 * @returns {Object|undefined} Transaction or undefined
 */
TransactionPool.prototype.getQueuedTransaction = function(id) {
	const index = self.queued.index[id];
	return self.queued.transactions[index];
};

/**
 * Gets multisignature transactions based on transaction id.
 *
 * @param {string} id - Transaction id
 * @returns {Object[]} Array of multisignature transactions
 */
TransactionPool.prototype.getMultisignatureTransaction = function(id) {
	const index = self.multisignature.index[id];
	return self.multisignature.transactions[index];
};

/**
 * Gets unconfirmed transactions based on limit and reverse option.
 *
 * @param {boolean} reverse - Reverse order of results
 * @param {number} limit - Limit applied to results
 * @returns {Object[]} Of bundled transactions
 */
TransactionPool.prototype.getUnconfirmedTransactionList = function(
	reverse,
	limit
) {
	return __private.getTransactionList(
		self.unconfirmed.transactions,
		reverse,
		limit
	);
};

/**
 * Gets bundled transactions based on limit and reverse option.
 *
 * @param {boolean} reverse - Reverse order of results
 * @param {number} limit - Limit applied to results
 * @returns {Object[]} Of bundled transactions
 */
TransactionPool.prototype.getBundledTransactionList = function(reverse, limit) {
	return __private.getTransactionList(
		self.bundled.transactions,
		reverse,
		limit
	);
};

/**
 * Gets queued transactions based on limit and reverse option.
 *
 * @param {boolean} reverse - Reverse order of results
 * @param {number} limit - Limit applied to results
 * @returns {Object[]} Of bundled transactions
 */
TransactionPool.prototype.getQueuedTransactionList = function(reverse, limit) {
	return __private.getTransactionList(self.queued.transactions, reverse, limit);
};

/**
 * Gets multisignature transactions based on limit and reverse option.
 *
 * @param {boolean} reverse - Reverse order of results
 * @param {number} limit - Limit applied to results
 * @param {boolean} ready - Limits results to transactions deemed "ready"
 * @returns {Object[]} Of multisignature transactions
 */
TransactionPool.prototype.getMultisignatureTransactionList = function(
	reverse,
	limit,
	ready
) {
	if (ready) {
		return __private
			.getTransactionList(self.multisignature.transactions, reverse)
			.filter(transaction => transaction.ready);
	}
	return __private.getTransactionList(
		self.multisignature.transactions,
		reverse,
		limit
	);
};

/**
 * Gets unconfirmed, multisignature and queued transactions based on limit and reverse option.
 *
 * @param {boolean} reverse - Reverse order of results
 * @param {number} limit - Limit applied to results
 * @returns {Object[]} Of unconfirmed, multisignatures, queued transactions
 * @todo Limit is only implemented with queued transactions, reverse param is unused
 */
TransactionPool.prototype.getMergedTransactionList = function(reverse, limit) {
	const minLimit = constants.maxTxsPerBlock + 2;

	if (limit <= minLimit || limit > constants.maxSharedTxs) {
		limit = minLimit;
	}

	const unconfirmed = self.getUnconfirmedTransactionList(
		false,
		constants.maxTxsPerBlock
	);
	limit -= unconfirmed.length;

	const multisignatures = self.getMultisignatureTransactionList(
		false,
		constants.maxTxsPerBlock
	);
	limit -= multisignatures.length;

	const queued = self.getQueuedTransactionList(false, limit);
	limit -= queued.length;

	return [...unconfirmed, ...multisignatures, ...queued];
};

/**
 * Adds a transaction to the unconfirmed index, removing it from the multisignature or queued indexes.
 *
 * @param {Object} transaction - Transaction object
 */
TransactionPool.prototype.addUnconfirmedTransaction = function(transaction) {
	if (
		transaction.type === transactionTypes.MULTI ||
		Array.isArray(transaction.signatures)
	) {
		self.removeMultisignatureTransaction(transaction.id);
	} else {
		self.removeQueuedTransaction(transaction.id);
	}

	if (self.unconfirmed.index[transaction.id] === undefined) {
		self.unconfirmed.transactions.push(transaction);
		const index = self.unconfirmed.transactions.indexOf(transaction);
		self.unconfirmed.index[transaction.id] = index;
	}
};

/**
 * Removes a transaction from the unconfirmed index, also removing it from the multisignature or queued indexes.
 * Also removes id from queued and multisignature.
 *
 * @param {string} id - Transaction id
 */
TransactionPool.prototype.removeUnconfirmedTransaction = function(id) {
	const index = self.unconfirmed.index[id];

	if (index !== undefined) {
		self.unconfirmed.transactions[index] = false;
		delete self.unconfirmed.index[id];
	}

	self.removeQueuedTransaction(id);
	self.removeMultisignatureTransaction(id);
};

/**
 * Counts the number of transactions in the unconfirmed index.
 *
 * @returns {number} Of transactions in the unconfirmed index
 */
TransactionPool.prototype.countUnconfirmed = function() {
	return Object.keys(self.unconfirmed.index).length;
};

/**
 * Adds a transaction to the bundled index.
 *
 * @param {Object} transaction - Transaction object
 */
TransactionPool.prototype.addBundledTransaction = function(transaction) {
	if (self.bundled.index[transaction.id] === undefined) {
		self.bundled.transactions.push(transaction);
		const index = self.bundled.transactions.indexOf(transaction);
		self.bundled.index[transaction.id] = index;
	}
};

/**
 Removes a transaction from the bundled index.

 * @param {string} id - Transaction id
 */
TransactionPool.prototype.removeBundledTransaction = function(id) {
	const index = self.bundled.index[id];

	if (index !== undefined) {
		self.bundled.transactions[index] = false;
		delete self.bundled.index[id];
	}
};

/**
 * Counts the number of transactions in the bundled index.
 *
 * @returns {number} Of transactions in the bundled index
 */
TransactionPool.prototype.countBundled = function() {
	return Object.keys(self.bundled.index).length;
};

/**
 * Adds a transaction to the queued index.
 *
 * @param {Object} transaction - Transaction object
 */
TransactionPool.prototype.addQueuedTransaction = function(transaction) {
	if (self.queued.index[transaction.id] === undefined) {
		self.queued.transactions.push(transaction);
		const index = self.queued.transactions.indexOf(transaction);
		self.queued.index[transaction.id] = index;
	}
};

/**
 * Removes a transaction from the queued index.
 *
 * @param {string} id - Transaction id
 */
TransactionPool.prototype.removeQueuedTransaction = function(id) {
	const index = self.queued.index[id];

	if (index !== undefined) {
		self.queued.transactions[index] = false;
		delete self.queued.index[id];
	}
};

/**
 * Counts the number of transactions in the queued index.
 *
 * @returns {number} Of transactions in the queued index
 */
TransactionPool.prototype.countQueued = function() {
	return Object.keys(self.queued.index).length;
};

/**
 * Adds a transaction to the multisignature index.
 *
 * @param {Object} transaction - Transaction object
 */
TransactionPool.prototype.addMultisignatureTransaction = function(transaction) {
	if (self.multisignature.index[transaction.id] === undefined) {
		self.multisignature.transactions.push(transaction);
		const index = self.multisignature.transactions.indexOf(transaction);
		self.multisignature.index[transaction.id] = index;
	}
};

/**
 * Removes a transaction from the multisignature index.
 *
 * @param {string} id - Transaction id
 */
TransactionPool.prototype.removeMultisignatureTransaction = function(id) {
	const index = self.multisignature.index[id];

	if (index !== undefined) {
		self.multisignature.transactions[index] = false;
		delete self.multisignature.index[id];
	}
};

/**
 * Counts the number of transactions in the multisignature index.
 *
 * @returns {number} Of transactions in the multisignature index
 */
TransactionPool.prototype.countMultisignature = function() {
	return Object.keys(self.multisignature.index).length;
};

/**
 * Receives transactions into the pool and add them to a queue.
 *
 * @param {Object[]} transactions - Array of received transactions
 * @param {boolean} broadcast - Broadcast flag
 * @param {function} cb - Callback function
 * @returns {SetImmediate} error, transactions
 */
TransactionPool.prototype.receiveTransactions = function(
	transactions,
	broadcast,
	cb
) {
	async.eachSeries(
		transactions,
		(transaction, cb) => {
			self.processUnconfirmedTransaction(transaction, broadcast, cb);
		},
		err => setImmediate(cb, err, transactions)
	);
};

/**
 * Reindexes all transaction queues, accounting for previously removed/falsified entries.
 */
TransactionPool.prototype.reindexQueues = function() {
	['bundled', 'queued', 'multisignature', 'unconfirmed'].forEach(queue => {
		self[queue].index = {};
		self[queue].transactions = self[queue].transactions.filter(Boolean);
		self[queue].transactions.forEach(transaction => {
			const index = self[queue].transactions.indexOf(transaction);
			self[queue].index[transaction.id] = index;
		});
	});
};

/**
 * Processes the next bundle of transactions and add them to the queued index.
 *
 * @param {function} cb - Callback function
 * @returns {SetImmediate} error
 * @todo Compare / standardize the returns-description
 */
TransactionPool.prototype.processBundled = function(cb) {
	const bundled = self.getBundledTransactionList(true, self.bundleLimit);

	library.balancesSequence.add(
		balancesSequenceCb => {
			async.eachSeries(
				bundled,
				(transaction, eachSeriesCb) => {
					if (!transaction) {
						return setImmediate(eachSeriesCb);
					}
					__private.processVerifyTransaction(
						transaction,
						true,
						processVerifyErr => {
							// Remove bundled transaction after asynchronous processVerifyTransaction to avoid race conditions
							self.removeBundledTransaction(transaction.id);
							// Delete bundled flag from transaction so it is qualified as "queued" in queueTransaction
							delete transaction.bundled;

							if (processVerifyErr) {
								library.logger.debug(
									`Failed to process / verify bundled transaction: ${
										transaction.id
									}`,
									processVerifyErr
								);
								return setImmediate(eachSeriesCb);
							}
							self.queueTransaction(transaction, queueErr => {
								if (queueErr) {
									library.logger.debug(
										`Failed to queue bundled transaction: ${transaction.id}`,
										queueErr
									);
								}
								return setImmediate(eachSeriesCb);
							});
						}
					);
				},
				balancesSequenceCb
			);
		},
		balancesSequenceErr => setImmediate(cb, balancesSequenceErr)
	);
};

/**
 * Processes an unconfirmed transaction.
 * If transaction is not already processed, and processed count is greather than 1000, it reindexes thequeues.
 * If transaction was bundled, it queues the transaction for later processing.
 * Else it immediately processes and verifies the transaction.
 *
 * @param {Object} transaction - Transaction object
 * @param {Object} broadcast - Broadcast flag
 * @param {function} cb - Callback function
 * @returns {SetImmediate|queueTransaction}
 */
TransactionPool.prototype.processUnconfirmedTransaction = function(
	transaction,
	broadcast,
	cb,
	tx
) {
	if (self.transactionInPool(transaction.id)) {
		return setImmediate(
			cb,
			`Transaction is already processed: ${transaction.id}`
		);
	}
	self.processed++;
	if (self.processed > 1000) {
		self.reindexQueues();
		self.processed = 1;
	}

	if (transaction.bundled) {
		return self.queueTransaction(transaction, cb);
	}

	__private.processVerifyTransaction(
		transaction,
		broadcast,
		err => {
			if (!err) {
				return self.queueTransaction(transaction, cb);
			}
			return setImmediate(cb, err);
		},
		tx
	);
};

/**
 * Places a transaction onto the bundled, multisignature, or queued index.
 *
 * @param {Object} transaction - Transaction object
 * @param {function} cb - Callback function
 * @returns {SetImmediate} error
 */
TransactionPool.prototype.queueTransaction = function(transaction, cb) {
	transaction.receivedAt = new Date();

	if (transaction.bundled) {
		if (self.countBundled() >= config.transactions.maxTxsPerQueue) {
			return setImmediate(cb, 'Transaction pool is full');
		}
		self.addBundledTransaction(transaction);
	} else if (
		transaction.type === transactionTypes.MULTI ||
		Array.isArray(transaction.signatures)
	) {
		if (self.countMultisignature() >= config.transactions.maxTxsPerQueue) {
			return setImmediate(cb, 'Transaction pool is full');
		}
		self.addMultisignatureTransaction(transaction);
	} else if (self.countQueued() >= config.transactions.maxTxsPerQueue) {
		return setImmediate(cb, 'Transaction pool is full');
	} else {
		self.addQueuedTransaction(transaction);
	}

	return setImmediate(cb);
};

/**
 * Undoes the unconfirmed queue, reverting the unconfirmed state of each transaction.
 *
 * @param {function} cb - Callback function
 * @returns {SetImmediate} error, ids[]
 */
TransactionPool.prototype.undoUnconfirmedList = function(cb, tx) {
	const ids = [];

	library.balancesSequence.add(
		balancesSequenceCb => {
			async.eachSeries(
				self.getUnconfirmedTransactionList(false),
				(transaction, eachSeriesCb) => {
					if (transaction) {
						ids.push(transaction.id);
						modules.transactions.undoUnconfirmed(
							transaction,
							undoUnconfirmErr => {
								// Remove transaction from unconfirmed, queued and multisignature lists
								self.removeUnconfirmedTransaction(transaction.id);
								if (undoUnconfirmErr) {
									library.logger.error(
										`Failed to undo unconfirmed transaction: ${transaction.id}`,
										undoUnconfirmErr
									);
									return setImmediate(eachSeriesCb);
								}

								// Transaction successfully undone from unconfirmed states, try moving it to queued list
								self.processUnconfirmedTransaction(
									transaction,
									false,
									processUnconfirmErr => {
										if (processUnconfirmErr) {
											library.logger.debug(
												`Failed to queue transaction back after successful undo unconfirmed: ${
													transaction.id
												}`,
												processUnconfirmErr
											);
										}
										return setImmediate(eachSeriesCb);
									},
									tx
								);
							},
							tx
						);
					} else {
						return setImmediate(eachSeriesCb);
					}
				},
				eachSeriesErr => setImmediate(balancesSequenceCb, eachSeriesErr)
			);
		},
		balanceSequenceErr => setImmediate(cb, balanceSequenceErr, ids)
	);
};

/**
 * Expires unconfirmed, queued and multisignature transactions.
 *
 * @param {function} cb - Callback function
 * @returns {SetImmediate} error, ids[]
 */
TransactionPool.prototype.expireTransactions = function(cb) {
	async.waterfall(
		[
			function(seriesCb) {
				__private.expireTransactions(
					self.getUnconfirmedTransactionList(true),
					seriesCb
				);
			},
			function(seriesCb) {
				__private.expireTransactions(
					self.getQueuedTransactionList(true),
					seriesCb
				);
			},
			function(seriesCb) {
				__private.expireTransactions(
					self.getMultisignatureTransactionList(true),
					seriesCb
				);
			},
		],
		() => setImmediate(cb)
	);
};

/**
 * Applies the next block of unconfirmed transactions.
 * Including up to 5 multisignature transactions when there is spare capacity.
 *
 * @param {function} cb - Callback function
 * @returns {SetImmediate|applyUnconfirmedList}
 */
TransactionPool.prototype.fillPool = function(cb) {
	const unconfirmedCount = self.countUnconfirmed();
	library.logger.debug(`Transaction pool size: ${unconfirmedCount}`);

	if (unconfirmedCount >= constants.maxTxsPerBlock) {
		return setImmediate(cb);
	}
	let spare = 0;
	const multisignaturesLimit = 5;

	spare = constants.maxTxsPerBlock - unconfirmedCount;
	const spareMulti = spare >= multisignaturesLimit ? multisignaturesLimit : 0;
	const multisignatures = self
		.getMultisignatureTransactionList(true, multisignaturesLimit, true)
		.slice(0, spareMulti);
	spare = Math.abs(spare - multisignatures.length);
	const queuedTransactions = self
		.getQueuedTransactionList(true, constants.maxTxsPerBlock)
		.slice(0, spare);

	return __private.applyUnconfirmedList(
		[...multisignatures, ...queuedTransactions],
		cb
	);
};

/**
 * Returns a given list of transactions, reversed and/or limited.
 *
 * @private
 * @param {Object[]} transactions - Array of trasactions
 * @param {boolean} reverse - Reverse order of results
 * @param {number} limit - Limit applied to results
 * @returns {Object[]} Of transactions, reversed and/or limited
 */
__private.getTransactionList = function(transactions, reverse, limit) {
	let transactionList = [];

	for (let i = 0; i < transactions.length; i++) {
		const transaction = transactions[i];

		if (transaction !== false) {
			transactionList.push(transaction);
		}
	}

	transactionList = reverse ? transactionList.reverse() : transactionList;

	if (limit) {
		transactionList.splice(limit);
	}

	return transactionList;
};

/**
 * Check if transaction exists in unconfirmed queue.
 *
 * @private
 * @param {Object} transaction - Transaction object
 * @returns {Boolean}
 */
__private.isTransactionInUnconfirmedQueue = function(transaction) {
	return typeof self.unconfirmed.index[transaction.id] === 'number';
};

/**
 * Processes and verifies a transaction.
 *
 * @private
 * @param {Object} transaction - Transaction object
 * @param {Object} broadcast - Broadcast flag
 * @param {function} cb - Callback function
 * @returns {SetImmediate} errors, sender
 */
__private.processVerifyTransaction = function(transaction, broadcast, cb, tx) {
	if (!transaction) {
		return setImmediate(cb, 'Missing transaction');
	}

	// At this point, transaction should not be in unconfirmed state,
	// but this is a final barrier to stop us from making unconfirmed state dirty.
	if (__private.isTransactionInUnconfirmedQueue(transaction)) {
		return setImmediate(cb, 'Transaction is already in unconfirmed state');
	}

	async.waterfall(
		[
			function setAccountAndGet(waterCb) {
				modules.accounts.setAccountAndGet(
					{ publicKey: transaction.senderPublicKey },
					waterCb,
					tx
				);
			},
			function getRequester(sender, waterCb) {
				const multisignatures =
					Array.isArray(sender.multisignatures) &&
					sender.multisignatures.length;

				if (multisignatures) {
					transaction.signatures = transaction.signatures || [];
				}

				if (sender && transaction.requesterPublicKey && multisignatures) {
					modules.accounts.getAccount(
						{ publicKey: transaction.requesterPublicKey },
						(err, requester) => {
							if (!requester) {
								return setImmediate(waterCb, 'Requester not found');
							}
							return setImmediate(waterCb, null, sender, requester);
						},
						tx
					);
				} else {
					return setImmediate(waterCb, null, sender, null);
				}
			},
			function processTransaction(sender, requester, waterCb) {
				library.logic.transaction.process(
					transaction,
					sender,
					requester,
					err => {
						if (err) {
							return setImmediate(waterCb, err);
						}
						return setImmediate(waterCb, null, sender);
					},
					tx
				);
			},
			function normalizeTransaction(sender, waterCb) {
				try {
					transaction = library.logic.transaction.objectNormalize(transaction);
					return setImmediate(waterCb, null, sender);
				} catch (err) {
					return setImmediate(waterCb, err);
				}
			},
			function verifyTransaction(sender, waterCb) {
				library.logic.transaction.verify(
					transaction,
					sender,
					err => {
						if (err) {
							return setImmediate(waterCb, err);
						}
						return setImmediate(waterCb, null, sender);
					},
					tx
				);
			},
		],
		(err, sender) => {
			if (!err) {
				library.bus.message('unconfirmedTransaction', transaction, broadcast);
			}

			return setImmediate(cb, err, sender);
		}
	);
};

/**
 * Processes and verifies transactions, applying each one as unconfirmed if deemed valid.
 *
 * @private
 * @param {Object[]} transactions - Array of transactions to be applied
 * @param {function} cb - Callback function
 * @returns {SetImmediate} error
 */
__private.applyUnconfirmedList = function(transactions, cb, tx) {
	library.balancesSequence.add(
		balancesSequenceCb => {
			async.eachSeries(
				transactions,
				(transaction, eachSeriesCb) => {
					if (!transaction) {
						return setImmediate(eachSeriesCb);
					}
					__private.processVerifyTransaction(
						transaction,
						false,
						(processVerifyErr, sender) => {
							if (processVerifyErr) {
								library.logger.error(
									`Failed to process / verify unconfirmed transaction: ${
										transaction.id
									}`,
									processVerifyErr
								);
								self.removeQueuedTransaction(transaction.id);
								return setImmediate(eachSeriesCb);
							}
							modules.transactions.applyUnconfirmed(
								transaction,
								sender,
								applyUnconfirmErr => {
									if (applyUnconfirmErr) {
										library.logger.error(
											`Failed to apply unconfirmed transaction: ${
												transaction.id
											}`,
											applyUnconfirmErr
										);
										self.removeQueuedTransaction(transaction.id);
									} else {
										// Transaction successfully applied to unconfirmed states, move it to unconfirmed list
										self.addUnconfirmedTransaction(transaction);
									}
									return setImmediate(eachSeriesCb);
								},
								tx
							);
						},
						tx
					);
				},
				balancesSequenceCb
			);
		},
		() => setImmediate(cb)
	);
};

/**
 * Calculates the timeout in seconds for expiry based on the given transaction type.
 *
 * @private
 * @param {Object} transaction - Transaction object
 * @returns {number} Timeout in seconds for expiry
 */
__private.transactionTimeOut = function(transaction) {
	if (transaction.type === transactionTypes.MULTI) {
		return transaction.asset.multisignature.lifetime * 3600;
	} else if (Array.isArray(transaction.signatures)) {
		return constants.unconfirmedTransactionTimeOut * 8;
	}
	return constants.unconfirmedTransactionTimeOut;
};

/**
 * Removes transactions from the pool if they have expired.
 *
 * @private
 * @param {Object[]} transactions - Array of transactions to be expired
 * @param {string[]} parentIds - Array of transaction ids concatenated from parent caller
 * @param {function} cb - Callback function
 * @returns {SetImmediate} error, ids[]
 */
__private.expireTransactions = function(transactions, cb) {
	async.eachSeries(
		transactions,
		(transaction, eachSeriesCb) => {
			if (!transaction) {
				return setImmediate(eachSeriesCb);
			}

			const timeNow = Math.floor(Date.now() / 1000);
			const timeOut = __private.transactionTimeOut(transaction);
			// transaction.receivedAt is instance of Date
			const seconds =
				timeNow - Math.floor(transaction.receivedAt.getTime() / 1000);

			if (seconds > timeOut) {
				self.removeUnconfirmedTransaction(transaction.id);
				library.logger.info(
					`Expired transaction: ${
						transaction.id
					} received at: ${transaction.receivedAt.toUTCString()}`
				);
				return setImmediate(eachSeriesCb);
			}
			return setImmediate(eachSeriesCb);
		},
<<<<<<< HEAD
		() => setImmediate(cb)
=======
		err => setImmediate(cb, err, [...ids, ...parentIds])
>>>>>>> 7c654629
	);
};

module.exports = TransactionPool;<|MERGE_RESOLUTION|>--- conflicted
+++ resolved
@@ -994,11 +994,7 @@
 			}
 			return setImmediate(eachSeriesCb);
 		},
-<<<<<<< HEAD
 		() => setImmediate(cb)
-=======
-		err => setImmediate(cb, err, [...ids, ...parentIds])
->>>>>>> 7c654629
 	);
 };
 
