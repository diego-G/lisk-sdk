/*
 * Copyright © 2018 Lisk Foundation
 *
 * See the LICENSE file at the top-level directory of this distribution
 * for licensing information.
 *
 * Unless otherwise agreed in a custom licensing agreement with the Lisk Foundation,
 * no part of this software, including this file, may be copied, modified,
 * propagated, or distributed except according to the terms contained in the
 * LICENSE file.
 *
 * Removal or modification of this copyright notice is prohibited.
 */
'use strict';

var _ = require('lodash');
var async = require('async');

var apiCodes = require('../helpers/apiCodes');
var ApiError = require('../helpers/apiError');
var constants = require('../helpers/constants');

// Private fields
var modules;
var library;
var loaded = false;

/**
 * Initializes library with scope content and private variables:
 * - library
 * @class
 * @classdesc Main System methods.
 * @param {setImmediateCallback} cb - Callback function.
 * @param {scope} scope - App instance.
 */
// Constructor
function Voters(cb, scope) {
	library = {
		db: scope.db,
		logger: scope.logger,
		schema: scope.schema
	};
	setImmediate(cb, null, this);
}

var getDelegate = function (query, cb) {
	var dbQuery = _.assign({}, query, { sort: {} });

	delete dbQuery.limit;
	delete dbQuery.offset;

	return modules.accounts.getAccount(dbQuery, ['publicKey', 'username', 'address', 'balance'], cb);
};

/**
 * Voters
 */
var getVotersForDelegates = function (filters, delegate, cb) {
	if (!delegate) {
		return setImmediate(cb, new ApiError({}, apiCodes.NO_CONTENT));
	}
	library.db.voters.list({ publicKey: delegate.publicKey, limit: filters.limit, offset: filters.offset }).then(rows => {
		var addresses = rows.map(a => a.accountId);
		return setImmediate(cb, null, addresses);
	}).catch(err => {
		library.logger.error(err.stack);
		return setImmediate(cb, `Failed to get voters for delegate: ${delegate.publicKey}`);
	});
};

var populateVoters = function (sort, addresses, cb) {
<<<<<<< HEAD
	modules.accounts.getAccounts({ address: { $in: addresses }, sort: sort }, ['address', 'balance', 'publicKey'], cb);
=======
	modules.accounts.getAccounts({address: addresses, sort: sort}, ['address', 'balance', 'publicKey'], cb);
>>>>>>> 9ce10b3e
};

var getVotersCountForDelegates = function (delegate, cb) {
	if (!delegate) {
		return setImmediate(cb, new ApiError({}, apiCodes.NO_CONTENT));
	}

	library.db.voters.count(delegate.publicKey).then(votersCount => setImmediate(cb, null, parseInt(votersCount))).catch(err => {
		library.logger.error(err.stack);
		return setImmediate(cb, `Failed to get voters count for delegate: ${delegate.publicKey}`);
	});
};

/**
 * Votes
 */
var getVotesCountForDelegates = function (delegate, cb) {
	if (!delegate) {
		return setImmediate(cb, new ApiError({}, apiCodes.NO_CONTENT));
	}

	library.db.votes.count(delegate.address).then(votesCount => setImmediate(cb, null, parseInt(votesCount))).catch(err => {
		library.logger.error(err.stack);
		return setImmediate(cb, `Failed to get votes count for delegate: ${delegate.address}`);
	});
};

var getVotesForDelegates = function (filters, delegate, cb) {
	if (!delegate) {
		return setImmediate(cb, new ApiError({}, apiCodes.NO_CONTENT));
	}
	library.db.votes.list({ address: delegate.address, limit: filters.limit, offset: filters.offset }).then(rows => {
		var addresses = rows.map(a => modules.accounts.generateAddressByPublicKey(a.dependentId));
		return setImmediate(cb, null, addresses);
	}).catch(err => {
		library.logger.error(err.stack);
		return setImmediate(cb, `Failed to get votes for delegate: ${delegate.address}`);
	});
};

var populateVotes = function (sort, addresses, cb) {
<<<<<<< HEAD
	modules.accounts.getAccounts({ address: { $in: addresses }, sort: sort }, ['address', 'balance', 'publicKey', 'username'], cb);
=======
	modules.accounts.getAccounts({address: addresses, sort: sort}, ['address', 'balance', 'publicKey', 'username'], cb);
>>>>>>> 9ce10b3e
};

/**
 * @return {boolean}
 */
Voters.prototype.isLoaded = function () {
	return loaded;
};

// Public methods
Voters.prototype.shared = {
	/**
	 * Gets a delegate and their voters.
	 * @param {Object} filters - Filters applied to results.
	 * @param {string} filters.username - Username associated to account.
	 * @param {string} filters.address - Account address.
	 * @param {string} filters.publicKey - Public key associated to account.
	 * @param {string} filters.secondPublicKey - Second public key associated to account.
	 * @param {string} filters.sort - Field to sort results by.
	 * @param {int} filters.limit - Limit applied to results.
	 * @param {int} filters.offset - Offset value for results.
	 * @param {function} cb - Callback function.
	 */
	getVoters: function (filters, cb) {
		async.autoInject({
			delegate: getDelegate.bind(null, filters),
			votersCount: ['delegate', getVotersCountForDelegates],
			votersAddresses: ['delegate', getVotersForDelegates.bind(null, filters)],
			populatedVoters: ['votersAddresses', populateVoters.bind(null, filters.sort)]
		}, (err, results) => {
			if (err) {
				return setImmediate(cb, err);
			}

			results.delegate.voters = results.populatedVoters;
			results.delegate.votes = results.votersCount;

			return setImmediate(cb, null, results.delegate);
		});
	},

	/**
	 * Gets a delegate and their votes.
	 * @param {Object} filters - Filters applied to results.
	 * @param {string} filters.username - Username associated to account.
	 * @param {string} filters.address - Account address.
	 * @param {string} filters.publicKey - Public key associated to account.
	 * @param {string} filters.secondPublicKey - Second public key associated to account.
	 * @param {string} filters.sort - Field to sort results by.
	 * @param {int} filters.limit - Limit applied to results.
	 * @param {int} filters.offset - Offset value for results.
	 * @param {function} cb - Callback function.
	 */
	getVotes: function (filters, cb) {
		async.autoInject({
			delegate: getDelegate.bind(null, filters),
			votesCount: ['delegate', getVotesCountForDelegates],
			votesAddresses: ['delegate', getVotesForDelegates.bind(null, filters)],
			populatedVotes: ['votesAddresses', populateVotes.bind(null, filters.sort)]
		}, (err, results) => {
			if (err) {
				return setImmediate(cb, err);
			}

			results.delegate.votes = results.populatedVotes;
			results.delegate.votesUsed = results.votesCount;
			results.delegate.votesAvailable = constants.maxVotesPerAccount - results.votesCount;

			return setImmediate(cb, null, results.delegate);
		});
	}
};

// Events
/**
 * Assigns used modules to modules variable.
 * @param {modules} scope - Loaded modules.
 */
Voters.prototype.onBind = function (scope) {
	modules = {
		accounts: scope.accounts
	};
	loaded = true;
};

// Export
module.exports = Voters;<|MERGE_RESOLUTION|>--- conflicted
+++ resolved
@@ -69,11 +69,7 @@
 };
 
 var populateVoters = function (sort, addresses, cb) {
-<<<<<<< HEAD
-	modules.accounts.getAccounts({ address: { $in: addresses }, sort: sort }, ['address', 'balance', 'publicKey'], cb);
-=======
-	modules.accounts.getAccounts({address: addresses, sort: sort}, ['address', 'balance', 'publicKey'], cb);
->>>>>>> 9ce10b3e
+	modules.accounts.getAccounts({ address: addresses, sort: sort }, ['address', 'balance', 'publicKey'], cb);
 };
 
 var getVotersCountForDelegates = function (delegate, cb) {
@@ -115,11 +111,7 @@
 };
 
 var populateVotes = function (sort, addresses, cb) {
-<<<<<<< HEAD
-	modules.accounts.getAccounts({ address: { $in: addresses }, sort: sort }, ['address', 'balance', 'publicKey', 'username'], cb);
-=======
-	modules.accounts.getAccounts({address: addresses, sort: sort}, ['address', 'balance', 'publicKey', 'username'], cb);
->>>>>>> 9ce10b3e
+	modules.accounts.getAccounts({ address: addresses, sort: sort }, ['address', 'balance', 'publicKey', 'username'], cb);
 };
 
 /**
