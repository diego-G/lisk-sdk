--- conflicted
+++ resolved
@@ -1088,23 +1088,14 @@
 					loaded = true;
 					next();
 				} else {
-<<<<<<< HEAD
-					var peerStr = data.peer ? ip.fromLong(data.peer.ip) + ":" + data.peer.port : 'unknown';
-					library.logger.log('Loading ' + blocks.length + ' blocks from', peerStr);
-=======
 					library.logger.info('Loading ' + blocks.length + ' blocks from', peer.string);
->>>>>>> 0d6c9476
 
 					async.eachSeries(blocks, function (block, cb) {
 						try {
 							block = library.logic.block.objectNormalize(block);
 						} catch (e) {
-<<<<<<< HEAD
-							library.logger.log('Block ' + (block ? block.id : 'null') + ' is not valid, ban 60 min', peerStr);
-=======
 							library.logger.warn('Block ' + (block ? block.id : 'null') + ' is not valid, ban 60 min', peer.string);
 							library.logger.warn(e.toString());
->>>>>>> 0d6c9476
 							modules.peer.state(peer.ip, peer.port, 0, 3600);
 							return cb(e);
 						}
@@ -1112,16 +1103,10 @@
 							if (!err) {
 								lastCommonBlockId = block.id;
 								lastValidBlock = block;
-<<<<<<< HEAD
-								library.logger.log('Block ' + block.id + ' loaded from ' + peerStr + ' at', block.height);
-							} else {
-								library.logger.log('Block ' + (block ? block.id : 'null') + ' is not valid, ban 60 min', peerStr);
-=======
 								library.logger.info('Block ' + block.id + ' loaded from ' + peer.string + ' at', block.height);
 							} else {
 								library.logger.warn('Block ' + (block ? block.id : 'null') + ' is not valid, ban 60 min', peer.string);
 								library.logger.warn(err.toString());
->>>>>>> 0d6c9476
 								modules.peer.state(peer.ip, peer.port, 0, 3600);
 							}
 
@@ -1204,11 +1189,7 @@
 
 	library.sequence.add(function (cb) {
 		if (block.previousBlock == private.lastBlock.id && private.lastBlock.height + 1 == block.height) {
-<<<<<<< HEAD
-			library.logger.log('Received new block id: ' + block.id + ' height: ' + block.height + ' slot: ' + slots.getSlotNumber(block.timestamp) + ' reward: ' + modules.blocks.getLastBlock().reward)
-=======
 			library.logger.info('Received new block id: ' + block.id + ' height: ' + block.height + ' round: ' + modules.round.calc(modules.blocks.getLastBlock().height) + ' slot: ' + slots.getSlotNumber(block.timestamp) + ' reward: ' + modules.blocks.getLastBlock().reward)
->>>>>>> 0d6c9476
 			self.processBlock(block, true, cb);
 		} else if (block.previousBlock != private.lastBlock.id && private.lastBlock.height + 1 == block.height) {
 			// Fork right height and different previous block
