'use strict';

var _ = require('lodash');
var async = require('async');
var BlockReward = require('../logic/blockReward.js');
var constants = require('../helpers/constants.js');
var crypto = require('crypto');
var genesisblock = null;
var Inserts = require('../helpers/inserts.js');
var ip = require('ip');
var OrderBy = require('../helpers/orderBy.js');
var sandboxHelper = require('../helpers/sandbox.js');
var schema = require('../schema/blocks.js');
var slots = require('../helpers/slots.js');
var sql = require('../sql/blocks.js');
var transactionTypes = require('../helpers/transactionTypes.js');

// Private fields
var modules, library, self, __private = {};

__private.lastBlock = {};
__private.lastReceipt = null;
__private.blockReward = new BlockReward();

// @formatter:off
__private.blocksDataFields = {
	'b_id': String,
	'b_version': Number,
	'b_timestamp': Number,
	'b_height': Number,
	'b_previousBlock': String,
	'b_numberOfTransactions': Number,
	'b_totalAmount': String,
	'b_totalFee': String,
	'b_reward': String,
	'b_payloadLength': Number,
	'b_payloadHash': String,
	'b_generatorPublicKey': String,
	'b_blockSignature': String,
	't_id': String,
	't_type': Number,
	't_timestamp': Number,
	't_senderPublicKey': String,
	't_senderId': String,
	't_recipientId': String,
	't_amount': String,
	't_fee': String,
	't_signature': String,
	't_signSignature': String,
	's_publicKey': String,
	'd_username': String,
	'v_votes': String,
	'm_min': Number,
	'm_lifetime': Number,
	'm_keysgroup': String,
	'dapp_name': String,
	'dapp_description': String,
	'dapp_tags': String,
	'dapp_type': Number,
	'dapp_link': String,
	'dapp_category': Number,
	'dapp_icon': String,
	'in_dappId': String,
	'ot_dappId': String,
	'ot_outTransactionId': String,
	't_requesterPublicKey': String,
	't_signatures': String
};
// @formatter:on

__private.loaded = false;
__private.cleanup = false;
__private.isActive = false;

/**
 * Initializes library with scope content.
 * Calls __private.saveGenesisBlock.
 * @memberof module:blocks
 * @class
 * @classdesc Main Blocks methods.
 * @param {function} cb - Callback function.
 * @param {scope} scope - App instance.
 * @return {setImmediateCallback} Callback function with `self` as data.
 */
// Constructor
function Blocks (cb, scope) {
	library = scope;
	genesisblock = library.genesisblock;
	self = this;

	__private.saveGenesisBlock(function (err) {
		return setImmediate(cb, err, self);
	});
}

/**
 * Get filtered list of blocks (without transactions)
 *
 * @private
 * @async
 * @method list
 * @param  {Object}   filter Conditions to filter with
 * @param  {string}   filter.generatorPublicKey Public key of delegate who generates the block
 * @param  {number}   filter.numberOfTransactions Number of transactions
 * @param  {string}   filter.previousBlock Previous block ID
 * @param  {number}   filter.height Block height
 * @param  {number}   filter.totalAmount Total amount of block's transactions
 * @param  {number}   filter.totalFee Block total fees
 * @param  {number}   filter.reward Block reward
 * @param  {number}   filter.limit Limit of blocks to retrieve, default: 100, max: 100
 * @param  {number}   filter.offset Offset from where to start
 * @param  {string}   filter.orderBy Sort order, default: height:desc
 * @param  {Function} cb Callback function
 * @return {Function} cb Callback function from params (through setImmediate)
 * @return {Object}   cb.err Error if occurred
 * @return {Object}   cb.data List of normalized blocks
 */
__private.list = function (filter, cb) {
	var params = {}, where = [];

	if (filter.generatorPublicKey) {
		where.push('"b_generatorPublicKey"::bytea = ${generatorPublicKey}');
		params.generatorPublicKey = filter.generatorPublicKey;
	}

	// FIXME: Useless condition
	if (filter.numberOfTransactions) {
		where.push('"b_numberOfTransactions" = ${numberOfTransactions}');
		params.numberOfTransactions = filter.numberOfTransactions;
	}

	if (filter.previousBlock) {
		where.push('"b_previousBlock" = ${previousBlock}');
		params.previousBlock = filter.previousBlock;
	}

	if (filter.height === 0 || filter.height > 0) {
		where.push('"b_height" = ${height}');
		params.height = filter.height;
	}

	// FIXME: Useless condition
	if (filter.totalAmount >= 0) {
		where.push('"b_totalAmount" = ${totalAmount}');
		params.totalAmount = filter.totalAmount;
	}

	// FIXME: Useless condition
	if (filter.totalFee >= 0) {
		where.push('"b_totalFee" = ${totalFee}');
		params.totalFee = filter.totalFee;
	}

	// FIXME: Useless condition
	if (filter.reward >= 0) {
		where.push('"b_reward" = ${reward}');
		params.reward = filter.reward;
	}

	if (!filter.limit) {
		params.limit = 100;
	} else {
		params.limit = Math.abs(filter.limit);
	}

	if (!filter.offset) {
		params.offset = 0;
	} else {
		params.offset = Math.abs(filter.offset);
	}

	if (params.limit > 100) {
		return setImmediate(cb, 'Invalid limit. Maximum is 100');
	}

	var orderBy = OrderBy(
		(filter.orderBy || 'height:desc'), {
			sortFields: sql.sortFields,
			fieldPrefix: 'b_'
		}
	);

	if (orderBy.error) {
		return setImmediate(cb, orderBy.error);
	}

	library.db.query(sql.countList({
		where: where
	}), params).then(function (rows) {
		var count = rows[0].count;

		library.db.query(sql.list({
			where: where,
			sortField: orderBy.sortField,
			sortMethod: orderBy.sortMethod
		}), params).then(function (rows) {
			var blocks = [];

			// Normalize blocks
			for (var i = 0; i < rows.length; i++) {
				// FIXME: Can have poor performance because it performs SHA256 hash calculation for each block
				blocks.push(library.logic.block.dbRead(rows[i]));
			}

			var data = {
				blocks: blocks,
				count: count
			};

			return setImmediate(cb, null, data);
		}).catch(function (err) {
			library.logger.error(err.stack);
			return setImmediate(cb, 'Blocks#list error');
		});
	}).catch(function (err) {
		library.logger.error(err.stack);
		return setImmediate(cb, 'Blocks#list error');
	});
};

/**
 * Normalize blocks and their transactions
 * // FIXME: Looks like that function can accepts both blocks and transactions as param, processing here is not clear
 *
 * @private
 * @method readDbRows
 * @param  {Object} rows List of blocks/transactions?
 * @return {Object} blocks Normalized list of blocks with transactions
 */
__private.readDbRows = function (rows) {
	var blocks = {};
	var order = [];

	for (var i = 0, length = rows.length; i < length; i++) {
		// Normalize block
		// FIXME: Can have poor performance because it performs SHA256 hash calculation for each block
		var block = library.logic.block.dbRead(rows[i]);

		if (block) {
			// If block is not already in the list...
			if (!blocks[block.id]) {
				if (block.id === genesisblock.block.id) {
					// Generate fake signature for genesis block
					block.generationSignature = (new Array(65)).join('0');
				}

				// Add block ID to order list
				order.push(block.id);
				// Add block to list
				blocks[block.id] = block;
			}

			// Normalize transaction
			var transaction = library.logic.transaction.dbRead(rows[i]);
			// Set empty object if there are no transactions in block
			blocks[block.id].transactions = blocks[block.id].transactions || {};

			if (transaction) {
				// Add transaction to block if not there already
				if (!blocks[block.id].transactions[transaction.id]) {
					blocks[block.id].transactions[transaction.id] = transaction;
				}
			}
		}
	}

	// Reorganize list
	blocks = order.map(function (v) {
		blocks[v].transactions = Object.keys(blocks[v].transactions).map(function (t) {
			return blocks[v].transactions[t];
		});
		return blocks[v];
	});

	return blocks;
};

/**
 * Get block by ID
 *
 * @private
 * @async
 * @method getById
 * @param  {string}   id Block ID
 * @param  {Function} cb Callback function
 * @return {Function} cb Callback function from params (through setImmediate)
 * @return {Object}   cb.err Error if occurred
 * @return {Object}   cb.block Block object
 */
__private.getById = function (id, cb) {
	library.db.query(sql.getById, {id: id}).then(function (rows) {
		if (!rows.length) {
			return setImmediate(cb, 'Block not found');
		}

		// Normalize block
		var block = library.logic.block.dbRead(rows[0]);

		return setImmediate(cb, null, block);
	}).catch(function (err) {
		library.logger.error(err.stack);
		return setImmediate(cb, 'Blocks#getById error');
	});
};

/**
 * Get blocks IDs sequence - last block ID, IDs of first blocks of last 5 rounds, genesis block ID
 *
 * @private
 * @async
 * @method getIdSequence
 * @param  {number}   height Block height
 * @param  {Function} cb Callback function
 * @return {Function} cb Callback function from params (through setImmediate)
 * @return {Object}   cb.err Error if occurred
 * @return {Object}   cb.res Result
 * @return {string}   cb.res.firstHeight Height of last block
 * @return {string}   cb.res.ids Comma separated list of blocks IDs
 */
__private.getIdSequence = function (height, cb) {
	// Get IDs of first blocks of (n) last rounds, descending order
	// EXAMPLE: For height 2000000 (round 19802) we will get IDs of blocks at height: 1999902, 1999801, 1999700, 1999599, 1999498
	library.db.query(sql.getIdSequence(), {height: height, limit: 5, delegates: constants.activeDelegates}).then(function (rows) {
		if (rows.length === 0) {
			return setImmediate(cb, 'Failed to get id sequence for height: ' + height);
		}

		var ids = [];

		// Add genesis block at the end if the set doesn't contain it already
		if (genesisblock && genesisblock.block) {
			var __genesisblock = {
				id: genesisblock.block.id,
				height: genesisblock.block.height
			};

			if (!_.includes(rows, __genesisblock.id)) {
				rows.push(__genesisblock);
			}
		}

		// Add last block at the beginning if the set doesn't contain it already
		if (__private.lastBlock && !_.includes(rows, __private.lastBlock.id)) {
			rows.unshift({
				id: __private.lastBlock.id,
				height: __private.lastBlock.height
			});
		}

		// Extract blocks IDs
		rows.forEach(function (row) {
			//FIXME: Looks like double check
			if (!_.includes(ids, row.id)) {
				ids.push(row.id);
			}
		});

		return setImmediate(cb, null, { firstHeight: rows[0].height, ids: ids.join(',') });
	}).catch(function (err) {
		library.logger.error(err.stack);
		return setImmediate(cb, 'Blocks#getIdSequence error');
	});
};

/**
 * Save genesis block to database
 *
 * @private
 * @async
 * @method saveGenesisBlock
 * @param  {Object}   block Full normalized genesis block
 * @param  {Function} cb Callback function
 * @return {Function} cb Callback function from params (through setImmediate)
 * @return {Object}   cb.err Error if occurred
 */
__private.saveGenesisBlock = function (cb) {
	// Check if genesis block ID already exists in the database
	// FIXME: Duplicated, there is another SQL query that we can use for that
	library.db.query(sql.getGenesisBlockId, { id: genesisblock.block.id }).then(function (rows) {
		var blockId = rows.length && rows[0].id;

		if (!blockId) {
			// If there is no block with genesis ID - save to database
			// WARNING: DB_WRITE
			__private.saveBlock(genesisblock.block, function (err) {
				return setImmediate(cb, err);
			});
		} else {
			return setImmediate(cb);
		}
	}).catch(function (err) {
		library.logger.error(err.stack);
		return setImmediate(cb, 'Blocks#saveGenesisBlock error');
	});
};

/**
 * Apply genesis block's transactions to blockchain
 *
 * @private
 * @async
 * @method applyGenesisBlock
 * @param  {Object}   block Full normalized genesis block
 * @param  {Function} cb Callback function
 * @return {Function} cb Callback function from params (through setImmediate)
 * @return {Object}   cb.err Error if occurred
 */
__private.applyGenesisBlock = function (block, cb) {
	// Sort transactions included in block
	block.transactions = block.transactions.sort(function (a, b) {
		if (a.type === transactionTypes.VOTE) {
			return 1;
		} else {
			return 0;
		}
	});
	// Initialize block progress tracker
	var tracker = self.getBlockProgressLogger(block.transactions.length, block.transactions.length / 100, 'Genesis block loading');
	async.eachSeries(block.transactions, function (transaction, cb) {
		// Apply transactions through setAccountAndGet, bypassing unconfirmed/confirmed states
		// FIXME: Poor performance - every transaction cause SQL query to be executed
		// WARNING: DB_WRITE
		modules.accounts.setAccountAndGet({publicKey: transaction.senderPublicKey}, function (err, sender) {
			if (err) {
				return setImmediate(cb, {
					message: err,
					transaction: transaction,
					block: block
				});
			}
			// Apply transaction to confirmed & unconfirmed balances
			// WARNING: DB_WRITE
			__private.applyTransaction(block, transaction, sender, cb);
			// Update block progress tracker
			tracker.applyNext();
		});
	}, function (err) {
		if (err) {
			// If genesis block is invalid, kill the node...
			return process.exitCode = 0;
		} else {
			// Set genesis block as last block
			__private.lastBlock = block;
			// Tick round
			// WARNING: DB_WRITE
			modules.rounds.tick(__private.lastBlock, cb);
		}
	});
};

/**
 * Save block with transactions to database
 *
 * @private
 * @async
 * @method saveBlock
 * @param  {Object}   block Full normalized block
 * @param  {Function} cb Callback function
 * @return {Function|afterSave} cb If SQL transaction was OK - returns safterSave execution,
 *                                 if not returns callback function from params (through setImmediate)
 * @return {String}   cb.err Error if occurred
 */
__private.saveBlock = function (block, cb) {
	// Prepare and execute SQL transaction
	// WARNING: DB_WRITE
	library.db.tx(function (t) {
		// Create bytea fields (buffers), and returns pseudo-row object promise-like
		var promise = library.logic.block.dbSave(block);
		// Initialize insert helper
		var inserts = new Inserts(promise, promise.values);

		var promises = [
			// Prepare insert SQL query
			t.none(inserts.template(), promise.values)
		];

		// Apply transactions inserts
		t = __private.promiseTransactions(t, block, promises);
		// Exec inserts as batch
		t.batch(promises);
	}).then(function () {
		// Execute afterSave for transactions
		return __private.afterSave(block, cb);
	}).catch(function (err) {
		library.logger.error(err.stack);
		return setImmediate(cb, 'Blocks#saveBlock error');
	});
};

/**
 * Build a sequence of transaction queries
 * // FIXME: Processing here is not clean
 *
 * @private
 * @method promiseTransactions
 * @param  {Object} t SQL connection object
 * @param  {Object} block Full normalized block
 * @param  {Object} blockPromises Not used
 * @return {Object} t SQL connection object filled with inserts
 * @throws Will throw 'Invalid promise' when no promise, promise.values or promise.table
 */
__private.promiseTransactions = function (t, block, blockPromises) {
	if (_.isEmpty(block.transactions)) {
		return t;
	}

	var transactionIterator = function (transaction) {
		// Apply block ID to transaction
		transaction.blockId = block.id;
		// Create bytea fileds (buffers), and returns pseudo-row promise-like object
		return library.logic.transaction.dbSave(transaction);
	};

	var promiseGrouper = function (promise) {
		if (promise && promise.table) {
			return promise.table;
		} else {
			throw 'Invalid promise';
		}
	};

	var typeIterator = function (type) {
		var values = [];

		_.each(type, function (promise) {
			if (promise && promise.values) {
				values = values.concat(promise.values);
			} else {
				throw 'Invalid promise';
			}
		});

		// Initialize insert helper
		var inserts = new Inserts(type[0], values, true);
		// Prepare insert SQL query
		t.none(inserts.template(), inserts);
	};

	var promises = _.flatMap(block.transactions, transactionIterator);
	_.each(_.groupBy(promises, promiseGrouper), typeIterator);

	return t;
};

/**
 * Apply verified block
 *
 * @private
 * @async
 * @method applyBlock
 * @emits  SIGTERM
 * @param  {Object}   block Full normalized block
 * @param  {boolean}  broadcast Indicator that block needs to be broadcasted
 * @param  {Function} cb Callback function
 * @param  {boolean}  saveBlock Indicator that block needs to be saved to database
 * @return {Function} cb Callback function from params (through setImmediate)
 * @return {Object}   cb.err Error if occurred
 */
__private.applyBlock = function (block, broadcast, cb, saveBlock) {
	// Prevent shutdown during database writes.
	__private.isActive = true;

	// Transactions to rewind in case of error.
	var appliedTransactions = {};

	// List of unconfirmed transactions ids.
	var unconfirmedTransactionIds;

	async.series({
		// Rewind any unconfirmed transactions before applying block.
		// TODO: It should be possible to remove this call if we can guarantee that only this function is processing transactions atomically. Then speed should be improved further.
		// TODO: Other possibility, when we rebuild from block chain this action should be moved out of the rebuild function.
		undoUnconfirmedList: function (seriesCb) {
			modules.transactions.undoUnconfirmedList(function (err, ids) {
				if (err) {
<<<<<<< HEAD
					// TODO: Send a numbered signal to be caught by forever to trigger a rebuild.
					return process.exitCode = 0;
=======
					// Fatal error, memory tables will be inconsistent
					library.logger.error('Failed to undo unconfirmed list', err);
					return process.exit(0);
>>>>>>> f64aaeaf
				} else {
					unconfirmedTransactionIds = ids;
					return setImmediate(seriesCb);
				}
			});
		},
		// Apply transactions to unconfirmed mem_accounts fields.
		applyUnconfirmed: function (seriesCb) {
			async.eachSeries(block.transactions, function (transaction, eachSeriesCb) {
				// DATABASE write
				modules.accounts.setAccountAndGet({publicKey: transaction.senderPublicKey}, function (err, sender) {
					// DATABASE: write
					modules.transactions.applyUnconfirmed(transaction, sender, function (err) {
						if (err) {
							err = ['Failed to apply transaction:', transaction.id, '-', err].join(' ');
							library.logger.error(err);
							library.logger.error('Transaction', transaction);
							return setImmediate(eachSeriesCb, err);
						}

						appliedTransactions[transaction.id] = transaction;

						// Remove the transaction from the node queue, if it was present.
						var index = unconfirmedTransactionIds.indexOf(transaction.id);
						if (index >= 0) {
							unconfirmedTransactionIds.splice(index, 1);
						}

						return setImmediate(eachSeriesCb);
					});
				});
			}, function (err) {
				if (err) {
					// Rewind any already applied unconfirmed transactions.
					// Leaves the database state as per the previous block.
					async.eachSeries(block.transactions, function (transaction, eachSeriesCb) {
						modules.accounts.getAccount({publicKey: transaction.senderPublicKey}, function (err, sender) {
							if (err) {
								return setImmediate(eachSeriesCb, err);
							}
							// The transaction has been applied?
							if (appliedTransactions[transaction.id]) {
								// DATABASE: write
								library.logic.transaction.undoUnconfirmed(transaction, sender, eachSeriesCb);
							} else {
								return setImmediate(eachSeriesCb);
							}
						});
					}, function (err) {
						return setImmediate(seriesCb, err);
					});
				} else {
					return setImmediate(seriesCb);
				}
			});
		},
		// Block and transactions are ok.
		// Apply transactions to confirmed mem_accounts fields.
		applyConfirmed: function (seriesCb) {
			async.eachSeries(block.transactions, function (transaction, eachSeriesCb) {
				modules.accounts.getAccount({publicKey: transaction.senderPublicKey}, function (err, sender) {
					if (err) {
						err = ['Failed to apply transaction:', transaction.id, '-', err].join(' ');
						library.logger.error(err);
						library.logger.error('Transaction', transaction);
<<<<<<< HEAD
						// TODO: Send a numbered signal to be caught by forever to trigger a rebuild.
						process.exitCode = 0;
=======
						// Fatal error, memory tables will be inconsistent
						process.exit(0);
>>>>>>> f64aaeaf
					}
					// DATABASE: write
					modules.transactions.apply(transaction, block, sender, function (err) {
						if (err) {
							err = ['Failed to apply transaction:', transaction.id, '-', err].join(' ');
							library.logger.error(err);
							library.logger.error('Transaction', transaction);
<<<<<<< HEAD
							// TODO: Send a numbered signal to be caught by forever to trigger a rebuild.
							process.exitCode = 0;
=======
							// Fatal error, memory tables will be inconsistent
							process.exit(0);
>>>>>>> f64aaeaf
						}
						// Transaction applied, removed from the unconfirmed list.
						modules.transactions.removeUnconfirmedTransaction(transaction.id);
						return setImmediate(eachSeriesCb);
					});
				});
			}, function (err) {
				return setImmediate(seriesCb, err);
			});
		},
		// Optionally save the block to the database.
		saveBlock: function (seriesCb) {
			__private.lastBlock = block;

			if (saveBlock) {
				// DATABASE: write
				__private.saveBlock(block, function (err) {
					if (err) {
						library.logger.error('Failed to save block...');
						library.logger.error('Block', block);
<<<<<<< HEAD
						// TODO: Send a numbered signal to be caught by forever to trigger a rebuild.
						process.exitCode = 0;
=======
						// Fatal error, memory tables will be inconsistent
						process.exit(0);
>>>>>>> f64aaeaf
					}

					library.logger.debug('Block applied correctly with ' + block.transactions.length + ' transactions');
					library.bus.message('newBlock', block, broadcast);

					// DATABASE write. Update delegates accounts
					modules.rounds.tick(block, seriesCb);
				});
			} else {
				library.bus.message('newBlock', block, broadcast);

				// DATABASE write. Update delegates accounts
				modules.rounds.tick(block, seriesCb);
			}
		},
		// Push back unconfirmed transactions list (minus the one that were on the block if applied correctly).
		// TODO: See undoUnconfirmedList discussion above.
		applyUnconfirmedIds: function (seriesCb) {
			// DATABASE write
			modules.transactions.applyUnconfirmedIds(unconfirmedTransactionIds, function (err) {
				return setImmediate(seriesCb, err);
			});
		},
	}, function (err) {
		// Allow shutdown, database writes are finished.
		__private.isActive = false;

		// Nullify large objects.
		// Prevents memory leak during synchronisation.
		appliedTransactions = unconfirmedTransactionIds = block = null;

		// Finish here if snapshotting.
		// FIXME: Not the best place to do that
		if (err === 'Snapshot finished') {
			library.logger.info(err);
			process.emit('SIGTERM');
		}

		return setImmediate(cb, err);
	});
};

/**
 * Check transaction - perform transaction validation when processing block
 * //FIXME: Some check can be redundant probably, see: logic.transactionPool
 *
 * @private
 * @async
 * @method checkTransaction
 * @param  {Object}   block Block object
 * @param  {Object}   transaction Transaction object
 * @param  {Function} cb Callback function
 * @return {Function} cb Callback function from params (through setImmediate)
 * @return {Object}   cb.err Error if occurred
 */
__private.checkTransaction = function (block, transaction, cb) {
	async.waterfall([
		function (waterCb) {
			try {
				// Calculate transaction ID
				// FIXME: Can have poor performance, because of hash cancluation
				transaction.id = library.logic.transaction.getId(transaction);
			} catch (e) {
				return setImmediate(waterCb, e.toString());
			}
			// Apply block ID to transaction
			transaction.blockId = block.id;
			return setImmediate(waterCb);
		},
		function (waterCb) {
			// Check if transaction is already in database, otherwise fork 2.
			// DATABASE: read only
			library.logic.transaction.checkConfirmed(transaction, function (err) {
				if (err) {
					// Fork: Transaction already confirmed.
					modules.delegates.fork(block, 2);
					// Undo the offending transaction.
					// DATABASE: write
					modules.transactions.undoUnconfirmed(transaction, function (err2) {
						modules.transactions.removeUnconfirmedTransaction(transaction.id);
						return setImmediate(waterCb, err2 || err);
					});
				} else {
					return setImmediate(waterCb);
				}
			});
		},
		function (waterCb) {
			// Get account from database if any (otherwise cold wallet).
			// DATABASE: read only
			modules.accounts.getAccount({publicKey: transaction.senderPublicKey}, waterCb);
		},
		function (sender, waterCb) {
			// Check if transaction id valid against database state (mem_* tables).
			// DATABASE: read only
			library.logic.transaction.verify(transaction, sender, waterCb);
		}
	], function (err) {
		return setImmediate(cb, err);
	});
};

/**
 * Apply transaction to unconfirmed and confirmed
 *
 * @private
 * @async
 * @method applyTransaction
 * @param  {Object}   block Block object
 * @param  {Object}   transaction Transaction object
 * @param  {Object}   sender Sender account
 * @param  {Function} cb Callback function
 * @return {Function} cb Callback function from params (through setImmediate)
 * @return {Object}   cb.err Error if occurred
 */
__private.applyTransaction = function (block, transaction, sender, cb) {
	// FIXME: Not sure about flow here, when nodes have different transactions - 'applyUnconfirmed' can fail but 'apply' can be ok
	modules.transactions.applyUnconfirmed(transaction, sender, function (err) {
		if (err) {
			return setImmediate(cb, {
				message: err,
				transaction: transaction,
				block: block
			});
		}

		modules.transactions.apply(transaction, block, sender, function (err) {
			if (err) {
				return setImmediate(cb, {
					message: 'Failed to apply transaction: ' + transaction.id,
					transaction: transaction,
					block: block
				});
			}
			return setImmediate(cb);
		});
	});
};

/**
 * Execute afterSave callback for transactions depends on transaction type
 *
 * @private
 * @async
 * @method afterSave
 * @param  {Object}   block Full normalized block
 * @param  {Function} cb Callback function
 * @return {Function} cb Callback function from params (through setImmediate)
 * @return {Object}   cb.err Error if occurred
 */
__private.afterSave = function (block, cb) {
	// Execute afterSave callbacks for each transaction, depends on tx type
	// see: logic.outTransfer.afterSave, logic.dapp.afterSave
	async.eachSeries(block.transactions, function (transaction, cb) {
		return library.logic.transaction.afterSave(transaction, cb);
	}, function (err) {
		return setImmediate(cb, err);
	});
};

/**
 * Deletes last block, undo transactions, recalculate round
 *
 * @private
 * @async
 * @method popLastBlock
 * @param  {Function} cb Callback function
 * @return {Function} cb Callback function from params (through setImmediate)
 * @return {Object}   cb.err Error
 * @return {Object}   cb.obj New last block
 */
__private.popLastBlock = function (oldLastBlock, cb) {
	// Execute in sequence via balancesSequence
	library.balancesSequence.add(function (cb) {
		// Load previous block from full_blocks_list table
		// TODO: Can be inefficient, need performnce tests
		self.loadBlocksPart({ id: oldLastBlock.previousBlock }, function (err, previousBlock) {
			if (err || !previousBlock.length) {
				return setImmediate(cb, err || 'previousBlock is null');
			}
			previousBlock = previousBlock[0];

			// Reverse order of transactions in last blocks...
			async.eachSeries(oldLastBlock.transactions.reverse(), function (transaction, cb) {
				async.series([
					function (cb) {
						// Retrieve sender by public key
						modules.accounts.getAccount({publicKey: transaction.senderPublicKey}, function (err, sender) {
							if (err) {
								return setImmediate(cb, err);
							}
							// Undoing confirmed tx - refresh confirmed balance (see: logic.transaction.undo, logic.transfer.undo)
							// WARNING: DB_WRITE
							modules.transactions.undo(transaction, oldLastBlock, sender, cb);
						});
					}, function (cb) {
						// Undoing unconfirmed tx - refresh unconfirmed balance (see: logic.transaction.undoUnconfirmed)
						// WARNING: DB_WRITE
						modules.transactions.undoUnconfirmed(transaction, cb);
					}, function (cb) {
						return setImmediate(cb);
					}
				], cb);
			}, function (err) {
				if (err) {
					// Fatal error, memory tables will be inconsistent
					library.logger.error('Failed to undo transactions', err);
					return process.exit(0);
				}

				// Perform backward tick on rounds
				// WARNING: DB_WRITE
				modules.rounds.backwardTick(oldLastBlock, previousBlock, function (err) {
					if (err) {
						// Fatal error, memory tables will be inconsistent
						library.logger.error('Failed to perform backwards tick', err);
						return process.exit(0);
					}

					// Delete last block from blockchain
					// WARNING: Db_WRITE
					__private.deleteBlock(oldLastBlock.id, function (err) {
						if (err) {
							// Fatal error, memory tables will be inconsistent
							library.logger.error('Failed to delete block', err);
							return process.exit(0);
						}

						return setImmediate(cb, null, previousBlock);
					});
				});
			});
		});
	}, cb);
};

/**
 * Deletes block from blocks table
 *
 * @private
 * @async
 * @method deleteBlock
 * @param  {number}   blockId ID of block to delete
 * @param  {Function} cb Callback function
 * @return {Function} cb Callback function from params (through setImmediate)
 * @return {Object}   cb.err String if SQL error occurred, null if success
 */
__private.deleteBlock = function (blockId, cb) {
	// Delete block with ID from blocks table
	// WARNING: DB_WRITE
	library.db.none(sql.deleteBlock, {id: blockId}).then(function () {
		return setImmediate(cb);
	}).catch(function (err) {
		library.logger.error(err.stack);
		return setImmediate(cb, 'Blocks#deleteBlock error');
	});
};

/**
 * Recover chain - wrapper for deleteLastBlock
 *
 * @private
 * @async
 * @method recoverChain
 * @param  {Function} cb Callback function
 * @return {Function} cb Callback function from params (through setImmediate)
 * @return {Object}   cb.err Error if occurred
 */
__private.recoverChain = function (cb) {
	library.logger.warn('Chain comparison failed, starting recovery');
	self.deleteLastBlock(function (err, newLastBlock) {
		if (err) {
			library.logger.error('Recovery failed');
		} else {
			library.logger.info('Recovery complete, new last block', newLastBlock.id);
		}
		return setImmediate(cb, err);
	});
};

/**
 * Receive block - logs info about received block, updates last receipt, fires processing
 *
 * @private
 * @async
 * @method receiveBlock
 * @param {Object}   block Full normalized block
 * @param {Function} cb Callback function
 */
__private.receiveBlock = function (block, cb) {
	library.logger.info([
		'Received new block id:', block.id,
		'height:', block.height,
		'round:',  modules.rounds.calc(block.height),
		'slot:', slots.getSlotNumber(block.timestamp),
		'reward:', block.reward
	].join(' '));

	// Update last receipt
	self.lastReceipt(new Date());
	// Start block processing - broadcast: true, saveBlock: true
	self.processBlock(block, true, cb, true);
};

/**
 * PUBLIC METHODS
 */

/**
 * Count blocks
 *
 * @public
 * @async
 * @method count
 * @param  {Function} cb Callback function
 * @return {Function} cb Callback function from params (through setImmediate)
 * @return {Object}   cb.err Error if occurred
 * @return {Object}   cb.res Blocks count
 */
Blocks.prototype.count = function (cb) {
	//FIXME: Poor performance, we can use other SQL query for that
	library.db.query(sql.countByRowId).then(function (rows) {
		var res = rows.length ? rows[0].count : 0;

		return setImmediate(cb, null, res);
	}).catch(function (err) {
		library.logger.error(err.stack);
		return setImmediate(cb, 'Blocks#count error');
	});
};

/**
 * Get last block with additional 'secondsAgo' and 'fresh' properties
 *
 * @public
 * @method getLastBlock
 * @return {Object} lastBlock Modified last block
 */
Blocks.prototype.getLastBlock = function () {
	if (__private.lastBlock) {
		var epoch = constants.epochTime / 1000;
		var lastBlockTime = epoch + __private.lastBlock.timestamp;
		var currentTime = new Date().getTime() / 1000;

		//FIXME: That function modify global last block object - not good, for what we need those properties?
		// 'fresh' is used in modules.loader.internal.statusPing
		__private.lastBlock.secondsAgo = Math.round((currentTime - lastBlockTime) * 1e2) / 1e2;
		__private.lastBlock.fresh = (__private.lastBlock.secondsAgo < constants.blockReceiptTimeOut);
	}

	return __private.lastBlock;
};

/**
 * Returns last receipt - indicator how long ago last block was received
 *
 * @public
 * @method lastReceipt
 * @param  {Object} [lastReceipt] Last receipt, if supplied - global one will be overwritten
 * @return {Object} lastReceipt Last receipt
 */
Blocks.prototype.lastReceipt = function (lastReceipt) {
	//TODO: Should public methods modify module's global object directly?
	if (lastReceipt) {
		__private.lastReceipt = lastReceipt;
	}

	if (__private.lastReceipt) {
		// Recalculate how long ago we received a block
		var timeNow = new Date();
		__private.lastReceipt.secondsAgo = Math.floor((timeNow.getTime() - __private.lastReceipt.getTime()) / 1000);
		__private.lastReceipt.secondsAgo = Math.round(__private.lastReceipt.secondsAgo * 1e2) / 1e2;
		// Mark if last receipt is stale - that is used to trigger sync in case we not received a block for long
		__private.lastReceipt.stale = (__private.lastReceipt.secondsAgo > constants.blockReceiptTimeOut);
	}

	return __private.lastReceipt;
};

/**
 * Performs chain comparison with remote peer
 * WARNING: Can trigger chain recovery
 *
 * @async
 * @public
 * @method getCommonBlock
 * @param  {Peer}     peer Peer to perform chain comparison with
 * @param  {number}   height Block height
 * @param  {Function} cb Callback function
 * @return {Function} cb Callback function from params (through setImmediate)
 * @return {Object}   cb.err Error if occurred
 * @return {Object}   cb.res Result object
 */
Blocks.prototype.getCommonBlock = function (peer, height, cb) {
	var comparisionFailed = false;

	async.waterfall([
		function (waterCb) {
			// Get IDs sequence (comma separated list)
			__private.getIdSequence(height, function (err, res) {
				return setImmediate(waterCb, err, res);
			});
		},
		function (res, waterCb) {
			var ids = res.ids;

			// Perform request to supplied remote peer
			modules.transport.getFromPeer(peer, {
				api: '/blocks/common?ids=' + ids,
				method: 'GET'
			}, function (err, res) {
				if (err || res.body.error) {
					return setImmediate(waterCb, err || res.body.error.toString());
				} else if (!res.body.common) {
					// FIXME: Need better checking here, is base on 'common' property enough?
					comparisionFailed = true;
					return setImmediate(waterCb, ['Chain comparison failed with peer:', peer.string, 'using ids:', ids].join(' '));
				} else {
					return setImmediate(waterCb, null, res);
				}
			});
		},
		function (res, waterCb) {
			// Validate remote peer response via schema
			library.schema.validate(res.body.common, schema.getCommonBlock, function (err) {
				if (err) {
					return setImmediate(waterCb, err[0].message);
				} else {
					return setImmediate(waterCb, null, res);
				}
			});
		},
		function (res, waterCb) {
			// Check that block with ID, previousBlock and height exists in database
			library.db.query(sql.getCommonBlock(res.body.common.previousBlock), {
				id: res.body.common.id,
				previousBlock: res.body.common.previousBlock,
				height: res.body.common.height
			}).then(function (rows) {
				if (!rows.length || !rows[0].count) {
					// Block doesn't exists - comparison failed
					comparisionFailed = true;
					return setImmediate(waterCb, ['Chain comparison failed with peer:', peer.string, 'using block:', JSON.stringify(res.body.common)].join(' '));
				} else {
					// Block exists - it's common between our node and remote peer
					return setImmediate(waterCb, null, res.body.common);
				}
			}).catch(function (err) {
				// SQL error occurred
				library.logger.error(err.stack);
				return setImmediate(waterCb, 'Blocks#getCommonBlock error');
			});
		}
	], function (err, res) {
		// If comparison failed and current consensus is low - perform chain recovery
		if (comparisionFailed && modules.transport.poorConsensus()) {
			return __private.recoverChain(cb);
		} else {
			return setImmediate(cb, err, res);
		}
	});
};

/**
 * Ask remote peer for blocks and process them
 *
 * @async
 * @public
 * @method loadBlocksFromPeer
 * @param  {Peer}     peer Peer to perform chain comparison with
 * @param  {Function} cb Callback function
 * @return {Function} cb Callback function from params (through setImmediate)
 * @return {Object}   cb.err Error if occurred
 * @return {Object}   cb.lastValidBlock Normalized new last block
 */
Blocks.prototype.loadBlocksFromPeer = function (peer, cb) {
	// Set current last block as last valid block
	var lastValidBlock = __private.lastBlock;

	// Normalize peer
	peer = library.logic.peers.create(peer);
	library.logger.info('Loading blocks from: ' + peer.string);

	function getFromPeer (seriesCb) {
		// Ask remote peer for blocks
		modules.transport.getFromPeer(peer, {
			method: 'GET',
			api: '/blocks?lastBlockId=' + lastValidBlock.id
		}, function (err, res) {
			err = err || res.body.error;
			if (err) {
				return setImmediate(seriesCb, err);
			} else {
				return setImmediate(seriesCb, null, res.body.blocks);
			}
		});
	}

	// Validate remote peer response via schema
	function validateBlocks (blocks, seriesCb) {
		var report = library.schema.validate(blocks, schema.loadBlocksFromPeer);

		if (!report) {
			return setImmediate(seriesCb, 'Received invalid blocks data');
		} else {
			return setImmediate(seriesCb, null, blocks);
		}
	}

	// Process all received blocks
	function processBlocks (blocks, seriesCb) {
		// Skip if ther is no blocks
		if (blocks.length === 0) {
			return setImmediate(seriesCb);
		}
		// Iterate over received blocks, normalize block first...
		async.eachSeries(__private.readDbRows(blocks), function (block, eachSeriesCb) {
			if (__private.cleanup) {
				// Cancel processing if node shutdown was requested
				return setImmediate(eachSeriesCb);
			} else {
				// ...then process block
				return processBlock(block, eachSeriesCb);
			}
		}, function (err) {
			return setImmediate(seriesCb, err);
		});
	}

	// Process single block
	function processBlock (block, seriesCb) {
		// Start block processing - broadcast: false, saveBlock: true
		self.processBlock(block, false, function (err) {
			if (!err) {
				// Update last valid block
				lastValidBlock = block;
				library.logger.info(['Block', block.id, 'loaded from:', peer.string].join(' '), 'height: ' + block.height);
			} else {
				var id = (block ? block.id : 'null');

				library.logger.debug('Block processing failed', {id: id, err: err.toString(), module: 'blocks', block: block});
			}
			return seriesCb(err);
		}, true);
	}

	async.waterfall([
		getFromPeer,
		validateBlocks,
		processBlocks
	], function (err) {
		if (err) {
			return setImmediate(cb, 'Error loading blocks: ' + (err.message || err), lastValidBlock);
		} else {
			return setImmediate(cb, null, lastValidBlock);
		}
	});
};

/**
 * Generates a list of full blocks for another node upon sync request from that node
 * see: modules.transport.internal.blocks
 *
 * @async
 * @public
 * @method loadBlocksData
 * @param  {Object}   filter Filter options
 * @param  {Object}   filter.limit Limit blocks to amount
 * @param  {Object}   filter.lastId ID of block to begin with
 * @param  {Function} cb Callback function
 * @return {Function} cb Callback function from params (through setImmediate)
 * @return {Object}   cb.err Error if occurred
 * @return {Object}   cb.rows List of blocks
 */
Blocks.prototype.loadBlocksData = function (filter, options, cb) {
	//FIXME: options is not used
	if (arguments.length < 3) {
		cb = options;
		options = {};
	}

	options = options || {};

	var params = { limit: filter.limit || 1 };

	//FIXME: filter.id is not used
	if (filter.id && filter.lastId) {
		return setImmediate(cb, 'Invalid filter: Received both id and lastId');
	} else if (filter.id) {
		params.id = filter.id;
	} else if (filter.lastId) {
		params.lastId = filter.lastId;
	}

	//FIXME: fields is not used
	var fields = __private.blocksDataFields;

	// Execute in sequence via dbSequence
	library.dbSequence.add(function (cb) {
		// Get height of block with supplied ID
		library.db.query(sql.getHeightByLastId, { lastId: filter.lastId || null }).then(function (rows) {

			var height = rows.length ? rows[0].height : 0;
			// Calculate max block height for database query
			var realLimit = height + (parseInt(filter.limit) || 1);

			params.limit = realLimit;
			params.height = height;

			// Retrieve blocks from database
			// FIXME: That SQL query have mess logic, need to be refactored
			library.db.query(sql.loadBlocksData(filter), params).then(function (rows) {
				return setImmediate(cb, null, rows);
			});
		}).catch(function (err ) {
			library.logger.error(err.stack);
			return setImmediate(cb, 'Blocks#loadBlockData error');
		});
	}, cb);
};

/**
 * Loads full blocks from database and normalize them
 *
 * @async
 * @public
 * @method loadBlocksPart
 * @param  {Object}   filter Filter options
 * @param  {Object}   filter.limit Limit blocks to amount
 * @param  {Object}   filter.lastId ID of block to begin with
 * @param  {Function} cb Callback function
 * @return {Function} cb Callback function from params (through setImmediate)
 * @return {Object}   cb.err Error if occurred
 * @return {Object}   cb.rows List of normalized blocks
 */
Blocks.prototype.loadBlocksPart = function (filter, cb) {
	self.loadBlocksData(filter, function (err, rows) {
		var blocks = [];

		if (!err) {
			// Normalize list of blocks
			blocks = __private.readDbRows(rows);
		}

		return setImmediate(cb, err, blocks);
	});
};

/**
 * Loads full blocks from database, used when rebuilding blockchain, snapshotting
 * see: loader.loadBlockChain (private)
 * 
 * @async
 * @public
 * @method loadBlocksOffset
 * @param  {number}   limit Limit amount of blocks
 * @param  {number}   offset Offset to start at
 * @param  {boolean}  verify Indicator that block needs to be verified
 * @param  {Function} cb Callback function
 * @return {Function} cb Callback function from params (through setImmediate)
 * @return {Object}   cb.err Error if occurred
 * @return {Object}   cb.lastBlock Current last block
 */
Blocks.prototype.loadBlocksOffset = function (limit, offset, verify, cb) {
	// Calculate limit if offset is supplied
	var newLimit = limit + (offset || 0);
	var params = { limit: newLimit, offset: offset || 0 };

	library.logger.debug('Loading blocks offset', {limit: limit, offset: offset, verify: verify});
	// Execute in sequence via dbSequence
	library.dbSequence.add(function (cb) {
		// Loads full blocks from database
		// FIXME: Weird logic in that SQL query, also ordering used can be performance bottleneck - to rewrite
		library.db.query(sql.loadBlocksOffset, params).then(function (rows) {
			// Normalize blocks
			var blocks = __private.readDbRows(rows);

			async.eachSeries(blocks, function (block, cb) {
				// Stop processing if node shutdown was requested
				if (__private.cleanup) {
					return setImmediate(cb);
				}

				library.logger.debug('Processing block', block.id);
				if (verify && block.id !== genesisblock.block.id) {
					// Sanity check of the block, if values are coherent.
					// No access to database.
					var check = self.verifyBlock(block);

					if (!check.verified) {
						library.logger.error(['Block', block.id, 'verification failed'].join(' '), check.errors.join(', '));
						// Return first error from checks
						return setImmediate(cb, check.errors[0]);
					}
				}
				if (block.id === genesisblock.block.id) {
					__private.applyGenesisBlock(block, cb);
				} else {
					// Apply block - broadcast: false, saveBlock: false
					// FIXME: Looks like we are missing some validations here, because applyBlock is different than processBlock used elesewhere
					// - that need to be checked and adjusted to be consistent
					__private.applyBlock(block, false, cb, false);
				}
				// Update last block
				__private.lastBlock = block;
			}, function (err) {
				return setImmediate(cb, err, __private.lastBlock);
			});
		}).catch(function (err) {
			library.logger.error(err.stack);
			return setImmediate(cb, 'Blocks#loadBlocksOffset error');
		});
	}, cb);
};

/**
 * Deletes last block
 *
 * @public
 * @async
 * @method deleteLastBlock
 * @param  {Function} cb Callback function
 * @return {Function} cb Callback function from params (through setImmediate)
 * @return {Object}   cb.err Error if occurred
 * @return {Object}   cb.obj New last block
 */
Blocks.prototype.deleteLastBlock = function (cb) {
	library.logger.warn('Deleting last block', __private.lastBlock);

	if (__private.lastBlock.height === 1) {
		return setImmediate(cb, 'Can not delete genesis block');
	}

	// FIXME: Not need async.series here
	async.series({
		// Delete last block, replace last block with previous block, undo things
		popLastBlock: function (seriesCb) {
			__private.popLastBlock(__private.lastBlock, function (err, newLastBlock) {
				if (err) {
					library.logger.error('Error deleting last block', __private.lastBlock);
					return setImmediate(seriesCb, err);
				} else {
					// Replace last block with previous
					__private.lastBlock = newLastBlock;
					return setImmediate(seriesCb);
				}
			});
		}
	}, function (err) {
		return setImmediate(cb, err, __private.lastBlock);
	});
};

/**
 * Loads full normalized last block from database
 * see: loader.loadBlockChain (private)
 * 
 * @async
 * @public
 * @method loadLastBlock
 * @param  {Function} cb Callback function
 * @return {Function} cb Callback function from params (through setImmediate)
 * @return {Object}   cb.err Error message if error occurred
 * @return {Object}   cb.block Full normalized last block
 */
Blocks.prototype.loadLastBlock = function (cb) {
	library.dbSequence.add(function (cb) {
		// Get full last block from database
		// FIXME: Ordering in that SQL - to rewrite
		library.db.query(sql.loadLastBlock).then(function (rows) {
			// Normalize block
			var block = __private.readDbRows(rows)[0];

			// Sort block's transactions
			block.transactions = block.transactions.sort(function (a, b) {
				if (block.id === genesisblock.block.id) {
					if (a.type === transactionTypes.VOTE) {
						return 1;
					}
				}

				if (a.type === transactionTypes.SIGNATURE) {
					return 1;
				}

				return 0;
			});

			// Update last block
			__private.lastBlock = block;
			return setImmediate(cb, null, block);
		}).catch(function (err) {
			library.logger.error(err.stack);
			return setImmediate(cb, 'Blocks#loadLastBlock error');
		});
	}, cb);
};

/**
 * Generate new block
 * see: loader.loadBlockChain (private)
 * 
 * @async
 * @public
 * @method generateBlock
 * @param  {Object}   keypair Pair of private and public keys, see: helpers.ed.makeKeypair
 * @param  {number}   timestamp Slot time, see: helpers.slots.getSlotTime
 * @param  {Function} cb Callback function
 * @return {Function} cb Callback function from params (through setImmediate)
 * @return {Object}   cb.err Error message if error occurred
 */
Blocks.prototype.generateBlock = function (keypair, timestamp, cb) {
	// Get transactions that will be included in block
	var transactions = modules.transactions.getUnconfirmedTransactionList(false, constants.maxTxsPerBlock);
	var ready = [];

	async.eachSeries(transactions, function (transaction, cb) {
		modules.accounts.getAccount({ publicKey: transaction.senderPublicKey }, function (err, sender) {
			if (err || !sender) {
				return setImmediate(cb, 'Sender not found');
			}

			// Check transaction depends on type
			if (library.logic.transaction.ready(transaction, sender)) {
				// Verify transaction
				library.logic.transaction.verify(transaction, sender, function (err) {
					ready.push(transaction);
					return setImmediate(cb);
				});
			} else {
				return setImmediate(cb);
			}
		});
	}, function () {
		var block;

		try {
			// Create a block
			block = library.logic.block.create({
				keypair: keypair,
				timestamp: timestamp,
				previousBlock: __private.lastBlock,
				transactions: ready
			});
		} catch (e) {
			library.logger.error(e.stack);
			return setImmediate(cb, e);
		}

		// Start block processing - broadcast: true, saveBlock: true
		self.processBlock(block, true, cb, true);
	});
};


/**
 * Main function to process a block
 * - Verify the block looks ok
 * - Verify the block is compatible with database state (DATABASE readonly)
 * - Apply the block to database if both verifications are ok
 * 
 * @async
 * @public
 * @method processBlock
 * @param  {Object}   block Full block
 * @param  {boolean}  broadcast Indicator that block needs to be broadcasted
 * @param  {Function} cb Callback function
 * @param  {boolean}  saveBlock Indicator that block needs to be saved to database
 * @return {Function} cb Callback function from params (through setImmediate)
 * @return {Object}   cb.err Error if occurred
 */
Blocks.prototype.processBlock = function (block, broadcast, cb, saveBlock) {
	if (__private.cleanup) {
		// Break processing if node shutdown reqested
		return setImmediate(cb, 'Cleaning up');
	} else if (!__private.loaded) {
		// Break processing if blockchain is not loaded
		return setImmediate(cb, 'Blockchain is loading');
	}

	async.series({
		normalizeBlock: function (seriesCb) {
			try {
				block = library.logic.block.objectNormalize(block);
			} catch (err) {
				return setImmediate(seriesCb, err);
			}

			return setImmediate(seriesCb);
		},
		verifyBlock: function (seriesCb) {
			// Sanity check of the block, if values are coherent.
			// No access to database
			var check = self.verifyBlock(block);

			if (!check.verified) {
				library.logger.error(['Block', block.id, 'verification failed'].join(' '), check.errors.join(', '));
				return setImmediate(seriesCb, check.errors[0]);
			}

			return setImmediate(seriesCb);
		},
		checkExists: function (seriesCb) {
			// Check if block id is already in the database (very low probability of hash collision).
			// TODO: In case of hash-collision, to me it would be a special autofork...
			// DATABASE: read only
			library.db.query(sql.getBlockId, { id: block.id }).then(function (rows) {
				if (rows.length > 0) {
					return setImmediate(seriesCb, ['Block', block.id, 'already exists'].join(' '));
				} else {
					return setImmediate(seriesCb);
				}
			});
		},
		validateBlockSlot: function (seriesCb) {
			// Check if block was generated by the right active delagate. Otherwise, fork 3.
			// DATABASE: Read only to mem_accounts to extract active delegate list
			modules.delegates.validateBlockSlot(block, function (err) {
				if (err) {
					// Fork: Delegate does not match calculated slot.
					modules.delegates.fork(block, 3);
					return setImmediate(seriesCb, err);
				} else {
					return setImmediate(seriesCb);
				}
			});
		},
		checkTransactions: function (seriesCb) {
			// Check against the mem_* tables that we can perform the transactions included in the block.
			async.eachSeries(block.transactions, function (transaction, eachSeriesCb) {
				__private.checkTransaction(block, transaction, eachSeriesCb);
			}, function (err) {
				return setImmediate(seriesCb, err);
			});
		}
	}, function (err) {
		if (err) {
			return setImmediate(cb, err);
		} else {
			// The block and the transactions are OK i.e:
			// * Block and transactions have valid values (signatures, block slots, etc...)
			// * The check against database state passed (for instance sender has enough LSK, votes are under 101, etc...)
			// We thus update the database with the transactions values, save the block and tick it.
			__private.applyBlock(block, broadcast, cb, saveBlock);
		}
	});
};

/**
 * Verify block and return all possible errors related to block
 * 
 * @public
 * @method verifyBlock
 * @param  {Object}  block Full block
 * @return {Object}  result Verification results
 * @return {boolean} result.verified Indicator that verification passed
 * @return {Array}   result.errors Array of validation errors
 */
Blocks.prototype.verifyBlock = function (block) {
	var result = { verified: false, errors: [] };

	try {
		// Get block ID
		// FIXME: Why we don't have it?
		block.id = library.logic.block.getId(block);
	} catch (e) {
		result.errors.push(e.toString());
	}

	// Set block height
	block.height = __private.lastBlock.height + 1;

	if (!block.previousBlock && block.height !== 1) {
		result.errors.push('Invalid previous block');
	} else if (block.previousBlock !== __private.lastBlock.id) {
		// Fork: Same height but different previous block id.
		modules.delegates.fork(block, 1);
		result.errors.push(['Invalid previous block:', block.previousBlock, 'expected:', __private.lastBlock.id].join(' '));
	}

	// Calculate expected rewards
	var expectedReward = __private.blockReward.calcReward(block.height);

	if (block.height !== 1 && expectedReward !== block.reward) {
		result.errors.push(['Invalid block reward:', block.reward, 'expected:', expectedReward].join(' '));
	}

	var valid;

	try {
		valid = library.logic.block.verifySignature(block);
	} catch (e) {
		result.errors.push(e.toString());
	}

	if (!valid) {
		result.errors.push('Failed to verify block signature');
	}

	if (block.version > 0) {
		result.errors.push('Invalid block version');
	}

	// Calculate expected block slot
	var blockSlotNumber = slots.getSlotNumber(block.timestamp);
	var lastBlockSlotNumber = slots.getSlotNumber(__private.lastBlock.timestamp);

	if (blockSlotNumber > slots.getSlotNumber() || blockSlotNumber <= lastBlockSlotNumber) {
		result.errors.push('Invalid block timestamp');
	}

	if (block.payloadLength > constants.maxPayloadLength) {
		result.errors.push('Payload length is too high');
	}

	if (block.transactions.length !== block.numberOfTransactions) {
		result.errors.push('Invalid number of transactions');
	}

	if (block.transactions.length > constants.maxTxsPerBlock) {
		result.errors.push('Transactions length is too high');
	}

	// Checking if transactions of the block adds up to block values.
	var totalAmount = 0,
	    totalFee = 0,
	    payloadHash = crypto.createHash('sha256'),
	    appliedTransactions = {};

	for (var i in block.transactions) {
		var transaction = block.transactions[i];
		var bytes;

		try {
			bytes = library.logic.transaction.getBytes(transaction);
		} catch (e) {
			result.errors.push(e.toString());
		}

		if (appliedTransactions[transaction.id]) {
			result.errors.push('Encountered duplicate transaction: ' + transaction.id);
		}

		appliedTransactions[transaction.id] = transaction;
		if (bytes) { payloadHash.update(bytes); }
		totalAmount += transaction.amount;
		totalFee += transaction.fee;
	}

	if (payloadHash.digest().toString('hex') !== block.payloadHash) {
		result.errors.push('Invalid payload hash');
	}

	if (totalAmount !== block.totalAmount) {
		result.errors.push('Invalid total amount');
	}

	if (totalFee !== block.totalFee) {
		result.errors.push('Invalid total fee');
	}

	result.verified = result.errors.length === 0;
	return result;
};

// FIXME: That function is dead, not used at all
Blocks.prototype.deleteBlocksBefore = function (block, cb) {
	var blocks = [];

	async.series({
		popBlocks: function (seriesCb) {
			async.whilst(
				function () {
					return (block.height < __private.lastBlock.height);
				},
				function (next) {
					blocks.unshift(__private.lastBlock);
					__private.popLastBlock(__private.lastBlock, function (err, newLastBlock) {
						__private.lastBlock = newLastBlock;
						next(err);
					});
				},
				function (err) {
					return setImmediate(seriesCb, err, blocks);
				}
			);
		}
	});
};

/**
 * Deletes all blocks with height >= supplied block ID
 *
 * @public
 * @async
 * @method deleteAfterBlock
 * @param  {number}   blockId ID of block to begin with
 * @param  {Function} cb Callback function
 * @return {Function} cb Callback function from params (through setImmediate)
 * @return {Object}   cb.err SQL error
 * @return {Object}   cb.res SQL response
 */
Blocks.prototype.deleteAfterBlock = function (blockId, cb) {
	library.db.query(sql.deleteAfterBlock, {id: blockId}).then(function (res) {
		return setImmediate(cb, null, res);
	}).catch(function (err) {
		library.logger.error(err.stack);
		return setImmediate(cb, 'Blocks#deleteAfterBlock error');
	});
};

/**
 * Sandbox API wrapper
 *
 * @public
 * @async
 * @method sandboxApi
 * @param  {string}   call Name of the function to be called 
 * @param  {Object}   args Arguments
 * @param  {Function} cb Callback function
 */
Blocks.prototype.sandboxApi = function (call, args, cb) {
	sandboxHelper.callMethod(Blocks.prototype.shared, call, args, cb);
};

/**
 * EVENTS
 */

/**
 * Handle newly received block
 *
 * @public
 * @method  onReceiveBlock
 * @listens module:transport~event:receiveBlock
 * @param   {block}   block New block
 */
Blocks.prototype.onReceiveBlock = function (block) {
	// Execute in sequence via sequence
	library.sequence.add(function (cb) {
		// When client is not loaded, is syncing or round is ticking
		// Do not receive new blocks as client is not ready
		if (!__private.loaded || modules.loader.syncing() || modules.rounds.ticking()) {
			library.logger.debug('Client not ready to receive block', block.id);
			return setImmediate(cb);
		}

		if (block.previousBlock === __private.lastBlock.id && __private.lastBlock.height + 1 === block.height) {
			// Process received block
			return __private.receiveBlock(block, cb);
		} else if (block.previousBlock !== __private.lastBlock.id && __private.lastBlock.height + 1 === block.height) {
			// Fork: Consecutive height but different previous block id.
			modules.delegates.fork(block, 1);

			// We should keep the oldest one or if both have same age - keep one with lower id
			if (block.timestamp > __private.lastBlock.timestamp || (block.timestamp === __private.lastBlock.timestamp && block.id > __private.lastBlock.id)) {
				library.logger.info('Last block stands');
				return setImmediate(cb);
			} else {
				// In other cases - we have wrong parent and should rewind.
				library.logger.info('Last block and parent loses');
				// Delete last 2 blocks
				async.series([
					self.deleteLastBlock,
					self.deleteLastBlock
				], cb);
			}
		} else if (block.previousBlock === __private.lastBlock.previousBlock && block.height === __private.lastBlock.height && block.id !== __private.lastBlock.id) {
			// Fork: Same height and previous block id, but different block id.
			modules.delegates.fork(block, 5);

			// Check if delegate forged on more than one node.
			if (block.generatorPublicKey === __private.lastBlock.generatorPublicKey) {
				library.logger.warn('Delegate forging on multiple nodes', block.generatorPublicKey);
			}

			// Two competiting blocks on same height, we should keep the oldest one or if both have same age - keep one with lower id
			if (block.timestamp > __private.lastBlock.timestamp || (block.timestamp === __private.lastBlock.timestamp && block.id > __private.lastBlock.id)) {
				library.logger.info('Last block stands');
				return setImmediate(cb);
			} else {
				library.logger.info('Last block loses');
				async.series([
					function (seriesCb) {
						// Delete last block
						self.deleteLastBlock(seriesCb);
					},
					function (seriesCb) {
						// Process received block
						return __private.receiveBlock(block, seriesCb);
					}
				], cb);
			}
		} else {
			return setImmediate(cb);
		}
	});
};

/**
 * Handle modules initialization
 *
 * @public
 * @method onBind
 * @listens module:app~event:bind
 * @param  {scope}   scope Exposed modules
 */
Blocks.prototype.onBind = function (scope) {
	modules = scope;

	// Set module as loaded
	__private.loaded = true;
};

/**
 * Handle node shutdown request
 *
 * @public
 * @method onBind
 * @listens module:app~event:cleanup
 * @param  {Function} cb Callback function
 * @return {Function} cb Callback function from params (through setImmediate)
 */
Blocks.prototype.cleanup = function (cb) {
	__private.loaded = false;
	__private.cleanup = true;

	if (!__private.isActive) {
		// Module ready for shutdown
		return setImmediate(cb);
	} else {
		// Module is not ready, repeat
		setImmediate(function nextWatch () {
			if (__private.isActive) {
				library.logger.info('Waiting for block processing to finish...');
				setTimeout(nextWatch, 10000); // 10 sec
			} else {
				return setImmediate(cb);
			}
		});
	}
};

/**
 * Get block rewards of delegate for time period
 *
 * @public
 * @async
 * @method aggregateBlocksReward
 * @param  {Object}   filter ID of block to begin with
 * @param  {string}   filter.generatorPublicKey Delegate public key
 * @param  {number}   [filter.start] Start timestamp
 * @param  {number}   [filter.end] End timestamp
 * @param  {Function} cb Callback function
 * @return {Function} cb Callback function from params (through setImmediate)
 * @return {Object}   cb.err Error if occurred
 * @return {Object}   cb.data Rewards data
 * @return {number}   cb.data.fees Round fees
 * @return {number}   cb.data.rewards Blocks rewards
 * @return {number}   cb.data.count Blocks count
 */
Blocks.prototype.aggregateBlocksReward = function (filter, cb) {
	var params = {};

	params.generatorPublicKey = filter.generatorPublicKey;
	params.delegates = constants.activeDelegates;

	if (filter.start !== undefined) {
		params.start = filter.start - constants.epochTime.getTime () / 1000;
	}

	if (filter.end !== undefined) {
		params.end = filter.end - constants.epochTime.getTime () / 1000;
	}

	// Get calculated rewards
	library.db.query(sql.aggregateBlocksReward(params), params).then(function (rows) {
		var data = rows[0];
		if (data.delegate === null) {
			return setImmediate(cb, 'Account not found or is not a delegate');
		}
		data = { fees: data.fees || '0', rewards: data.rewards || '0', count: data.count || '0' };
		return setImmediate(cb, null, data);
	}).catch(function (err) {
		library.logger.error(err.stack);
		return setImmediate(cb, 'Blocks#aggregateBlocksReward error');
	});
};

/**
 * Creates logger for tracking applied transactions of block
 *
 * @method getBlockProgressLogger
 * @param  {number} transactionsCount
 * @param  {number} logsFrequency
 * @param  {string} msg
 * @return {BlockProgressLogger}
 */
Blocks.prototype.getBlockProgressLogger = function (transactionsCount, logsFrequency, msg) {
	function BlockProgressLogger (transactionsCount, logsFrequency, msg) {
		this.target = transactionsCount;
		this.step = Math.floor(transactionsCount / logsFrequency);
		this.applied = 0;

		/**
		 * Resets applied transactions
		 */
		this.reset = function () {
			this.applied = 0;
		};

		/**
		 * Increments applied transactions and logs the progress
		 * - For the first and last transaction
		 * - With given frequency
		 */
		this.applyNext = function () {
			if (this.applied >= this.target) {
				throw new Error('Cannot apply transaction over the limit: ' + this.target);
			}
			this.applied += 1;
			if (this.applied === 1 || this.applied === this.target || this.applied % this.step === 1) {
				this.log();
			}
		};

		/**
		 * Logs the progress
		 */
		this.log = function () {
			library.logger.info(msg, ((this.applied / this.target) *  100).toPrecision(4)+ ' %' + ': applied ' + this.applied + ' of ' + this.target + ' transactions' );
		};
	}

	return new BlockProgressLogger(transactionsCount, logsFrequency, msg);
};

/**
 * Get module loading status
 *
 * @public
 * @method isLoaded
 * @return {boolean} status Module loading status
 */
Blocks.prototype.isLoaded = function () {
	// Return 'true' if 'modules' are present
	return !!modules;
};

/**
 * Shared API
 *
 * @public
 * @method shared
 */
Blocks.prototype.shared = {
	getBlock: function (req, cb) {
		if (!__private.loaded) {
			return setImmediate(cb, 'Blockchain is loading');
		}

		library.schema.validate(req.body, schema.getBlock, function (err) {
			if (err) {
				return setImmediate(cb, err[0].message);
			}

			library.dbSequence.add(function (cb) {
				__private.getById(req.body.id, function (err, block) {
					if (!block || err) {
						return setImmediate(cb, 'Block not found');
					}
					return setImmediate(cb, null, {block: block});
				});
			}, cb);
		});
	},

	getBlocks: function (req, cb) {
		if (!__private.loaded) {
			return setImmediate(cb, 'Blockchain is loading');
		}

		library.schema.validate(req.body, schema.getBlocks, function (err) {
			if (err) {
				return setImmediate(cb, err[0].message);
			}

			library.dbSequence.add(function (cb) {
				__private.list(req.body, function (err, data) {
					if (err) {
						return setImmediate(cb, err);
					}
					return setImmediate(cb, null, {blocks: data.blocks, count: data.count});
				});
			}, cb);
		});
	},

	getBroadhash: function (req, cb) {
		if (!__private.loaded) {
			return setImmediate(cb, 'Blockchain is loading');
		}

		return setImmediate(cb, null, {broadhash: modules.system.getBroadhash()});
	},

	getEpoch: function (req, cb) {
		if (!__private.loaded) {
			return setImmediate(cb, 'Blockchain is loading');
		}

		return setImmediate(cb, null, {epoch: constants.epochTime});
	},

	getHeight: function (req, cb) {
		if (!__private.loaded) {
			return setImmediate(cb, 'Blockchain is loading');
		}

		return setImmediate(cb, null, {height: __private.lastBlock.height});
	},

	getFee: function (req, cb) {
		if (!__private.loaded) {
			return setImmediate(cb, 'Blockchain is loading');
		}

		return setImmediate(cb, null, {fee: library.logic.block.calculateFee()});
	},

	getFees: function (req, cb) {
		if (!__private.loaded) {
			return setImmediate(cb, 'Blockchain is loading');
		}

		return setImmediate(cb, null, {fees: constants.fees});
	},

	getNethash: function (req, cb) {
		if (!__private.loaded) {
			return setImmediate(cb, 'Blockchain is loading');
		}

		return setImmediate(cb, null, {nethash: modules.system.getNethash()});
	},

	getMilestone: function (req, cb) {
		if (!__private.loaded) {
			return setImmediate(cb, 'Blockchain is loading');
		}

		return setImmediate(cb, null, {milestone: __private.blockReward.calcMilestone(__private.lastBlock.height)});
	},

	getReward: function (req, cb) {
		if (!__private.loaded) {
			return setImmediate(cb, 'Blockchain is loading');
		}

		return setImmediate(cb, null, {reward: __private.blockReward.calcReward(__private.lastBlock.height)});
	},

	getSupply: function (req, cb) {
		if (!__private.loaded) {
			return setImmediate(cb, 'Blockchain is loading');
		}

		return setImmediate(cb, null, {supply: __private.blockReward.calcSupply(__private.lastBlock.height)});
	},

	getStatus: function (req, cb) {
		if (!__private.loaded) {
			return setImmediate(cb, 'Blockchain is loading');
		}

		return setImmediate(cb, null, {
			broadhash: modules.system.getBroadhash(),
			epoch: constants.epochTime,
			height: __private.lastBlock.height,
			fee: library.logic.block.calculateFee(),
			milestone: __private.blockReward.calcMilestone(__private.lastBlock.height),
			nethash: modules.system.getNethash(),
			reward: __private.blockReward.calcReward(__private.lastBlock.height),
			supply: __private.blockReward.calcSupply(__private.lastBlock.height)
		});
	}
};

// Export
module.exports = Blocks;<|MERGE_RESOLUTION|>--- conflicted
+++ resolved
@@ -573,14 +573,13 @@
 		undoUnconfirmedList: function (seriesCb) {
 			modules.transactions.undoUnconfirmedList(function (err, ids) {
 				if (err) {
-<<<<<<< HEAD
-					// TODO: Send a numbered signal to be caught by forever to trigger a rebuild.
-					return process.exitCode = 0;
-=======
 					// Fatal error, memory tables will be inconsistent
 					library.logger.error('Failed to undo unconfirmed list', err);
-					return process.exit(0);
->>>>>>> f64aaeaf
+					/**
+					 * Exits process gracefully with code 0
+					 * @see {@link https://nodejs.org/api/process.html#process_process_exit_code}
+					 */
+					return process.exitCode = 0;
 				} else {
 					unconfirmedTransactionIds = ids;
 					return setImmediate(seriesCb);
@@ -646,13 +645,14 @@
 						err = ['Failed to apply transaction:', transaction.id, '-', err].join(' ');
 						library.logger.error(err);
 						library.logger.error('Transaction', transaction);
-<<<<<<< HEAD
-						// TODO: Send a numbered signal to be caught by forever to trigger a rebuild.
-						process.exitCode = 0;
-=======
+
 						// Fatal error, memory tables will be inconsistent
-						process.exit(0);
->>>>>>> f64aaeaf
+
+						/**
+						 * Exits process gracefully with code 0
+						 * @see {@link https://nodejs.org/api/process.html#process_process_exit_code}
+						 */
+						return process.exitCode = 0;
 					}
 					// DATABASE: write
 					modules.transactions.apply(transaction, block, sender, function (err) {
@@ -660,13 +660,14 @@
 							err = ['Failed to apply transaction:', transaction.id, '-', err].join(' ');
 							library.logger.error(err);
 							library.logger.error('Transaction', transaction);
-<<<<<<< HEAD
-							// TODO: Send a numbered signal to be caught by forever to trigger a rebuild.
-							process.exitCode = 0;
-=======
+
 							// Fatal error, memory tables will be inconsistent
-							process.exit(0);
->>>>>>> f64aaeaf
+
+							/**
+							 * Exits process gracefully with code 0
+							 * @see {@link https://nodejs.org/api/process.html#process_process_exit_code}
+							 */
+							return process.exitCode = 0;
 						}
 						// Transaction applied, removed from the unconfirmed list.
 						modules.transactions.removeUnconfirmedTransaction(transaction.id);
@@ -687,13 +688,14 @@
 					if (err) {
 						library.logger.error('Failed to save block...');
 						library.logger.error('Block', block);
-<<<<<<< HEAD
-						// TODO: Send a numbered signal to be caught by forever to trigger a rebuild.
-						process.exitCode = 0;
-=======
+						
 						// Fatal error, memory tables will be inconsistent
-						process.exit(0);
->>>>>>> f64aaeaf
+
+						/**
+						 * Exits process gracefully with code 0
+						 * @see {@link https://nodejs.org/api/process.html#process_process_exit_code}
+						 */
+						return process.exitCode = 0;
 					}
 
 					library.logger.debug('Block applied correctly with ' + block.transactions.length + ' transactions');
