--- conflicted
+++ resolved
@@ -318,147 +318,6 @@
  * @returns {function} cb - Callback function from params (through setImmediate)
  * @returns {Object}   cb.err - Error if occurred
  */
-<<<<<<< HEAD
-Chain.prototype.applyBlock = function(block, saveBlock, cb) {
-	const undoUnconfirmedListStep = function(cb) {
-		modules.transactions.undoUnconfirmedList(err => {
-			if (err) {
-				// Fatal error, memory tables will be inconsistent
-				library.logger.error('Failed to undo unconfirmed list', err);
-				const errObj = new Error('Failed to undo unconfirmed list');
-				return setImmediate(cb, errObj);
-			}
-			return setImmediate(cb);
-		});
-	};
-
-	/**
-	 * Apply transactions to unconfirmed mem_accounts fields.
-	 *
-	 * @private
-	 * @func applyUnconfirmedStep
-	 * @param {Object} tx
-	 * @todo Add description for the params
-	 * @todo Add @returns tag
-	 */
-	const applyUnconfirmedStep = function(tx) {
-		return Promise.mapSeries(
-			block.transactions,
-			transaction =>
-				new Promise((resolve, reject) => {
-					modules.accounts.setAccountAndGet(
-						{ publicKey: transaction.senderPublicKey },
-						(accountErr, sender) => {
-							if (accountErr) {
-								const err = `Failed to get account to apply unconfirmed transaction: ${
-									transaction.id
-								} '-' ${accountErr}`;
-								library.logger.error(err);
-								library.logger.error('Transaction', transaction);
-								return setImmediate(reject, err);
-							}
-							// DATABASE: write
-							modules.transactions.applyUnconfirmed(
-								transaction,
-								sender,
-								err => {
-									if (err) {
-										err = `Failed to apply unconfirmed transaction: ${
-											transaction.id
-										} '-' ${err}`;
-										library.logger.error(err);
-										library.logger.error('Transaction', transaction);
-										return setImmediate(reject, err);
-									}
-
-									return setImmediate(resolve);
-								},
-								tx
-							);
-						},
-						tx
-					);
-				})
-		);
-	};
-
-	/**
-	 * Description of the function.
-	 *
-	 * @private
-	 * @func applyConfirmedStep
-	 * @param {Object} tx
-	 * @todo Add description for the function and the params
-	 * @todo Add @returns tag
-	 */
-	const applyConfirmedStep = function(tx) {
-		return Promise.mapSeries(
-			block.transactions,
-			transaction =>
-				new Promise((resolve, reject) => {
-					modules.accounts.getAccount(
-						{ publicKey: transaction.senderPublicKey },
-						(accountErr, sender) => {
-							if (accountErr) {
-								const err = `Failed to get account to apply transaction: ${
-									transaction.id
-								} '-' ${accountErr}`;
-								library.logger.error(err);
-								library.logger.error('Transaction', transaction);
-								return setImmediate(reject, err);
-							}
-							// DATABASE: write
-							modules.transactions.apply(
-								transaction,
-								block,
-								sender,
-								err => {
-									if (err) {
-										// Fatal error, memory tables will be inconsistent
-										err = `Failed to apply transaction: ${
-											transaction.id
-										} - ${err}`;
-										library.logger.error(err);
-										library.logger.error('Transaction', transaction);
-
-										return setImmediate(reject, err);
-									}
-									return setImmediate(resolve);
-								},
-								tx
-							);
-						},
-						tx
-					);
-				})
-		);
-	};
-
-	/**
-	 * Description of the function.
-	 *
-	 * @private
-	 * @func saveBlockStep
-	 * @param {Object} tx
-	 * @todo Add description for the function and the params
-	 * @todo Add @returns tag
-	 */
-	const saveBlockStep = function(tx) {
-		return new Promise((resolve, reject) => {
-			modules.blocks.lastBlock.set(block);
-
-			if (saveBlock) {
-				// DATABASE: write
-				self.saveBlock(
-					block,
-					err => {
-						if (err) {
-							// Fatal error, memory tables will be inconsistent
-							library.logger.error('Failed to save block...', err);
-							library.logger.error('Block', block);
-							const errObj = new Error('Failed to save block');
-							return setImmediate(reject, errObj);
-=======
 __private.undoUnconfirmedListStep = function(cb) {
 	modules.transactions.undoUnconfirmedList(err => {
 		if (err) {
@@ -494,7 +353,6 @@
 							library.logger.error(err);
 							library.logger.error('Transaction', transaction);
 							return setImmediate(reject, err);
->>>>>>> 1704a959
 						}
 						// DATABASE: write
 						modules.transactions.applyUnconfirmed(
