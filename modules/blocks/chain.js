/*
 * Copyright © 2018 Lisk Foundation
 *
 * See the LICENSE file at the top-level directory of this distribution
 * for licensing information.
 *
 * Unless otherwise agreed in a custom licensing agreement with the Lisk Foundation,
 * no part of this software, including this file, may be copied, modified,
 * propagated, or distributed except according to the terms contained in the
 * LICENSE file.
 *
 * Removal or modification of this copyright notice is prohibited.
 */

'use strict';

const Promise = require('bluebird');
const async = require('async');
const _ = require('lodash');
const transactionTypes = require('../../helpers/transaction_types.js');
const Bignum = require('../../helpers/bignum.js');

let modules;
let library;
let self;
const __private = {};

/**
 * Main chain logic. Allows set information. Initializes library.
 *
 * @class
 * @memberof modules.blocks
 * @see Parent: {@link modules.blocks}
 * @requires async
 * @requires bluebird
 * @requires helpers/transaction_types
 * @param {Object} logger
 * @param {Block} block
 * @param {Transaction} transaction
 * @param {Database} db
 * @param {Object} genesisBlock
 * @param {bus} bus
 * @param {Sequence} balancesSequence
 * @todo Add description for the params
 */
class Chain {
	constructor(
		logger,
		block,
		transaction,
		db,
		storage,
		genesisBlock,
		bus,
		balancesSequence
	) {
		library = {
			logger,
			db,
			storage,
			genesisBlock,
			bus,
			balancesSequence,
			logic: {
				block,
				transaction,
			},
		};
		self = this;

		library.logger.trace('Blocks->Chain: Submodule initialized.');
		return self;
	}
}

/**
 * Save genesis block to database.
 *
 * @param  {function} cb - Callback function
 * @returns {function} cb - Callback function from params (through setImmediate)
 * @returns {Object} cb.err - Error if occurred
 */
Chain.prototype.saveGenesisBlock = function(cb) {
	// Check if genesis block ID already exists in the database
	library.storage.entities.Block.isPersisted({
		id: library.genesisBlock.block.id,
	})
		.then(isPersisted => {
			if (isPersisted) {
				return setImmediate(cb);
			}

			// If there is no block with genesis ID - save to database
			// WARNING: DB_WRITE
			// FIXME: This will fail if we already have genesis block in database, but with different ID
			return self.saveBlock(library.genesisBlock.block, err =>
				setImmediate(cb, err)
			);
		})
		.catch(err => {
			library.logger.error(err.stack);
			return setImmediate(cb, 'Blocks#saveGenesisBlock error');
		});
};

/**
 * Save block with transactions to database.
 *
 * @param {Object} block - Full normalized block
 * @param {function} cb - Callback function
 * @returns {Function|afterSave} cb - If SQL transaction was OK - returns safterSave execution, if not returns callback function from params (through setImmediate)
 * @returns {string} cb.err - Error if occurred
 */
Chain.prototype.saveBlock = function(block, cb, tx) {
	// Parse block data to storage module
	const parsedBlock = _.cloneDeep(block);
	if (parsedBlock.reward) {
		parsedBlock.reward = parsedBlock.reward.toString();
	}
	if (parsedBlock.totalAmount) {
		parsedBlock.totalAmount = parsedBlock.totalAmount.toString();
	}
	if (parsedBlock.totalFee) {
		parsedBlock.totalFee = parsedBlock.totalFee.toString();
	}
	parsedBlock.previousBlockId = parsedBlock.previousBlock;
	delete parsedBlock.previousBlock;

	parsedBlock.transactions.map(transaction => {
		transaction.blockId = parsedBlock.id;
		return transaction;
	});

	function saveBlockBatch(saveBlockBatchTx) {
<<<<<<< HEAD
		const promises = [
			library.storage.entities.Block.create(parsedBlock, {}, saveBlockBatchTx),
		];

		if (parsedBlock.transactions.length) {
			promises.push(
				saveBlockBatchTx.transactions.save(parsedBlock.transactions)
=======
		const promises = [saveBlockBatchTx.blocks.save(block)];
		if (block.transactions.length) {
			promises.push(
				library.storage.entities.Transaction.create(
					block.transactions,
					{},
					saveBlockBatchTx
				)
>>>>>>> 4201b46a
			);
		}

		saveBlockBatchTx
			.batch(promises)
			.then(() => __private.afterSave(block, cb))
			.catch(err => {
				library.logger.error(err.stack);
				return setImmediate(cb, 'Blocks#saveBlock error');
			});
	}

	// If there is already a running transaction use it
	if (tx) {
		saveBlockBatch(tx);
	} else {
		// Prepare and execute SQL transaction
		// WARNING: DB_WRITE
		library.db.tx('Chain:saveBlock', t => {
			saveBlockBatch(t);
		});
	}
};

/**
 * Execute afterSave callback for transactions depends on transaction type.
 *
 * @private
 * @param {Object} block - Full normalized block
 * @param {function} cb - Callback function
 * @returns {function} cb - Callback function from params (through setImmediate)
 * @returns {Object} cb.err - Error if occurred
 */
__private.afterSave = function(block, cb) {
	library.bus.message('transactionsSaved', block.transactions);
	async.eachSeries(
		block.transactions,
		(transaction, eachSeriesCb) =>
			library.logic.transaction.afterSave(transaction, eachSeriesCb),
		err => setImmediate(cb, err)
	);
};

/**
 * Deletes block from blocks table.
 *
 * @param {number} blockId - ID of block to delete
 * @param {function} cb - Callback function
 * @param {Object} tx - Database transaction
 * @returns {function} cb - Callback function from params (through setImmediate)
 * @returns {Object} cb.err - String if SQL error occurred, null if success
 */
Chain.prototype.deleteBlock = function(blockId, cb, tx) {
	// Delete block with ID from blocks table
	// WARNING: DB_WRITE
	library.storage.entities.Block.delete({ id: blockId }, {}, tx)
		.then(() => setImmediate(cb))
		.catch(err => {
			library.logger.error(err.stack);
			return setImmediate(cb, 'Blocks#deleteBlock error');
		});
};

/**
 * Deletes all blocks with height >= supplied block ID.
 *
 * @param {number} blockId - ID of block to begin with
 * @param {function} cb - Callback function
 * @returns {function} cb - Callback function from params (through setImmediate)
 * @returns {Object} cb.err - SQL error
 * @returns {Object} cb.res - SQL response
 */
Chain.prototype.deleteFromBlockId = async function(blockId, cb) {
	try {
		const block = await library.storage.entities.Block.getOne({ id: blockId });
		const result = await library.storage.entities.Block.delete({
			height_gte: block.height,
		});
		return setImmediate(cb, null, result);
	} catch (err) {
		library.logger.error(err.stack);
		return setImmediate(cb, 'Blocks#deleteFromBlockId error');
	}
};

/**
 * Apply genesis block's transactions to blockchain.
 *
 * @param {Object} block - Full normalized genesis block
 * @param {function} cb - Callback function
 * @returns {function} cb - Callback function from params (through setImmediate)
 * @returns {Object} cb.err - Error if occurred
 */
Chain.prototype.applyGenesisBlock = function(block, cb) {
	// Sort transactions included in block
	block.transactions = block.transactions.sort(a => {
		if (a.type === transactionTypes.VOTE) {
			return 1;
		}
		return 0;
	});
	// Initialize block progress tracker
	const tracker = modules.blocks.utils.getBlockProgressLogger(
		block.transactions.length,
		block.transactions.length / 100,
		'Genesis block loading'
	);
	async.eachSeries(
		block.transactions,
		(transaction, eachSeriesCb) => {
			// Apply transactions through setAccountAndGet, bypassing unconfirmed/confirmed states
			// FIXME: Poor performance - every transaction cause SQL query to be executed
			// WARNING: DB_WRITE

			transaction.amount = new Bignum(transaction.amount);
			transaction.fee = new Bignum(transaction.fee);

			modules.accounts.setAccountAndGet(
				{ publicKey: transaction.senderPublicKey },
				(err, sender) => {
					if (err) {
						return setImmediate(eachSeriesCb, {
							message: err,
							transaction,
							block,
						});
					}
					// Apply transaction to confirmed & unconfirmed balances
					// WARNING: DB_WRITE
					__private.applyTransaction(block, transaction, sender, eachSeriesCb);
					// Update block progress tracker
					return tracker.applyNext();
				}
			);
		},
		err => {
			if (err) {
				// If genesis block is invalid, kill the node...
				process.emit('cleanup', err.message);
				return setImmediate(cb, err);
			}
			// Set genesis block as last block
			modules.blocks.lastBlock.set(block);
			// Tick round
			// WARNING: DB_WRITE
			return modules.rounds.tick(block, cb);
		}
	);
};

/**
 * Apply transaction to unconfirmed and confirmed.
 *
 * @private
 * @param {Object} block - Block object
 * @param {Object} transaction - Transaction object
 * @param {Object} sender - Sender account
 * @param {function} cb - Callback function
 * @returns {function} cb - Callback function from params (through setImmediate)
 * @returns {Object} cb.err - Error if occurred
 */
__private.applyTransaction = function(block, transaction, sender, cb) {
	// FIXME: Not sure about flow here, when nodes have different transactions - 'applyUnconfirmed' can fail but 'applyConfirmed' can be ok
	modules.transactions.applyUnconfirmed(transaction, sender, err => {
		if (err) {
			return setImmediate(cb, {
				message: err,
				transaction,
				block,
			});
		}

		return modules.transactions.applyConfirmed(
			transaction,
			block,
			sender,
			applyConfirmedErr => {
				if (applyConfirmedErr) {
					return setImmediate(cb, {
						message: `Failed to apply transaction: ${
							transaction.id
						} to confirmed state of account:`,
						transaction,
						block,
					});
				}
				return setImmediate(cb);
			}
		);
	});
};

/**
 * Calls undoUnconfirmedList from modules transactions
 *
 * @private
 * @param  {function} cb - Callback function
 * @returns {function} cb - Callback function from params (through setImmediate)
 * @returns {Object}   cb.err - Error if occurred
 */
__private.undoUnconfirmedListStep = function(cb) {
	return modules.transactions.undoUnconfirmedList(err => {
		if (err) {
			// Fatal error, memory tables will be inconsistent
			library.logger.error('Failed to undo unconfirmed list', err);
			return setImmediate(cb, 'Failed to undo unconfirmed list');
		}
		return setImmediate(cb);
	});
};

/**
 * Calls applyUnconfirmed from modules.transactions for each transaction in block
 *
 * @private
 * @param {Object} block - Block object
 * @param {function} tx - Postgres transaction
 * @returns {Promise<reject|resolve>} new Promise. Resolve if ok, reject if error ocurred
 * @todo check descriptions
 */
__private.applyUnconfirmedStep = function(block, tx) {
	return Promise.mapSeries(
		block.transactions,
		transaction =>
			new Promise((resolve, reject) => {
				modules.accounts.setAccountAndGet(
					{ publicKey: transaction.senderPublicKey },
					(accountErr, sender) => {
						if (accountErr) {
							const err = `Failed to get account to apply unconfirmed transaction: ${
								transaction.id
							} - ${accountErr}`;
							library.logger.error(err);
							library.logger.error('Transaction', transaction);
							return setImmediate(reject, new Error(err));
						}
						// DATABASE: write
						return modules.transactions.applyUnconfirmed(
							transaction,
							sender,
							err => {
								if (err) {
									err = `Failed to apply transaction: ${
										transaction.id
									} to unconfirmed state of account - ${err}`;
									library.logger.error(err);
									library.logger.error('Transaction', transaction);
									return setImmediate(reject, new Error(err));
								}

								return setImmediate(resolve);
							},
							tx
						);
					},
					tx
				);
			})
	);
};

/**
 * Calls applyConfirmed from modules.transactions for each transaction in block after get serder with modules.accounts.getAccount
 *
 * @private
 * @param {Object} block - Block object
 * @param {function} tx - Database transaction
 * @returns {Promise<reject|resolve>}
 */
__private.applyConfirmedStep = function(block, tx) {
	return Promise.mapSeries(
		block.transactions,
		transaction =>
			new Promise((resolve, reject) => {
				modules.accounts.getAccount(
					{ publicKey: transaction.senderPublicKey },
					(accountErr, sender) => {
						if (accountErr) {
							const err = `Failed to get account for applying transaction to confirmed state: ${
								transaction.id
							} - ${accountErr}`;
							library.logger.error(err);
							library.logger.error('Transaction', transaction);
							return setImmediate(reject, new Error(err));
						}
						// DATABASE: write
						return modules.transactions.applyConfirmed(
							transaction,
							block,
							sender,
							err => {
								if (err) {
									// Fatal error, memory tables will be inconsistent
									err = `Failed to apply transaction: ${
										transaction.id
									} to confirmed state of account - ${err}`;
									library.logger.error(err);
									library.logger.error('Transaction', transaction);

									return setImmediate(reject, new Error(err));
								}
								return setImmediate(resolve);
							},
							tx
						);
					},
					tx
				);
			})
	);
};

/**
 * Calls applyConfirmed from modules.transactions for each transaction in block after get serder with modules.accounts.getAccount
 *
 * @private
 * @param {Object} block - Block object
 * @param {boolean} saveBlock - Flag to save block into database
 * @param {function} tx - Database transaction
 * @returns {Promise<reject|resolve>}
 */
__private.saveBlockStep = function(block, saveBlock, tx) {
	return new Promise((resolve, reject) => {
		if (saveBlock) {
			// DATABASE: write
			self.saveBlock(
				block,
				err => {
					if (err) {
						// Fatal error, memory tables will be inconsistent
						library.logger.error('Failed to save block...', err);
						library.logger.error('Block', block);
						return setImmediate(reject, new Error('Failed to save block'));
					}

					library.logger.debug(
						`Block applied correctly with ${
							block.transactions.length
						} transactions`
					);

					// DATABASE write. Update delegates accounts
					return modules.rounds.tick(
						block,
						tickErr => {
							if (tickErr) {
								return setImmediate(reject, tickErr);
							}

							library.bus.message('newBlock', block);
							modules.blocks.lastBlock.set(block);
							return setImmediate(resolve);
						},
						tx
					);
				},
				tx
			);
		} else {
			// DATABASE write. Update delegates accounts
			modules.rounds.tick(
				block,
				err => {
					if (err) {
						return setImmediate(reject, err);
					}

					library.bus.message('newBlock', block);
					modules.blocks.lastBlock.set(block);
					return setImmediate(resolve);
				},
				tx
			);
		}
	});
};

/**
 * Description of the function.
 *
 * @param {Object} block - Full normalized genesis block
 * @param {function} cb - Callback function
 * @returns {function} cb - Callback function from params (through setImmediate)
 * @returns {Object} cb.err - Error if occurred
 * @todo Add description for the function
 */
Chain.prototype.applyBlock = function(block, saveBlock, cb) {
	__private.undoUnconfirmedListStep(err => {
		if (err) {
			return setImmediate(cb, err);
		}
		return library.db
			.tx('Chain:applyBlock', tx => {
				modules.blocks.isActive.set(true);

				return __private
					.applyUnconfirmedStep(block, tx)
					.then(() => __private.applyConfirmedStep(block, tx))
					.then(() => __private.saveBlockStep(block, saveBlock, tx));
			})
			.then(() => {
				// Remove block transactions from transaction pool
				block.transactions.forEach(transaction => {
					modules.transactions.removeUnconfirmedTransaction(transaction.id);
				});
				modules.blocks.isActive.set(false);
				block = null;

				return setImmediate(cb, null);
			})
			.catch(reason => {
				modules.blocks.isActive.set(false);
				block = null;

				// Finish here if snapshotting.
				// FIXME: Not the best place to do that
				if (reason.name === 'Snapshot finished') {
					library.logger.info(reason);
					process.emit('SIGTERM');
				}

				return setImmediate(cb, reason);
			});
	});
};

/**
 * Broadcast reduced block to increase network performance.
 *
 * @param {Object} reducedBlock - Block without empty/insignificant properties
 * @param {boolean} broadcast - Indicator that block needs to be broadcasted
 */
Chain.prototype.broadcastReducedBlock = function(reducedBlock, broadcast) {
	library.bus.message('broadcastBlock', reducedBlock, broadcast);
};

/**
 * Loads 2nd last block from the database
 * @param {String} secondLastBlockId - id of the second last block
 * @param {Object} tx - database transaction
 */
__private.loadSecondLastBlockStep = function(secondLastBlockId, tx) {
	return new Promise((resolve, reject) => {
		// Load previous block from full_blocks_list table
		// TODO: Can be inefficient, need performnce tests
		modules.blocks.utils.loadBlocksPart(
			{ id: secondLastBlockId },
			(err, blocks) => {
				if (err || !blocks.length) {
					library.logger.error('Failed to get loadBlocksPart', err);
					return setImmediate(reject, err || 'previousBlock is null');
				}
				return setImmediate(resolve, blocks[0]);
			},
			tx
		);
	});
};

/**
 * Reverts changes on confirmed columns of mem_account for one transaction
 * @param {Object} transaction - transaction to undo
 * @param {Object} oldLastBlock - secondLastBlock
 * @param {Object} tx - database transaction
 */
__private.undoConfirmedStep = function(transaction, oldLastBlock, tx) {
	return new Promise((resolve, reject) => {
		// Retrieve sender by public key
		modules.accounts.getAccount(
			{ publicKey: transaction.senderPublicKey },
			(accountErr, sender) => {
				if (accountErr) {
					// Fatal error, memory tables will be inconsistent
					library.logger.error(
						'Failed to get account for undoing transaction to confirmed state',
						accountErr
					);
					return setImmediate(reject, accountErr);
				}
				// Undoing confirmed transaction - refresh confirmed balance (see: logic.transaction.undo, logic.transfer.undo)
				// WARNING: DB_WRITE
				return modules.transactions.undoConfirmed(
					transaction,
					oldLastBlock,
					sender,
					undoConfirmedErr => {
						if (undoConfirmedErr) {
							// Fatal error, memory tables will be inconsistent
							library.logger.error(
								'Failed to undo transaction to confirmed state of account',
								undoConfirmedErr
							);
							return setImmediate(reject, undoConfirmedErr);
						}
						return setImmediate(resolve);
					},
					tx
				);
			},
			tx
		);
	});
};

/**
 * Reverts changes on unconfirmed columns of mem_account for one transaction
 * @param {Object} transaction - transaction to undo
 * @param {Object} oldLastBlock - secondLastBlock
 * @param {Object} tx - database transaction
 */
__private.undoUnconfirmStep = function(transaction, tx) {
	return new Promise((resolve, reject) => {
		// Undoing unconfirmed transaction - refresh unconfirmed balance (see: logic.transaction.undoUnconfirmed)
		// WARNING: DB_WRITE
		modules.transactions.undoUnconfirmed(
			transaction,
			undoUnconfirmedErr => {
				if (undoUnconfirmedErr) {
					// Fatal error, memory tables will be inconsistent
					library.logger.error(
						'Failed to undo transaction to unconfirmed state of account',
						undoUnconfirmedErr
					);
					return setImmediate(reject, undoUnconfirmedErr);
				}
				return setImmediate(resolve);
			},
			tx
		);
	});
};

/**
 * Performs backward tick
 * @param {Object} oldLastBlock - secondLastBlock
 * @param {Object} previousBlock - block to delete
 * @param {Object} tx - database transaction
 */
__private.backwardTickStep = function(oldLastBlock, previousBlock, tx) {
	return new Promise((resolve, reject) => {
		// Perform backward tick on rounds
		// WARNING: DB_WRITE
		modules.rounds.backwardTick(
			oldLastBlock,
			previousBlock,
			backwardTickErr => {
				if (backwardTickErr) {
					// Fatal error, memory tables will be inconsistent
					library.logger.error(
						'Failed to perform backwards tick',
						backwardTickErr
					);
					return setImmediate(reject, backwardTickErr);
				}
				return setImmediate(resolve);
			},
			tx
		);
	});
};

/**
 * deletes block and relevant transactions
 * @param {Object} oldLastBlock - secondLastBlock
 * @param {Object} tx - database transaction
 */
__private.deleteBlockStep = function(oldLastBlock, tx) {
	return new Promise((resolve, reject) => {
		// Delete last block from blockchain
		// WARNING: Db_WRITE
		self.deleteBlock(
			oldLastBlock.id,
			deleteBlockErr => {
				if (deleteBlockErr) {
					// Fatal error, memory tables will be inconsistent
					library.logger.error('Failed to delete block', deleteBlockErr);
					return setImmediate(reject, deleteBlockErr);
				}
				return setImmediate(resolve);
			},
			tx
		);
	});
};

/**
 * Deletes last block, undo transactions, recalculate round.
 *
 * @param  {function} cb - Callback function
 * @returns {function} cb - Callback function from params (through setImmediate)
 * @returns {Object} cb.err - Error
 * @returns {Object} cb.obj - New last block
 */
__private.popLastBlock = function(oldLastBlock, cb) {
	let secondLastBlock;

	library.db
		.tx('Chain:deleteBlock', tx =>
			__private
				.loadSecondLastBlockStep(oldLastBlock.previousBlock, tx)
				.then(res => {
					secondLastBlock = res;
					return Promise.mapSeries(
						oldLastBlock.transactions.reverse(),
						transaction =>
							__private
								.undoConfirmedStep(transaction, oldLastBlock, tx)
								.then(() => __private.undoUnconfirmStep(transaction, tx))
					);
				})
				.then(() =>
					__private.backwardTickStep(oldLastBlock, secondLastBlock, tx)
				)
				.then(() => __private.deleteBlockStep(oldLastBlock, tx))
		)
		.then(() => setImmediate(cb, null, secondLastBlock))
		.catch(err => setImmediate(cb, err));
};

/**
 * Deletes last block.
 * - Apply the block to database if both verifications are ok
 * - Update headers: broadhash and height
 * - Put transactions from deleted block back into transaction pool
 *
 * @param  {function} cb - Callback function
 * @returns {function} cb - Callback function from params (through setImmediate)
 * @returns {Object} cb.err - Error if occurred
 * @returns {Object} cb.obj - New last block
 */
Chain.prototype.deleteLastBlock = function(cb) {
	let lastBlock = modules.blocks.lastBlock.get();
	library.logger.warn('Deleting last block', lastBlock);

	if (lastBlock.height === 1) {
		return setImmediate(cb, 'Cannot delete genesis block');
	}

	let deletedBlockTransactions;

	return async.series(
		{
			popLastBlock(seriesCb) {
				// Perform actual delete of last block
				__private.popLastBlock(lastBlock, (err, previousBlock) => {
					if (err) {
						library.logger.error('Error deleting last block', lastBlock);
					} else {
						// Store actual lastBlock transactions in reverse order
						deletedBlockTransactions = lastBlock.transactions.reverse();

						// Set previous block as our new last block
						lastBlock = modules.blocks.lastBlock.set(previousBlock);
					}
					return setImmediate(seriesCb, err);
				});
			},
			updateSystemHeaders(seriesCb) {
				// Update our own headers: broadhash and height
				modules.system.update(seriesCb);
			},
			broadcastHeaders(seriesCb) {
				// Notify all remote peers about our new headers
				modules.transport.broadcastHeaders(seriesCb);
			},
			receiveTransactions(seriesCb) {
				// Put transactions back into transaction pool
				modules.transactions.receiveTransactions(
					deletedBlockTransactions,
					false,
					err => {
						if (err) {
							library.logger.error('Error adding transactions', err);
						}
						deletedBlockTransactions = null;
						return setImmediate(seriesCb);
					}
				);
			},
		},
		err => setImmediate(cb, err, lastBlock)
	);
};

/**
 * Recover chain - wrapper for deleteLastBlock.
 *
 * @private
 * @param  {function} cb - Callback function
 * @returns {function} cb - Callback function from params (through setImmediate)
 * @returns {Object} cb.err - Error if occurred
 */
Chain.prototype.recoverChain = function(cb) {
	library.logger.warn('Chain comparison failed, starting recovery');
	self.deleteLastBlock((err, newLastBlock) => {
		if (err) {
			library.logger.error('Recovery failed');
		} else {
			library.logger.info('Recovery complete, new last block', newLastBlock.id);
		}
		return setImmediate(cb, err);
	});
};

/**
 * Handle modules initialization:
 * - accounts
 * - blocks
 * - rounds
 * - transactions
 *
 * @param {modules} scope - Exposed modules
 */
Chain.prototype.onBind = function(scope) {
	library.logger.trace('Blocks->Chain: Shared modules bind.');
	modules = {
		accounts: scope.accounts,
		blocks: scope.blocks,
		rounds: scope.rounds,
		transactions: scope.transactions,
		system: scope.system,
		transport: scope.transport,
	};

	// Set module as loaded
	__private.loaded = true;
};

module.exports = Chain;<|MERGE_RESOLUTION|>--- conflicted
+++ resolved
@@ -132,24 +132,16 @@
 	});
 
 	function saveBlockBatch(saveBlockBatchTx) {
-<<<<<<< HEAD
 		const promises = [
 			library.storage.entities.Block.create(parsedBlock, {}, saveBlockBatchTx),
 		];
 
 		if (parsedBlock.transactions.length) {
-			promises.push(
-				saveBlockBatchTx.transactions.save(parsedBlock.transactions)
-=======
-		const promises = [saveBlockBatchTx.blocks.save(block)];
-		if (block.transactions.length) {
 			promises.push(
 				library.storage.entities.Transaction.create(
 					block.transactions,
 					{},
 					saveBlockBatchTx
-				)
->>>>>>> 4201b46a
 			);
 		}
 
