/*
 * Copyright © 2018 Lisk Foundation
 *
 * See the LICENSE file at the top-level directory of this distribution
 * for licensing information.
 *
 * Unless otherwise agreed in a custom licensing agreement with the Lisk Foundation,
 * no part of this software, including this file, may be copied, modified,
 * propagated, or distributed except according to the terms contained in the
 * LICENSE file.
 *
 * Removal or modification of this copyright notice is prohibited.
 */
'use strict';

var async = require('async');
var _ = require('lodash');
var constants = require('../../helpers/constants.js');
var transactionTypes = require('../../helpers/transaction_types.js');

var modules,
library,
self,
__private = {};

/**
 * Initializes library.
 * @memberof module:blocks
 * @class
 * @classdesc Main Utils logic.
 * Allows utils functions for blocks.
 * @param {Object} logger
 * @param {Account} account
 * @param {Block} block
 * @param {Transaction} transaction
 * @param {Database} db
 * @param {Sequence} dbSequence
 * @param {Object} genesisblock
 */
<<<<<<< HEAD
function Utils (logger, account, block, transaction, db, dbSequence, genesisblock) {
=======
function Utils(logger, block, transaction, db, dbSequence, genesisblock) {
>>>>>>> 16fade4b
	library = {
		logger: logger,
		db: db,
		dbSequence: dbSequence,
		genesisblock: genesisblock,
		logic: {
			account: account,
			block: block,
			transaction: transaction,
		},
	};
	self = this;

	library.logger.trace('Blocks->Utils: Submodule initialized.');
	return self;
}

/**
 * Normalize blocks and their transactions
 * // FIXME: Looks like that function can accepts both blocks and transactions as param, processing here is not clear
 *
 * @private
 * @method readDbRows
 * @param  {Object} rows List of blocks/transactions?
 * @return {Object} blocks Normalized list of blocks with transactions
 */
Utils.prototype.readDbRows = function (rows) {
	var blocks = {};
	var order = [];

	for (var i = 0, length = rows.length; i < length; i++) {
		// Normalize block
		// FIXME: Can have poor performance because it performs SHA256 hash calculation for each block
		var block = library.logic.block.dbRead(rows[i]);

		if (block) {
			// If block is not already in the list...
			if (!blocks[block.id]) {
				if (block.id === library.genesisblock.block.id) {
					// Generate fake signature for genesis block
					block.generationSignature = (new Array(65)).join('0');
				}

				// Add block ID to order list
				order.push(block.id);
				// Add block to list
				blocks[block.id] = block;
			}

			// Normalize transaction
			var transaction = library.logic.transaction.dbRead(rows[i]);
			// Set empty object if there are no transactions in block
			blocks[block.id].transactions = blocks[block.id].transactions || {};

			if (transaction) {
				// Add transaction to block if not there already
				if (!blocks[block.id].transactions[transaction.id]) {
					blocks[block.id].transactions[transaction.id] = transaction;
				}
			}
		}
	}

	// Reorganize list
	blocks = order.map(v => {
		blocks[v].transactions = Object.keys(blocks[v].transactions).map(t => blocks[v].transactions[t]);
		return blocks[v];
	});

	return blocks;
};

/**
 * Loads full blocks from database and normalize them
 *
 * @async
 * @public
 * @method loadBlocksPart
 * @param  {Object}   filter Filter options
 * @param  {Object}   filter.limit Limit blocks to amount
 * @param  {Object}   filter.lastId ID of block to begin with
 * @param  {function} cb Callback function
 * @return {function} cb Callback function from params (through setImmediate)
 * @return {Object}   cb.err Error if occurred
 * @return {Object}   cb.rows List of normalized blocks
 */
Utils.prototype.loadBlocksPart = function (filter, cb) {
	self.loadBlocksData(filter, (err, rows) => {
		var blocks = [];

		if (!err) {
			// Normalize list of blocks
			blocks = self.readDbRows(rows);
		}

		return setImmediate(cb, err, blocks);
	});
};

/**
 * Loads full normalized last block from database
 * see: loader.loadBlockChain (private)
 *
 * @async
 * @public
 * @method loadLastBlock
 * @param  {function} cb Callback function
 * @return {function} cb Callback function from params (through setImmediate)
 * @return {Object}   cb.err Error message if error occurred
 * @return {Object}   cb.block Full normalized last block
 */
Utils.prototype.loadLastBlock = function (cb) {
	library.dbSequence.add(cb => {
		// Get full last block from database
		// FIXME: Ordering in that SQL - to rewrite
		library.db.blocks.loadLastBlock().then(rows => {
			// Normalize block
			var block = modules.blocks.utils.readDbRows(rows)[0];

			// Sort block's transactions
			block.transactions = block.transactions.sort(a => {
				if (block.id === library.genesisblock.block.id) {
					if (a.type === transactionTypes.VOTE) {
						return 1;
					}
				}

				if (a.type === transactionTypes.SIGNATURE) {
					return 1;
				}

				return 0;
			});

			// Update last block
			modules.blocks.lastBlock.set(block);
			return setImmediate(cb, null, block);
		}).catch(err => {
			library.logger.error(err.stack);
			return setImmediate(cb, 'Blocks#loadLastBlock error');
		});
	}, cb);
};

/**
 * Get blocks IDs sequence - last block ID, IDs of first blocks of last 5 rounds, genesis block ID
 *
 * @private
 * @async
 * @method getIdSequence
 * @param  {number}   height Block height
 * @param  {function} cb Callback function
 * @return {function} cb Callback function from params (through setImmediate)
 * @return {Object}   cb.err Error if occurred
 * @return {Object}   cb.res Result
 * @return {string}   cb.res.firstHeight Height of last block
 * @return {string}   cb.res.ids Comma separated list of blocks IDs
 */
Utils.prototype.getIdSequence = function (height, cb) {
	var lastBlock = modules.blocks.lastBlock.get();
	// Get IDs of first blocks of (n) last rounds, descending order
	// EXAMPLE: For height 2000000 (round 19802) we will get IDs of blocks at height: 1999902, 1999801, 1999700, 1999599, 1999498
	library.db.blocks.getIdSequence({ height: height, limit: 5, delegates: constants.activeDelegates }).then(rows => {
		if (rows.length === 0) {
			return setImmediate(cb, `Failed to get id sequence for height: ${height}`);
		}

		var ids = [];

		// Add genesis block at the end if the set doesn't contain it already
		if (library.genesisblock && library.genesisblock.block) {
			var __genesisblock = {
				id: library.genesisblock.block.id,
				height: library.genesisblock.block.height
			};

			if (!_.includes(rows, __genesisblock.id)) {
				rows.push(__genesisblock);
			}
		}

		// Add last block at the beginning if the set doesn't contain it already
		if (lastBlock && !_.includes(rows, lastBlock.id)) {
			rows.unshift({
				id: lastBlock.id,
				height: lastBlock.height
			});
		}

		// Extract blocks IDs
		rows.forEach(row => {
			// FIXME: Looks like double check
			if (!_.includes(ids, row.id)) {
				ids.push(row.id);
			}
		});

		return setImmediate(cb, null, { firstHeight: rows[0].height, ids: ids.join(',') });
	}).catch(err => {
		library.logger.error(err.stack);
		return setImmediate(cb, 'Blocks#getIdSequence error');
	});
};

/**
 * Generates a list of full blocks for another node upon sync request from that node
 * see: modules.transport.internal.blocks
 *
 * @async
 * @public
 * @method loadBlocksData
 * @param  {Object}   filter Filter options
 * @param  {Object}   filter.limit Limit blocks to amount
 * @param  {Object}   filter.lastId ID of block to begin with
 * @param  {function} cb Callback function
 * @return {function} cb Callback function from params (through setImmediate)
 * @return {Object}   cb.err Error if occurred
 * @return {Object}   cb.rows List of blocks
 */
Utils.prototype.loadBlocksData = function (filter, options, cb) {
	// FIXME: options is not used
	if (arguments.length < 3) {
		cb = options;
		options = {};
	}

	options = options || {};

	var params = { limit: filter.limit || 1 };

	// FIXME: filter.id is not used
	if (filter.id && filter.lastId) {
		return setImmediate(cb, 'Invalid filter: Received both id and lastId');
	} else if (filter.id) {
		params.id = filter.id;
	} else if (filter.lastId) {
		params.lastId = filter.lastId;
	}

	// Execute in sequence via dbSequence
	library.dbSequence.add(cb => {
		// Get height of block with supplied ID
		library.db.blocks.getHeightByLastId(filter.lastId || null).then(rows => {
			var height = rows.length ? rows[0].height : 0;
			// Calculate max block height for database query
			var realLimit = height + (parseInt(filter.limit) || 1);

			params.limit = realLimit;
			params.height = height;

			// Retrieve blocks from database
			// FIXME: That SQL query have mess logic, need to be refactored
			library.db.blocks.loadBlocksData(Object.assign({}, filter, params)).then(rows => setImmediate(cb, null, rows));
		}).catch(err => {
			library.logger.error(err.stack);
			return setImmediate(cb, 'Blocks#loadBlockData error');
		});
	}, cb);
};

/**
 * Creates logger for tracking applied transactions of block
 *
 * @method getBlockProgressLogger
 * @param  {number} transactionsCount
 * @param  {number} logsFrequency
 * @param  {string} msg
 * @return {BlockProgressLogger}
 */
Utils.prototype.getBlockProgressLogger = function (transactionsCount, logsFrequency, msg) {
	function BlockProgressLogger(transactionsCount, logsFrequency, msg) {
		this.target = transactionsCount;
		this.step = Math.floor(transactionsCount / logsFrequency);
		this.applied = 0;

		/**
		 * Resets applied transactions
		 */
		this.reset = function () {
			this.applied = 0;
		};

		/**
		 * Increments applied transactions and logs the progress
		 * - For the first and last transaction
		 * - With given frequency
		 */
		this.applyNext = function () {
			if (this.applied >= this.target) {
				throw new Error(`Cannot apply transaction over the limit: ${this.target}`);
			}
			this.applied += 1;
			if (this.applied === 1 || this.applied === this.target || this.applied % this.step === 1) {
				this.log();
			}
		};

		/**
		 * Logs the progress
		 */
		this.log = function () {
			library.logger.info(msg, `${((this.applied / this.target) * 100).toPrecision(4)} %: applied ${this.applied} of ${this.target} transactions`);
		};
	}

	return new BlockProgressLogger(transactionsCount, logsFrequency, msg);
};

/**
 * Get block rewards of delegate for time period
 *
 * @public
 * @async
 * @method aggregateBlocksReward
 * @param  {Object}   filter
 * @param  {string}   filter.address Delegate address
 * @param  {number}   [filter.start] Start timestamp
 * @param  {number}   [filter.end] End timestamp
 * @param  {function} cb Callback function
 * @return {function} cb Callback function from params (through setImmediate)
 * @return {Object}   cb.err Error if occurred
 * @return {Object}   cb.data Rewards data
 * @return {number}   cb.data.fees Round fees
 * @return {number}   cb.data.rewards Blocks rewards
 * @return {number}   cb.data.count Blocks count
 */
Utils.prototype.aggregateBlocksReward = function (filter, cb) {
	var params = {};

<<<<<<< HEAD
	library.logic.account.get({ address: filter.address }, function (err, account) {
		if (err) {
			return setImmediate(cb, err);
		}

		if (!account) {
			return setImmediate(cb, 'Account not found');
		}

		params.generatorPublicKey = account.publicKey;
		params.delegates = constants.activeDelegates;
	
		if (filter.start !== undefined) {
			params.start = (filter.start - constants.epochTime.getTime()) / 1000;
			params.start = params.start.toFixed();
		}
	
		if (filter.end !== undefined) {
			params.end = (filter.end - constants.epochTime.getTime()) / 1000;
			params.end = params.end.toFixed();
		}
	
		// Get calculated rewards
		library.db.blocks.aggregateBlocksReward(params).then(function (rows) {
			var data = rows[0];
			if (data.delegate === null) {
				return setImmediate(cb, 'Account is not a delegate');
			}
			data = { fees: data.fees || '0', rewards: data.rewards || '0', count: data.count || '0' };
			return setImmediate(cb, null, data);
		}).catch(function (err) {
			library.logger.error(err.stack);
			return setImmediate(cb, 'Blocks#aggregateBlocksReward error');
		});
=======
	params.generatorPublicKey = filter.generatorPublicKey;
	params.delegates = constants.activeDelegates;

	if (filter.start !== undefined) {
		params.start = filter.start - constants.epochTime.getTime() / 1000;
	}

	if (filter.end !== undefined) {
		params.end = filter.end - constants.epochTime.getTime() / 1000;
	}

	// Get calculated rewards
	library.db.blocks.aggregateBlocksReward(params).then(rows => {
		var data = rows[0];
		if (data.delegate === null) {
			return setImmediate(cb, 'Account not found or is not a delegate');
		}
		data = { fees: data.fees || '0', rewards: data.rewards || '0', count: data.count || '0' };
		return setImmediate(cb, null, data);
	}).catch(err => {
		library.logger.error(err.stack);
		return setImmediate(cb, 'Blocks#aggregateBlocksReward error');
>>>>>>> 16fade4b
	});
};

/**
 * Handle modules initialization:
 * - blocks
 * @param {modules} scope Exposed modules
 */
Utils.prototype.onBind = function (scope) {
	library.logger.trace('Blocks->Utils: Shared modules bind.');
	modules = {
		blocks: scope.blocks
	};

	// Set module as loaded
	__private.loaded = true;
};

module.exports = Utils;<|MERGE_RESOLUTION|>--- conflicted
+++ resolved
@@ -37,11 +37,7 @@
  * @param {Sequence} dbSequence
  * @param {Object} genesisblock
  */
-<<<<<<< HEAD
-function Utils (logger, account, block, transaction, db, dbSequence, genesisblock) {
-=======
-function Utils(logger, block, transaction, db, dbSequence, genesisblock) {
->>>>>>> 16fade4b
+function Utils(logger, account, block, transaction, db, dbSequence, genesisblock) {
 	library = {
 		logger: logger,
 		db: db,
@@ -371,7 +367,6 @@
 Utils.prototype.aggregateBlocksReward = function (filter, cb) {
 	var params = {};
 
-<<<<<<< HEAD
 	library.logic.account.get({ address: filter.address }, function (err, account) {
 		if (err) {
 			return setImmediate(cb, err);
@@ -383,17 +378,17 @@
 
 		params.generatorPublicKey = account.publicKey;
 		params.delegates = constants.activeDelegates;
-	
+
 		if (filter.start !== undefined) {
 			params.start = (filter.start - constants.epochTime.getTime()) / 1000;
 			params.start = params.start.toFixed();
 		}
-	
+
 		if (filter.end !== undefined) {
 			params.end = (filter.end - constants.epochTime.getTime()) / 1000;
 			params.end = params.end.toFixed();
 		}
-	
+
 		// Get calculated rewards
 		library.db.blocks.aggregateBlocksReward(params).then(function (rows) {
 			var data = rows[0];
@@ -406,30 +401,6 @@
 			library.logger.error(err.stack);
 			return setImmediate(cb, 'Blocks#aggregateBlocksReward error');
 		});
-=======
-	params.generatorPublicKey = filter.generatorPublicKey;
-	params.delegates = constants.activeDelegates;
-
-	if (filter.start !== undefined) {
-		params.start = filter.start - constants.epochTime.getTime() / 1000;
-	}
-
-	if (filter.end !== undefined) {
-		params.end = filter.end - constants.epochTime.getTime() / 1000;
-	}
-
-	// Get calculated rewards
-	library.db.blocks.aggregateBlocksReward(params).then(rows => {
-		var data = rows[0];
-		if (data.delegate === null) {
-			return setImmediate(cb, 'Account not found or is not a delegate');
-		}
-		data = { fees: data.fees || '0', rewards: data.rewards || '0', count: data.count || '0' };
-		return setImmediate(cb, null, data);
-	}).catch(err => {
-		library.logger.error(err.stack);
-		return setImmediate(cb, 'Blocks#aggregateBlocksReward error');
->>>>>>> 16fade4b
 	});
 };
 
