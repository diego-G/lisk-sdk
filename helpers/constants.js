--- conflicted
+++ resolved
@@ -29,9 +29,6 @@
 	numberLength: 100000000,
 	requestLength: 104,
 	rewards: {
-<<<<<<< HEAD
-		offset: 2160,      // Start rewards at block (n)
-=======
 		milestones: [
 			500000000, // Initial Reward
 			400000000, // Milestone 1
@@ -39,8 +36,7 @@
 			200000000, // Milestone 3
 			100000000  // Milestone 4
 		],
-		offset: 1451520,   // Start rewards at block (n)
->>>>>>> c9979d75
+		offset: 2160,      // Start rewards at block (n)
 		distance: 3000000, // Distance between each milestone
 	},
 	signatureLength: 196,
