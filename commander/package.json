--- conflicted
+++ resolved
@@ -103,11 +103,7 @@
 		"@liskhq/lisk-constants": "1.2.1",
 		"@liskhq/lisk-cryptography": "2.1.0",
 		"@liskhq/lisk-passphrase": "2.0.1",
-<<<<<<< HEAD
 		"@liskhq/lisk-transactions": "2.2.0-alpha.0",
-=======
-		"@liskhq/lisk-transactions": "2.1.1",
->>>>>>> e03c1e87
 		"@oclif/command": "1.5.6",
 		"@oclif/config": "1.9.0",
 		"@oclif/errors": "1.2.2",
