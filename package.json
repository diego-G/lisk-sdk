{
	"name": "lisk-sdk",
	"private": true,
	"version": "0.1.0",
	"description": "Reusable packages for use with the Lisk ecosystem",
	"author": "Lisk Foundation <admin@lisk.io>, lightcurve GmbH <admin@lightcurve.io>",
	"license": "GPL-3.0",
	"keywords": [
		"lisk",
		"blockchain"
	],
	"homepage": "https://github.com/LiskHQ/lisk-sdk#readme",
	"repository": {
		"type": "git",
		"url": "git+https://github.com/LiskHQ/lisk-sdk.git"
	},
	"bugs": {
		"url": "https://github.com/LiskHQ/lisk-sdk/issues"
	},
	"engines": {
		"node": ">=8.10 <=10",
		"npm": ">=3 <=6"
	},
	"scripts": {
<<<<<<< HEAD
		"start": "node src/index.js",
		"console": "node scripts/console.js",
		"lint": "eslint .",
		"lint:fix": "eslint --fix .",
		"format":
			"prettier --write \"./*.{js,json,md}\" \"{api,config,docs,helpers,logic,modules,schema,scripts,storage,tasks,test,framework}{,/**}/*.{js,json,md}\"",
		"test": "node framework/test/mocha/common/lisk-mocha-runner",
		"mocha": "mocha",
		"jest:unit":
			"jest --config=./framework/test/jest/config/unit/jest.config.js",
		"jest:integration":
			"jest --config=./framework/test/jest/config/integration/jest.config.js",
		"jest:functional":
			"jest --config=./framework/test/jest/config/functional/jest.config.js --passWithNoTests",
		"mocha:unit": "node framework/test/mocha/common/lisk-mocha-runner unit",
		"mocha:integration":
			"node framework/test/mocha/common/lisk-mocha-runner integration",
		"mocha:functional":
			"node framework/test/mocha/common/lisk-mocha-runner functional",
		"mocha:functional:ws":
			"node framework/test/mocha/common/lisk-mocha-runner functional:ws",
		"mocha:functional:get":
			"node framework/test/mocha/common/lisk-mocha-runner functional:get",
		"mocha:functional:post":
			"node framework/test/mocha/common/lisk-mocha-runner functional:post",
		"mocha:functional:put":
			"node framework/test/mocha/common/lisk-mocha-runner functional:put",
		"mocha:network":
			"node framework/test/mocha/common/lisk-mocha-runner network",
		"docs:build": "jsdoc -c docs/conf.json --verbose --pedantic",
		"docs:serve": "http-server docs/jsdoc/",
		"check:dependencies": "snyk protect",
		"prepublishOnly": "npm run check:dependencies"
	},
	"dependencies": {
		"@liskhq/lisk-transaction-pool": "0.1.0-alpha.1",
		"@liskhq/lisk-transactions": "2.1.0-alpha.5",
		"ajv": "6.7.0",
		"async": "2.6.1",
		"pm2-axon": "3.3.0",
		"pm2-axon-rpc": "0.5.1",
		"bignumber.js": "8.0.2",
		"bluebird": "3.5.3",
		"body-parser": "1.18.3",
		"bytebuffer": "5.0.1",
		"change-case": "3.1.0",
		"colors": "1.3.3",
		"commander": "2.19.0",
		"compression": "1.7.3",
		"cors": "2.8.5",
		"debug": "4.1.1",
		"deep-diff": "1.0.2",
		"eventemitter2": "5.0.1",
		"express": "4.16.4",
		"express-domain-middleware": "0.1.0",
		"express-query-int": "3.0.0",
		"express-rate-limit": "2.8.0",
		"fs-extra": "7.0.1",
		"ip": "1.1.5",
		"js-yaml": "3.12.1",
		"json-refs": "3.0.12",
		"lisk-commander": "2.0.0",
		"@liskhq/lisk-cryptography": "2.0.0",
		"lisk-newrelic": "LiskHQ/lisk-newrelic#b3dadc5",
		"lodash": "4.17.11",
		"method-override": "3.0.0",
		"newrelic": "5.0.0",
		"pg-monitor": "1.1.0",
		"pg-promise": "8.5.4",
		"pm2": "3.2.8",
		"popsicle": "9.1.0",
		"ps-list": "6.1.0",
		"randomstring": "1.1.5",
		"redis": "2.8.0",
		"semver": "5.6.0",
		"socket.io": "2.2.0",
		"socketcluster": "14.3.3",
		"socketcluster-client": "14.2.1",
		"sodium-native": "2.2.4",
		"strftime": "0.10.0",
		"swagger-node-runner": "0.7.3",
		"sway": "2.0.5",
		"tempy": "0.2.1",
		"valid-url": "1.0.9",
		"wamp-socket-cluster": "2.0.0-beta.4",
		"z-schema": "3.24.2"
=======
		"bootstrap": "lerna bootstrap",
		"clean": "lerna run clean",
		"clean:node_modules": "lerna clean --yes",
		"format": "npm run format:root && lerna run format",
		"format:root": "prettier types/**/*.ts --write",
		"lint": "npm run lint:root && lerna run lint",
		"lint:fix": "npm run lint:root -- --fix && lerna run lint:fix",
		"lint:root": "tslint -p tsconfig.json types/**/*.ts",
		"test": "lerna run test",
		"test:node": "lerna run test:node",
		"test:browser": "lerna run test:browser",
		"build": "lerna run build",
		"build:browsertest": "lerna run build:browsertest",
		"cover": "lerna run cover",
		"init": "./scripts/init.sh",
		"precommit": "lint-staged && npm run lint",
		"prepush": "npm run lint"
>>>>>>> 6592520f
	},
	"devDependencies": {
		"@types/node": "10.12.21",
		"@types/sinon": "7.0.5",
		"husky": "1.3.1",
		"lerna": "3.13.2",
		"lint-staged": "8.1.3",
		"prettier": "1.16.4",
		"tslint": "5.12.1",
		"tslint-config-prettier": "1.18.0",
		"tslint-immutable": "5.1.2",
		"typescript": "3.3.1"
	},
	"dependencies": {}
}<|MERGE_RESOLUTION|>--- conflicted
+++ resolved
@@ -22,94 +22,6 @@
 		"npm": ">=3 <=6"
 	},
 	"scripts": {
-<<<<<<< HEAD
-		"start": "node src/index.js",
-		"console": "node scripts/console.js",
-		"lint": "eslint .",
-		"lint:fix": "eslint --fix .",
-		"format":
-			"prettier --write \"./*.{js,json,md}\" \"{api,config,docs,helpers,logic,modules,schema,scripts,storage,tasks,test,framework}{,/**}/*.{js,json,md}\"",
-		"test": "node framework/test/mocha/common/lisk-mocha-runner",
-		"mocha": "mocha",
-		"jest:unit":
-			"jest --config=./framework/test/jest/config/unit/jest.config.js",
-		"jest:integration":
-			"jest --config=./framework/test/jest/config/integration/jest.config.js",
-		"jest:functional":
-			"jest --config=./framework/test/jest/config/functional/jest.config.js --passWithNoTests",
-		"mocha:unit": "node framework/test/mocha/common/lisk-mocha-runner unit",
-		"mocha:integration":
-			"node framework/test/mocha/common/lisk-mocha-runner integration",
-		"mocha:functional":
-			"node framework/test/mocha/common/lisk-mocha-runner functional",
-		"mocha:functional:ws":
-			"node framework/test/mocha/common/lisk-mocha-runner functional:ws",
-		"mocha:functional:get":
-			"node framework/test/mocha/common/lisk-mocha-runner functional:get",
-		"mocha:functional:post":
-			"node framework/test/mocha/common/lisk-mocha-runner functional:post",
-		"mocha:functional:put":
-			"node framework/test/mocha/common/lisk-mocha-runner functional:put",
-		"mocha:network":
-			"node framework/test/mocha/common/lisk-mocha-runner network",
-		"docs:build": "jsdoc -c docs/conf.json --verbose --pedantic",
-		"docs:serve": "http-server docs/jsdoc/",
-		"check:dependencies": "snyk protect",
-		"prepublishOnly": "npm run check:dependencies"
-	},
-	"dependencies": {
-		"@liskhq/lisk-transaction-pool": "0.1.0-alpha.1",
-		"@liskhq/lisk-transactions": "2.1.0-alpha.5",
-		"ajv": "6.7.0",
-		"async": "2.6.1",
-		"pm2-axon": "3.3.0",
-		"pm2-axon-rpc": "0.5.1",
-		"bignumber.js": "8.0.2",
-		"bluebird": "3.5.3",
-		"body-parser": "1.18.3",
-		"bytebuffer": "5.0.1",
-		"change-case": "3.1.0",
-		"colors": "1.3.3",
-		"commander": "2.19.0",
-		"compression": "1.7.3",
-		"cors": "2.8.5",
-		"debug": "4.1.1",
-		"deep-diff": "1.0.2",
-		"eventemitter2": "5.0.1",
-		"express": "4.16.4",
-		"express-domain-middleware": "0.1.0",
-		"express-query-int": "3.0.0",
-		"express-rate-limit": "2.8.0",
-		"fs-extra": "7.0.1",
-		"ip": "1.1.5",
-		"js-yaml": "3.12.1",
-		"json-refs": "3.0.12",
-		"lisk-commander": "2.0.0",
-		"@liskhq/lisk-cryptography": "2.0.0",
-		"lisk-newrelic": "LiskHQ/lisk-newrelic#b3dadc5",
-		"lodash": "4.17.11",
-		"method-override": "3.0.0",
-		"newrelic": "5.0.0",
-		"pg-monitor": "1.1.0",
-		"pg-promise": "8.5.4",
-		"pm2": "3.2.8",
-		"popsicle": "9.1.0",
-		"ps-list": "6.1.0",
-		"randomstring": "1.1.5",
-		"redis": "2.8.0",
-		"semver": "5.6.0",
-		"socket.io": "2.2.0",
-		"socketcluster": "14.3.3",
-		"socketcluster-client": "14.2.1",
-		"sodium-native": "2.2.4",
-		"strftime": "0.10.0",
-		"swagger-node-runner": "0.7.3",
-		"sway": "2.0.5",
-		"tempy": "0.2.1",
-		"valid-url": "1.0.9",
-		"wamp-socket-cluster": "2.0.0-beta.4",
-		"z-schema": "3.24.2"
-=======
 		"bootstrap": "lerna bootstrap",
 		"clean": "lerna run clean",
 		"clean:node_modules": "lerna clean --yes",
@@ -127,7 +39,6 @@
 		"init": "./scripts/init.sh",
 		"precommit": "lint-staged && npm run lint",
 		"prepush": "npm run lint"
->>>>>>> 6592520f
 	},
 	"devDependencies": {
 		"@types/node": "10.12.21",
