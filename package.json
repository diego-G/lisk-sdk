--- conflicted
+++ resolved
@@ -1,10 +1,6 @@
 {
   "name": "lisk",
-<<<<<<< HEAD
   "version": "0.7.0c",
-=======
-  "version": "0.7.0",
->>>>>>> 1cb91fb8
   "private": true,
   "scripts": {
     "start": "node app.js",
