{
  "name": "lisk",
<<<<<<< HEAD
  "version": "0.9.8",
=======
  "version": "0.9.7",
>>>>>>> b92d9a10
  "private": true,
  "scripts": {
    "start": "node app.js",
    "jenkins": "./node_modules/.bin/grunt jenkins --verbose",
    "eslint": "./node_modules/.bin/grunt eslint-nofix --verbose",
    "fetchCoverage": "./node_modules/.bin/grunt exec:fetchCoverage --verbose",
    "coverageReport": "./node_modules/.bin/grunt coverageReport --verbose",
    "test": "./node_modules/.bin/grunt test --verbose",
    "test-unit": "./node_modules/.bin/grunt test-unit --verbose",
    "test-integration": "export TEST=test/integration/peers.integration.js && export NODE_ENV=TEST && ./node_modules/.bin/grunt jenkins",
    "test-functional": "grunt test-functional",
    "jsdoc": "jsdoc -c docs/conf.json --verbose --pedantic",
    "create-bundles": "webpack",
    "server-docs": "npm run jsdoc && http-server docs/jsdoc/",
    "precommit": "npm run eslint"
  },
  "author": "Lisk Foundation <admin@lisk.io>, lightcurve GmbH <admin@lightcurve.io>",
  "license": "GPL-3.0",
  "dependencies": {
    "async": "=2.4.1",
    "bignumber.js": "=4.0.2",
    "bluebird": "=3.5.0",
    "body-parser": "=1.17.2",
    "bson": "=1.0.4",
    "bytebuffer": "=5.0.1",
    "change-case": "=3.0.1",
    "colors": "=1.1.2",
    "commander": "=2.9.0",
    "compression": "=1.6.2",
    "cors": "=2.8.3",
    "decompress-zip": "LiskHQ/decompress-zip#f46b0a3",
    "ejs": "=2.5.6",
    "express": "=4.15.3",
    "express-domain-middleware": "=0.1.0",
    "express-query-int": "=1.0.1",
    "express-rate-limit": "=2.8.0",
    "extend": "=3.0.1",
    "ip": "=1.1.5",
    "json-schema": "=0.2.3",
    "json-sql": "LiskHQ/json-sql#27e1ed1",
    "lodash": "=4.17.4",
    "method-override": "=2.3.9",
    "pg-monitor": "=0.8.2",
    "pg-native": "=1.10.1",
    "pg-promise": "=6.3.5",
    "popsicle": "=9.1.0",
    "randomstring": "=1.1.5",
    "redis": "=2.7.1",
    "rimraf": "=2.6.1",
    "semver": "=5.3.0",
    "socket.io": "=2.0.3",
    "socketcluster": "=5.14.2",
    "socketcluster-client": "=5.3.0",
    "sodium": "LiskHQ/node-sodium#716de00",
    "strftime": "=0.10.0",
    "valid-url": "=1.0.9",
    "validator": "=7.0.0",
    "validator.js": "=2.0.3",
    "wamp-socket-cluster": "LiskHQ/wamp-socket-cluster#4baed373622cc2f081600d2fdad22cfa61aea086",
    "z-schema": "=3.18.2"
  },
  "devDependencies": {
    "bitcore-mnemonic": "=1.2.5",
    "browserify-bignum": "=1.3.0-2",
    "chai": "=4.0.2",
    "chai-bignumber": "=2.0.0",
    "coveralls": "=2.13.1",
    "crypto-browserify": "=3.11.0",
    "csv": "=1.1.1",
    "faker": "=4.1.0",
    "grunt": "=1.0.1",
    "grunt-cli": "=1.2.0",
    "grunt-contrib-compress": "=1.4.3",
    "grunt-eslint": "=20.0.0",
    "grunt-exec": "=2.0.0",
    "grunt-obfuscator": "=0.1.0",
    "husky": "=0.14.3",
    "istanbul": "=0.4.5",
    "istanbul-middleware": "=0.2.2",
    "jsdoc": "=3.4.3",
    "jsdox": "=0.4.10",
    "lisk-js": "git://github.com/LiskHQ/lisk-js#optional_data_test",
    "mocha": "=3.4.2",
    "moment": "=2.18.1",
    "pm2": "=2.4.6",
    "rewire": "=2.5.2",
    "sinon": "=2.3.4",
    "supertest": "=3.0.0",
    "webpack": "=2.6.1",
    "webpack-node-externals": "=1.6.0"
  }
}<|MERGE_RESOLUTION|>--- conflicted
+++ resolved
@@ -1,10 +1,6 @@
 {
   "name": "lisk",
-<<<<<<< HEAD
   "version": "0.9.8",
-=======
-  "version": "0.9.7",
->>>>>>> b92d9a10
   "private": true,
   "scripts": {
     "start": "node app.js",
