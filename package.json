{
	"name": "lisk",
	"version": "1.5.0-alpha.2",
	"description": "Lisk blockchain application platform",
	"author":
		"Lisk Foundation <admin@lisk.io>, lightcurve GmbH <admin@lightcurve.io>",
	"license": "GPL-3.0",
	"private": true,
	"keywords": ["cryptocurrency", "blockchain", "lisk", "nodejs", "javascript"],
	"homepage": "https://github.com/LiskHQ/lisk#readme",
	"repository": {
		"type": "git",
		"url": "git+https://github.com/LiskHQ/lisk.git"
	},
	"bugs": {
		"url": "https://github.com/LiskHQ/lisk/issues"
	},
	"engines": {
		"node": "10.14.1",
		"npm": "6.4.1"
	},
	"main": "src/index.js",
	"scripts": {
		"start": "node src/index.js",
		"console": "node scripts/console.js",
		"lint": "eslint .",
		"lint:fix": "eslint --fix .",
		"format":
			"prettier --write \"./*.{js,json,md}\" \"{api,config,docs,helpers,logic,modules,schema,scripts,storage,tasks,test,framework}{,/**}/*.{js,json,md}\"",
		"test": "grunt",
		"grunt": "grunt",
		"mocha": "mocha",
		"jest:unit":
			"jest --config=./framework/test/jest/config/unit/jest.config.js",
		"jest:integration":
			"jest --config=./framework/test/jest/config/integration/jest.config.js",
		"jest:functional":
			"jest --config=./framework/test/jest/config/functional/jest.config.js",
		"docs:build": "jsdoc -c docs/conf.json --verbose --pedantic",
		"docs:serve": "http-server docs/jsdoc/",
		"check:dependencies": "snyk protect",
		"prepublishOnly": "npm run check:dependencies"
	},
	"dependencies": {
<<<<<<< HEAD
		"@liskhq/lisk-transactions": "2.1.0-alpha.0",
		"ajv": "=6.7.0",
=======
		"ajv": "6.7.0",
>>>>>>> cd67812d
		"async": "2.6.1",
		"bignumber.js": "8.0.2",
		"bluebird": "3.5.3",
		"body-parser": "1.18.3",
		"bytebuffer": "5.0.1",
		"change-case": "3.1.0",
		"colors": "1.3.3",
		"commander": "2.19.0",
		"compression": "1.7.3",
		"cors": "2.8.5",
		"debug": "4.1.1",
		"deep-diff": "1.0.2",
		"eventemitter2": "=5.0.1",
		"express": "4.16.4",
		"express-domain-middleware": "0.1.0",
		"express-query-int": "3.0.0",
		"express-rate-limit": "2.8.0",
		"fs-extra": "7.0.1",
		"ip": "1.1.5",
		"js-yaml": "3.12.1",
		"json-refs": "3.0.12",
		"lisk-commander": "2.0.0",
		"lisk-elements": "1.0.0",
		"@liskhq/lisk-transactions": "2.1.0-alpha.0",
		"lisk-newrelic": "LiskHQ/lisk-newrelic#d1ca762",
		"lodash": "4.17.11",
		"method-override": "3.0.0",
		"newrelic": "5.0.0",
		"pg-monitor": "1.1.0",
		"pg-promise": "8.5.4",
		"pm2": "3.2.8",
		"popsicle": "9.1.0",
		"ps-list": "6.1.0",
		"randomstring": "1.1.5",
		"redis": "2.8.0",
		"rimraf": "2.6.3",
		"semver": "5.6.0",
		"socket.io": "2.2.0",
		"socketcluster": "14.3.3",
		"socketcluster-client": "14.2.1",
		"sodium-native": "2.2.4",
		"strftime": "0.10.0",
		"swagger-node-runner": "0.7.3",
		"sway": "2.0.5",
		"tempy": "0.2.1",
		"valid-url": "1.0.9",
		"wamp-socket-cluster": "2.0.0-beta.4",
		"z-schema": "3.24.2"
	},
	"devDependencies": {
		"browserify-bignum": "1.3.0-2",
		"chai": "4.2.0",
		"chai-as-promised": "7.1.1",
		"co-mocha": "1.2.2",
		"coveralls": "3.0.2",
		"eslint": "5.12.0",
		"eslint-config-airbnb-base": "13.1.0",
		"eslint-config-lisk-base": "1.1.0",
		"eslint-plugin-chai-expect": "2.0.1",
		"eslint-plugin-import": "2.14.0",
		"eslint-plugin-jest": "22.3.0",
		"eslint-plugin-mocha": "5.3.0",
		"faker": "4.1.0",
		"find": "0.2.9",
		"grunt": "1.0.3",
		"grunt-exec": "3.0.0",
		"http-server": "0.11.1",
		"husky": "1.3.1",
		"istanbul": "1.1.0-alpha.1",
		"istanbul-middleware": "0.2.2",
		"jest": "24.1.0",
		"jest-chain": "1.1.2",
		"jest-extended": "0.11.1",
		"jsdoc": "3.5.5",
		"jsdox": "0.4.10",
		"lint-staged": "8.1.0",
		"mocha": "5.2.0",
		"moment": "2.23.0",
		"node-mocks-http": "^1.7.3",
		"prettier": "1.10.2",
		"rewire": "4.0.1",
		"rx": "4.1.0",
		"sinon": "7.2.2",
		"sinon-chai": "3.3.0",
		"snyk": "^1.122.0",
		"stampit": "4.2.0",
		"supertest": "3.3.0"
	},
	"snyk": true,
	"lisk": {
		"minVersion": "1.0.0",
		"protocolVersion": "1.0"
	},
	"husky": {
		"hooks": {
			"pre-commit": "lint-staged",
			"pre-push": "eslint $(git ls-files '*.js') && npm run check:dependencies"
		}
	}
}<|MERGE_RESOLUTION|>--- conflicted
+++ resolved
@@ -42,12 +42,8 @@
 		"prepublishOnly": "npm run check:dependencies"
 	},
 	"dependencies": {
-<<<<<<< HEAD
-		"@liskhq/lisk-transactions": "2.1.0-alpha.0",
-		"ajv": "=6.7.0",
-=======
+		"@liskhq/lisk-transactions": "2.1.0-alpha.2",
 		"ajv": "6.7.0",
->>>>>>> cd67812d
 		"async": "2.6.1",
 		"bignumber.js": "8.0.2",
 		"bluebird": "3.5.3",
@@ -71,7 +67,6 @@
 		"json-refs": "3.0.12",
 		"lisk-commander": "2.0.0",
 		"lisk-elements": "1.0.0",
-		"@liskhq/lisk-transactions": "2.1.0-alpha.0",
 		"lisk-newrelic": "LiskHQ/lisk-newrelic#d1ca762",
 		"lodash": "4.17.11",
 		"method-override": "3.0.0",
