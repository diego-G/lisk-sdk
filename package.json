{
	"name": "lisky",
	"version": "1.0.0-beta.2",
	"description": "A command line interface for Lisk",
	"author":
		"Lisk Foundation <admin@lisk.io>, lightcurve GmbH <admin@lightcurve.io>",
	"license": "GPL-3.0",
	"keywords": ["lisk", "blockchain", "command-line", "nodejs", "javascript"],
	"homepage": "https://github.com/LiskHQ/lisky#readme",
	"repository": {
		"type": "git",
		"url": "git+https://github.com/LiskHQ/lisky.git"
	},
	"bugs": {
		"url": "https://github.com/LiskHQ/lisky/issues"
	},
	"engines": {
		"node": "=6.14.1",
		"npm": "=3.10.10"
	},
	"directories": {
		"bin": "./bin"
	},
	"scripts": {
		"start": "babel-node src/index.js",
		"format":
			"prettier --write \"./*.{js,json,md}\" \"{docs,src,test}{,/**}/*.{js,json,md}\"",
		"lint": "eslint .",
		"lint:fix": "npm run lint -- --fix",
		"test":
			"if [ -z $JENKINS_HOME ]; then npm run test:local; else npm run test:ci; fi",
		"test:local": "NODE_ENV=test nyc mocha test/specs",
		"test:ci":
			"NODE_ENV=test nyc --exclude \"**/node_modules/** coverage/**\" mocha test/specs",
		"test:watch": "npm run test:local -- --watch",
		"test:watch:min": "npm run test:watch -- --reporter=min",
		"cover":
			"if [ -z $JENKINS_HOME ]; then npm run cover:local; else npm run cover:ci; fi",
		"cover:base": "NODE_ENV=test nyc report",
		"cover:local":
			"npm run cover:base -- --reporter=html --reporter=text mocha",
		"cover:ci":
			"npm run cover:base -- --reporter=text-lcov mocha | coveralls -v",
		"cover:test":
			"NODE_ENV=test nyc  --include \"test/**\" --exclude \"**/node_modules/** coverage/**\" mocha test/specs",
		"prebuild": "if test -d dist; then rm -r dist; fi",
		"build": "babel src -d dist",
		"precommit": "lint-staged && npm run lint",
		"prepush": "npm run lint && npm test",
		"prepublishOnly":
			"rm -r ./node_modules && npm install && npm run prepush && npm run build"
	},
	"dependencies": {
		"babel-polyfill": "=6.26.0",
		"bip39": "=2.4.0",
		"chalk": "=2.3.0",
<<<<<<< HEAD
		"cli-table2": "LiskHQ/cli-table2#187c6ae80b9d963c598d0cb3379153387bfb15c4",
		"lisk-js": "beta",
=======
		"cli-table2": "=0.2.0",
		"lisk-js": "v1.0.0-beta.1",
>>>>>>> e59e1456
		"lockfile": "=1.0.3",
		"semver": "=5.5.0",
		"strip-ansi": "=4.0.0",
		"vorpal": "LiskHQ/vorpal#v1.0.0-lisk"
	},
	"devDependencies": {
		"babel-cli": "=6.26.0",
		"babel-plugin-istanbul": "=4.1.5",
		"babel-preset-env": "=1.6.1",
		"babel-register": "=6.26.0",
		"chai": "=4.1.2",
		"chai-as-promised": "=7.1.1",
		"coveralls": "=3.0.0",
		"eslint": "=4.16.0",
		"eslint-config-airbnb-base": "=12.1.0",
		"eslint-config-lisk-base": "=1.0.0",
		"eslint-plugin-import": "=2.8.0",
		"eslint-plugin-mocha": "=4.11.0",
		"husky": "=0.14.3",
		"lint-staged": "=5.0.0",
		"mocha": "=4.0.1",
		"mocha-bdd": "=0.1.2",
		"nyc": "=11.3.0",
		"prettier": "=1.9.2",
		"sinon": "=4.1.2",
		"sinon-chai": "=2.14.0"
	}
}<|MERGE_RESOLUTION|>--- conflicted
+++ resolved
@@ -54,13 +54,8 @@
 		"babel-polyfill": "=6.26.0",
 		"bip39": "=2.4.0",
 		"chalk": "=2.3.0",
-<<<<<<< HEAD
 		"cli-table2": "LiskHQ/cli-table2#187c6ae80b9d963c598d0cb3379153387bfb15c4",
-		"lisk-js": "beta",
-=======
-		"cli-table2": "=0.2.0",
 		"lisk-js": "v1.0.0-beta.1",
->>>>>>> e59e1456
 		"lockfile": "=1.0.3",
 		"semver": "=5.5.0",
 		"strip-ansi": "=4.0.0",
