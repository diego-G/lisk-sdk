--- conflicted
+++ resolved
@@ -44,24 +44,9 @@
 		.command('list <type> [variadic...]')
 		.option('-j, --json', 'Sets output to json')
 		.option('-t, --no-json', 'Sets output to text')
-<<<<<<< HEAD
-		.description('Get information from <type> with parameters [input, input, ...]')
-		.autocomplete(['accounts', 'addresses', 'blocks', 'delegates', 'transactions'])
-		.action(function(userInput) {
-
-=======
 		.description('Get information from <type> with parameters [input, input, ...].  \n Types available: accounts, addresses, blocks, delegates, transactions \n E.g. list delegates lightcurve tosch \n E.g. list blocks 5510510593472232540 16450842638530591789')
 		.autocomplete(['accounts', 'addresses', 'blocks', 'delegates', 'transactions'])
 		.action(function(userInput) {
-
-			let bigNumberWorkaround = this.commandWrapper.command.split(" ");
-			bigNumberWorkaround.shift();
-			bigNumberWorkaround.shift();
-
-			let flags = getFlags(this.commandObject.options).toString();
-			let fixedCommands = filterCommandForFlags(flags, bigNumberWorkaround);
-
->>>>>>> 8bf5cecb
 			let getType = {
 				'addresses': isAccountQuery,
 				'accounts': isAccountQuery,
@@ -70,14 +55,8 @@
 				'transactions': isTransactionQuery
 			};
 
-<<<<<<< HEAD
 			let calls = userInput.variadic.map(function (input) {
 				return getType[userInput.type](input);
-=======
-			let calls = fixedCommands.map(function (input) {
-				let output = getType[userInput.type](input);
-				return output;
->>>>>>> 8bf5cecb
 			});
 
 
@@ -87,11 +66,7 @@
 
 			 } else {
 
-<<<<<<< HEAD
-				 if(userInput.options.json === true) {
-=======
 				 if( (userInput.options.json === true || config.json === true) && userInput.options.json !== false) {
->>>>>>> 8bf5cecb
 					 return Promise.all(calls).then(result => {
 						 result.map(executed => {
 							 if(executed.error) {
