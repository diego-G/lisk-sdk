/*
 * Copyright © 2018 Lisk Foundation
 *
 * See the LICENSE file at the top-level directory of this distribution
 * for licensing information.
 *
 * Unless otherwise agreed in a custom licensing agreement with the Lisk Foundation,
 * no part of this software, including this file, may be copied, modified,
 * propagated, or distributed except according to the terms contained in the
 * LICENSE file.
 *
 * Removal or modification of this copyright notice is prohibited.
 */

'use strict';

const _ = require('lodash');
const async = require('async');
const scClient = require('socketcluster-client');
const WAMPClient = require('wamp-socket-cluster/WAMPClient');
const failureCodes = require('../../../api/ws/rpc/failure_codes');
const System = require('../../../modules/system');
const wsRPC = require('../../../api/ws/rpc/ws_rpc').wsRPC;

const TIMEOUT = 2000;
const wampClient = new WAMPClient(TIMEOUT); // Timeout failed requests after 1 second

const connect = (peer, logger, onDisconnectCb) => {
	connectSteps.addConnectionOptions(peer);
	connectSteps.addSocket(peer);

	async.parallel([
		() => {
			connectSteps.upgradeSocket(peer);
			connectSteps.registerRPC(peer, logger);
		},
		() => connectSteps.registerSocketListeners(peer, logger, onDisconnectCb),
	]);
	return peer;
};

const connectSteps = {
	addConnectionOptions: peer => {
		peer.connectionOptions = {
			autoConnect: false, // Lazy connection establishment
			autoReconnect: false,
			connectTimeout: TIMEOUT,
			ackTimeout: TIMEOUT,
			pingTimeout: TIMEOUT,
			connectAttempts: 1,
			port: peer.wsPort,
			hostname: peer.ip,
			query: System.getHeaders(),
		};
		return peer;
	},

	addSocket: peer => {
		peer.socket = scClient.connect(peer.connectionOptions);
		return peer;
	},

	upgradeSocket: peer => {
		wampClient.upgradeToWAMP(peer.socket);
		return peer;
	},

	registerRPC: (peer, logger) => {
		// Assemble empty RPC entry
		peer.rpc = {};
		let wsServer;
		try {
			wsServer = wsRPC.getServer();
		} catch (wsServerNotInitializedException) {
			return peer;
		}
		// Register RPC methods on peer
		peer = _.reduce(
			wsServer.endpoints.rpc,
			(peerExtendedWithRPC, localHandler, rpcProcedureName) => {
				peerExtendedWithRPC.rpc[rpcProcedureName] = (data, rpcCallback) => {
					// Provide default parameters if called with non standard parameter, callback
					rpcCallback =
						typeof rpcCallback === 'function'
							? rpcCallback
							: typeof data === 'function' ? data : () => {};
					data = data && typeof data !== 'function' ? data : {};

					logger.trace(
						`[Outbound socket :: call] Peer RPC procedure '${rpcProcedureName}' called with data`,
						data
					);

					peer.socket
						.call(rpcProcedureName, data)
						.then(res => {
							setImmediate(rpcCallback, null, res);
						})
						.catch(err => {
							setImmediate(rpcCallback, err);
						});
				};
				return peerExtendedWithRPC;
			},
			peer
		);

		// Register Publish methods on peer
		return _.reduce(
			wsServer.endpoints.event,
			(peerExtendedWithPublish, localHandler, eventProcedureName) => {
				peerExtendedWithPublish.rpc[eventProcedureName] = data => {
					logger.trace(
						`[Outbound socket :: emit] Peer event '${eventProcedureName}' called with data`,
						data
					);
					peer.socket.emit(eventProcedureName, data);
				};
				return peerExtendedWithPublish;
			},
			peer
		);
	},

	registerSocketListeners: (peer, logger, onDisconnectCb = () => {}) => {
		// Unregister all the events just in case
		peer.socket.off('connect');
		peer.socket.off('connectAbort');
		peer.socket.off('error');
		peer.socket.off('close');
		peer.socket.off('message');

		peer.socket.on('connect', () => {
			logger.trace(
<<<<<<< HEAD
				`[Outbound socket] Peer connection established with socket id ${
=======
				`[Outbound Socket :: connect] Peer connection established with socket id ${
>>>>>>> f2f0f208
					peer.socket.id
				}`
			);
		});

		// When handshake process will fail - disconnect
		// ToDo: Use parameters code and description returned while handshake fails
		peer.socket.on('connectAbort', () => {
			peer.socket.disconnect(
				failureCodes.HANDSHAKE_ERROR,
				failureCodes.errorMessages[failureCodes.HANDSHAKE_ERROR]
			);
		});

		// When error on transport layer occurs - disconnect
		peer.socket.on('error', err => {
			logger.debug(`[Outbound socket :: error] Peer error: "${err.message}"`);
			peer.socket.disconnect();
		});

		// When WS connection ends - remove peer
		peer.socket.on('close', (code, reason) => {
			logger.debug(
				`[Outbound socket :: close] Peer connection closed with code ${code} and reason: "${reason}"`
			);
			onDisconnectCb();
		});

		// The 'message' event can be used to log all low-level WebSocket messages.
		peer.socket.on('message', message => {
<<<<<<< HEAD
			logger.trace(`[Outbound socket] Peer message received: ${message}`);
=======
			logger.trace(
				`[Outbound socket :: message] Peer message received: ${message}`
			);
>>>>>>> f2f0f208
		});
		return peer;
	},
};

module.exports = connect;<|MERGE_RESOLUTION|>--- conflicted
+++ resolved
@@ -132,11 +132,7 @@
 
 		peer.socket.on('connect', () => {
 			logger.trace(
-<<<<<<< HEAD
-				`[Outbound socket] Peer connection established with socket id ${
-=======
 				`[Outbound Socket :: connect] Peer connection established with socket id ${
->>>>>>> f2f0f208
 					peer.socket.id
 				}`
 			);
@@ -167,13 +163,9 @@
 
 		// The 'message' event can be used to log all low-level WebSocket messages.
 		peer.socket.on('message', message => {
-<<<<<<< HEAD
-			logger.trace(`[Outbound socket] Peer message received: ${message}`);
-=======
 			logger.trace(
 				`[Outbound socket :: message] Peer message received: ${message}`
 			);
->>>>>>> f2f0f208
 		});
 		return peer;
 	},
