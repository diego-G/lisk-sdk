/*
 * Copyright © 2018 Lisk Foundation
 *
 * See the LICENSE file at the top-level directory of this distribution
 * for licensing information.
 *
 * Unless otherwise agreed in a custom licensing agreement with the Lisk Foundation,
 * no part of this software, including this file, may be copied, modified,
 * propagated, or distributed except according to the terms contained in the
 * LICENSE file.
 *
 * Removal or modification of this copyright notice is prohibited.
 */
'use strict';

var _ = require('lodash');
var debug = require('debug')('swagger:lisk:params_validator');

module.exports = function create() {
	return function lisk_params_validator(context, cb) {
		var error = null;

		// TODO: Add support for validating accept header against produces declarations
		// See: http://www.w3.org/Protocols/rfc2616/rfc2616-sec14.html
		//
		// var accept = req.headers['accept'];
		// var produces = _.union(operation.api.definition.produces, operation.definition.produces);

		if (context.request.swagger.operation) {
			var validateResult = context.request.swagger.operation.validateRequest(context.request);

			if (validateResult.errors.length) {
				error = new Error('Validation errors');
				error.statusCode = 400;

				validateResult.errors.forEach(error => { debug('param error: %j', error); });

				error.errors = _.map(validateResult.errors, e => {
					var errors = _.pick(e, ['code', 'message', 'in', 'name', 'errors']);
<<<<<<< HEAD
					errors.errors = _.map(e.errors, e => _.pick(e, ['code', 'message']));
=======
					errors.errors = _.map(e.errors, function (e) { return _.pick(e, ['code', 'message', 'path'] ); });
>>>>>>> 5de45cc1
					return errors;
				});
			}
		} else {
			error = new Error('Invalid swagger operation, unable to validate response');
		}

		cb(error);
	};
};<|MERGE_RESOLUTION|>--- conflicted
+++ resolved
@@ -37,11 +37,7 @@
 
 				error.errors = _.map(validateResult.errors, e => {
 					var errors = _.pick(e, ['code', 'message', 'in', 'name', 'errors']);
-<<<<<<< HEAD
-					errors.errors = _.map(e.errors, e => _.pick(e, ['code', 'message']));
-=======
-					errors.errors = _.map(e.errors, function (e) { return _.pick(e, ['code', 'message', 'path'] ); });
->>>>>>> 5de45cc1
+					errors.errors = _.map(e.errors, e => _.pick(e, ['code', 'message', 'path']));
 					return errors;
 				});
 			}
