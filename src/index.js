const path = require('path');
const { Application } = require('../framework/src');

// TODO: Remove the use this config helper
const packageJSON = require('../package');
let config = require('../config/devnet/config');
const constants = require('../config/devnet/constants');
const exceptions = require('../config/devnet/exceptions');
const genesisBlock = require('../config/devnet/genesis_block');

// TODO: WIll be resolved with issue https://github.com/LiskHQ/lisk/issues/2976
const args = process.argv.slice(2);
const index = args.indexOf('-c');
if (index >= 0) {
	// eslint-disable-next-line import/no-dynamic-require
	config = require(path.resolve(args[index + 1]));
}

const appName = () => `devnet-${config.modules.http_api.httpPort}`;

try {
	// To run multiple applications for same network for integration tests
	// TODO: Refactored the way to find unique name for the app
<<<<<<< HEAD
	const app = new Application(appName, genesisBlock, constants, {
		...config,
		version: packageJSON.version,
		minVersion: packageJSON.lisk.minVersion,
		protocolVersion: packageJSON.lisk.protocolVersion,
=======
	const app = new Application(appName, config.genesisBlock, config.constants, {
		ipc: config.ipc,
		components: {
			logger: {
				filename: config.logFileName,
				consoleLogLevel: config.consoleLogLevel || 'debug',
				fileLogLevel: config.fileLogLevel || 'debug',
			},
			cache: {
				...config.redis,
				enabled: config.cacheEnabled,
			},
			storage: config.db,
			system: {
				nethash: config.nethash,
				version: config.version,
				wsPort: config.wsPort,
				httpPort: config.httpPort,
				minVersion: config.minVersion,
				protocolVersion: config.protocolVersion,
				nonce: config.nonce,
			},
		},
>>>>>>> 8f7ac1ce
	});

	app.overrideModuleOptions('chain', { exceptions });

	app
		.run()
		.then(() => app.logger.log('App started...'))
<<<<<<< HEAD
		.catch(err => {
			app.logger.error('App stopped with error');
			app.logger.error(err);
=======
		.catch(error => {
			if (error instanceof Error) {
				app.logger.error('App stopped with error', error.message);
				app.logger.debug(error.stack);
			} else {
				app.logger.error('App stopped with error', error);
			}

>>>>>>> 8f7ac1ce
			process.exit();
		});
} catch (e) {
	console.error(e);
}<|MERGE_RESOLUTION|>--- conflicted
+++ resolved
@@ -21,37 +21,11 @@
 try {
 	// To run multiple applications for same network for integration tests
 	// TODO: Refactored the way to find unique name for the app
-<<<<<<< HEAD
 	const app = new Application(appName, genesisBlock, constants, {
 		...config,
 		version: packageJSON.version,
 		minVersion: packageJSON.lisk.minVersion,
 		protocolVersion: packageJSON.lisk.protocolVersion,
-=======
-	const app = new Application(appName, config.genesisBlock, config.constants, {
-		ipc: config.ipc,
-		components: {
-			logger: {
-				filename: config.logFileName,
-				consoleLogLevel: config.consoleLogLevel || 'debug',
-				fileLogLevel: config.fileLogLevel || 'debug',
-			},
-			cache: {
-				...config.redis,
-				enabled: config.cacheEnabled,
-			},
-			storage: config.db,
-			system: {
-				nethash: config.nethash,
-				version: config.version,
-				wsPort: config.wsPort,
-				httpPort: config.httpPort,
-				minVersion: config.minVersion,
-				protocolVersion: config.protocolVersion,
-				nonce: config.nonce,
-			},
-		},
->>>>>>> 8f7ac1ce
 	});
 
 	app.overrideModuleOptions('chain', { exceptions });
@@ -59,11 +33,6 @@
 	app
 		.run()
 		.then(() => app.logger.log('App started...'))
-<<<<<<< HEAD
-		.catch(err => {
-			app.logger.error('App stopped with error');
-			app.logger.error(err);
-=======
 		.catch(error => {
 			if (error instanceof Error) {
 				app.logger.error('App stopped with error', error.message);
@@ -71,10 +40,9 @@
 			} else {
 				app.logger.error('App stopped with error', error);
 			}
-
->>>>>>> 8f7ac1ce
 			process.exit();
 		});
 } catch (e) {
-	console.error(e);
+	console.error('Application start error.', e);
+	process.exit();
 }