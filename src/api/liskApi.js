/*
 * Copyright © 2017 Lisk Foundation
 *
 * See the LICENSE file at the top-level directory of this distribution
 * for licensing information.
 *
 * Unless otherwise agreed in a custom licensing agreement with the Lisk Foundation,
 * no part of this software, including this file, may be copied, modified,
 * propagated, or distributed except according to the terms contained in the
 * LICENSE file.
 *
 * Removal or modification of this copyright notice is prohibited.
 *
 */

/**
 * LiskAPI module provides functions for interfacing with the Lisk network.
 * Providing mechanisms for:
 *
 * - Retrieval of blockchain data: accounts, blocks, transactions.
 * - Enhancing Lisk security by local signing of transactions and immediate network transmission.
 * - Connecting to Lisk peers or to localhost instance of Lisk core.
 * - Configurable network settings to work in different Lisk environments.
 *
 *     var options = {
 *         ssl: false,
 *         node: '',
 *         randomPeer: true,
 *         testnet: true,
 *         port: '7000',
 *         bannedPeers: [],
 *         peers: [],
 *         nethash: ''
 *     };
 *
 *     var lisk = require('lisk-js');
 *     var LSK = lisk.api(options);
 *
 * @class lisk.api()
 * @main lisk
 */
import privateApi from './privateApi';
import config from '../../config.json';
<<<<<<< HEAD
import { extend } from './utils';
import cryptoModule from '../crypto';
=======
import cryptoModule from '../transactions/crypto';
>>>>>>> 76d8a1f4

const LiskJS = {
	crypto: cryptoModule,
};
const GET = 'GET';
const POST = 'POST';

function LiskAPI(providedOptions = {}) {
	if (!(this instanceof LiskAPI)) {
		return new LiskAPI(providedOptions);
	}

	const options = Object.assign({}, config.options, providedOptions);
	const getDefaultPort = () => {
		if (options.testnet) return 7000;
		if (options.ssl) return 443;
		return 8000;
	};

	this.defaultPeers = options.peers || config.peers.mainnet;

	this.defaultSSLPeers = this.defaultPeers;

	this.defaultTestnetPeers = options.peers || config.peers.testnet;

	this.options = options;
	this.ssl = options.ssl;
	// Random peer can be set by settings with randomPeer: true | false
	// Random peer is automatically enabled when no options.node has been entered. Else will be set
	// to false.
	// If the desired behaviour is to have an own node and automatic peer discovery, randomPeer
	// should be set to true explicitly
	this.randomPeer = (typeof options.randomPeer === 'boolean') ? options.randomPeer : !(options.node);
	this.testnet = options.testnet;
	this.bannedPeers = options.bannedPeers;
	this.currentPeer = options.node || privateApi.selectNode.call(this);
	this.port = (options.port === '' || options.port)
		? options.port
		: getDefaultPort(options);
	this.nethash = this.getNethash(options.nethash);
}

/**
 * @method getNethash
 * @return {object}
 * @public
 */

LiskAPI.prototype.getNethash = function getNethash(providedNethash) {
	const NetHash = this.testnet
		? privateApi.netHashOptions.call(this).testnet
		: privateApi.netHashOptions.call(this).mainnet;

	if (providedNethash) {
		NetHash.nethash = providedNethash;
		NetHash.version = '0.0.0a';
	}

	return NetHash;
};

/**
 * @method getPeers
 * @return {object}
 */

LiskAPI.prototype.getPeers = function getPeers() {
	return {
		official: this.defaultPeers.map(node => ({ node })),
		ssl: this.defaultSSLPeers.map(node => ({ node, ssl: true })),
		testnet: this.defaultTestnetPeers.map(node => ({ node, testnet: true })),
	};
};

/**
 * @method setNode
 * @param node string
 * @return {object}
 */

LiskAPI.prototype.setNode = function setNode(node) {
	this.currentPeer = node || privateApi.selectNode.call(this);
	return this.currentPeer;
};

/**
 * @method setTestnet
 * @param testnet boolean
 */

LiskAPI.prototype.setTestnet = function setTestnet(testnet) {
	if (this.testnet !== testnet) {
		this.testnet = testnet;
		this.bannedPeers = [];
		this.port = 7000;
		privateApi.selectNode.call(this);
	} else {
		this.testnet = false;
		this.bannedPeers = [];
		this.port = 8000;
		privateApi.selectNode.call(this);
	}
};

/**
 * @method setSSL
 * @param ssl boolean
 */

LiskAPI.prototype.setSSL = function setSSL(ssl) {
	if (this.ssl !== ssl) {
		this.ssl = ssl;
		this.bannedPeers = [];
		privateApi.selectNode.call(this);
	}
};

function handleTimestampIsInFutureFailures(requestMethod, requestType, options, result) {
	if (!result.success && result.message && result.message.match(/Timestamp is in the future/) && !(options.timeOffset > 40)) {
		const newOptions = {};

		Object.keys(options).forEach((key) => {
			newOptions[key] = options[key];
		});
		newOptions.timeOffset = (options.timeOffset || 0) + 10;

		return this.sendRequest(requestMethod, requestType, newOptions);
	}
	return Promise.resolve(result);
}

function handleSendRequestFailures(requestMethod, requestType, options, error) {
	const that = this;
	if (privateApi.checkReDial.call(that)) {
		return new Promise(((resolve, reject) => {
			setTimeout(() => {
				privateApi.banNode.call(that);
				that.setNode();
				that.sendRequest(requestMethod, requestType, options)
					.then(resolve, reject);
			}, 1000);
		}));
	}
	return Promise.resolve({
		success: false,
		error,
		message: 'could not create http request to any of the given peers',
	});
}

function optionallyCallCallback(callback, result) {
	if (callback && (typeof callback === 'function')) {
		callback(result);
	}
	return result;
}

/**
 * @method sendRequest
 * @param requestMethod
 * @param requestType
 * @param optionsOrCallback
 * @param callbackIfOptions
 *
 * @return APIanswer Object
 */

LiskAPI.prototype.sendRequest = function sendRequest(
	requestMethod = GET, requestType, optionsOrCallback, callbackIfOptions,
) {
	const callback = callbackIfOptions || optionsOrCallback;
	const options = typeof optionsOrCallback !== 'function' && typeof optionsOrCallback !== 'undefined' ? privateApi.checkOptions.call(this, optionsOrCallback) : {};
	return privateApi.sendRequestPromise.call(this, requestMethod, requestType, options)
		.then(result => result.body)
		.then(handleTimestampIsInFutureFailures.bind(this, requestMethod, requestType, options))
		.catch(handleSendRequestFailures.bind(this, requestMethod, requestType, options))
		.then(optionallyCallCallback.bind(this, callback));
};

/**
 * @method getAddressFromSecret
 * @param secret
 *
 * @return keys object
 */

LiskAPI.prototype.getAddressFromSecret = function getAddressFromSecret(secret) {
	const accountKeys = LiskJS.crypto.getKeys(secret);
	const accountAddress = LiskJS.crypto.getAddress(accountKeys.publicKey);

	return {
		address: accountAddress,
		publicKey: accountKeys.publicKey,
	};
};

/**
 * @method getAccount
 * @param address
 * @param optionsOrCallback
 * @param callbackIfOptions
 *
 * @return API object
 */

LiskAPI.prototype.getAccount = privateApi.wrapSendRequest(GET, 'accounts', address => ({ address }));

/**
 * @method getActiveDelegates
 * @param limit
 * @param optionsOrCallback
 * @param callbackIfOptions
 *
 * @return API object
 */

LiskAPI.prototype.getActiveDelegates = privateApi.wrapSendRequest(GET, 'delegates', limit => ({ limit }));

/**
 * @method getStandbyDelegates
 * @param limit
 * @param optionsOrCallback
 * @param callbackIfOptions
 *
 * @return API object
 */

LiskAPI.prototype.getStandbyDelegates = privateApi.wrapSendRequest(GET, 'delegates', (limit, { orderBy = 'rate:asc', offset = 101 }) => ({ limit, orderBy, offset }));

/**
 * @method searchDelegateByUsername
 * @param username
 * @param optionsOrCallback
 * @param callbackIfOptions
 *
 * @return API object
 */

LiskAPI.prototype.searchDelegatesByUsername = privateApi.wrapSendRequest(GET, 'delegates', search => ({ search }));

/**
 * @method getBlocks
 * @param limit
 * @param optionsOrCallback
 * @param callbackIfOptions
 *
 * @return API object
 */

LiskAPI.prototype.getBlocks = privateApi.wrapSendRequest(GET, 'blocks', limit => ({ limit }));

/**
 * @method getForgedBlocks
 * @param generatorPublicKey
 * @param optionsOrCallback
 * @param callbackIfOptions
 *
 * @return API object
 */

LiskAPI.prototype.getForgedBlocks = privateApi.wrapSendRequest(GET, 'blocks', generatorPublicKey => ({ generatorPublicKey }));

/**
 * @method getBlock
 * @param height
 * @param optionsOrCallback
 * @param callbackIfOptions
 *
 * @return API object
 */

LiskAPI.prototype.getBlock = privateApi.wrapSendRequest(GET, 'blocks', height => ({ height }));

/**
 * @method getTransactions
 * @param recipientId
 * @param optionsOrCallback
 * @param callbackIfOptions
 *
 * @return API object
 */

LiskAPI.prototype.getTransactions = privateApi.wrapSendRequest(GET, 'transactions', recipientId => ({ recipientId }));

/**
 * @method getTransaction
 * @param transactionId
 * @param optionsOrCallback
 * @param callbackIfOptions
 *
 * @return API object
 */

LiskAPI.prototype.getTransaction = privateApi.wrapSendRequest(GET, 'transactions', transactionId => ({ transactionId }));

/**
 * @method getVotes
 * @param address
 * @param optionsOrCallback
 * @param callbackIfOptions
 *
 * @return API object
 */

LiskAPI.prototype.getVotes = privateApi.wrapSendRequest(GET, 'votes', address => ({ address }));

/**
 * @method getVoters
 * @param username
 * @param optionsOrCallback
 * @param callbackIfOptions
 *
 * @return API object
 */

LiskAPI.prototype.getVoters = privateApi.wrapSendRequest(GET, 'voters', username => ({ username }));

/**
 * @method getUnsignedMultisignatureTransactions
 * @param data
 * @param optionsOrCallback
 * @param callbackIfOptions
 *
 * @return API object
 */

LiskAPI.prototype.getUnsignedMultisignatureTransactions = privateApi.wrapSendRequest(GET, 'transactions/unsigned', data => data);

/**
 * @method getDapp
 * @param transactionId
 * @param optionsOrCallback
 * @param callbackIfOptions
 *
 * @return API object
 */

LiskAPI.prototype.getDapp = privateApi.wrapSendRequest(GET, 'dapps', transactionId => ({ transactionId }));

/**
 * @method getDapps
 * @param data
 * @param optionsOrCallback
 * @param callbackIfOptions
 *
 * @return API object
 */

LiskAPI.prototype.getDapps = privateApi.wrapSendRequest(GET, 'dapps', data => data);

/**
 * @method getDappsByCategory
 * @param category
 * @param optionsOrCallback
 * @param callbackIfOptions
 *
 * @return API object
 */

LiskAPI.prototype.getDappsByCategory = privateApi.wrapSendRequest(GET, 'dapps', category => ({ category }));

/**
 * @method sendLSK
 * @param recipientId
 * @param amount
 * @param secret
 * @param secondSecret
 * @param callback
 *
 * @return API object
 */

LiskAPI.prototype.sendLSK = function sendLSK(
	recipientId, amount, secret, secondSecret, callback,
) {
	return this.sendRequest(POST, 'transactions', { recipientId, amount, secret, secondSecret }, callback);
};

/**
 * @method broadcastSignedTransaction
 * @param transaction
 * @param callback
 *
 * @return API object
 */

LiskAPI.prototype.broadcastSignedTransaction = function broadcastSignedTransaction(
	transaction, callback,
) {
	const request = {
		requestMethod: POST,
		requestUrl: `${privateApi.getFullUrl.call(this)}/api/transactions`,
		nethash: this.nethash,
		requestParams: { transaction },
	};

	privateApi.sendRequestPromise.call(this, POST, request).then(result => callback(result.body));
};

module.exports = LiskAPI;<|MERGE_RESOLUTION|>--- conflicted
+++ resolved
@@ -41,12 +41,8 @@
  */
 import privateApi from './privateApi';
 import config from '../../config.json';
-<<<<<<< HEAD
 import { extend } from './utils';
 import cryptoModule from '../crypto';
-=======
-import cryptoModule from '../transactions/crypto';
->>>>>>> 76d8a1f4
 
 const LiskJS = {
 	crypto: cryptoModule,
