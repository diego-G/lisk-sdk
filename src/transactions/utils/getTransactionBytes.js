/*
 * Copyright © 2017 Lisk Foundation
 *
 * See the LICENSE file at the top-level directory of this distribution
 * for licensing information.
 *
 * Unless otherwise agreed in a custom licensing agreement with the Lisk Foundation,
 * no part of this software, including this file, may be copied, modified,
 * propagated, or distributed except according to the terms contained in the
 * LICENSE file.
 *
 * Removal or modification of this copyright notice is prohibited.
 *
 */
import bignum from 'browserify-bignum';
import cryptography from 'cryptography';

export const isValidValue = value => ![undefined, false, NaN].includes(value);

export const BYTESIZES = {
	TYPE: 1,
	TIMESTAMP: 4,
	MULTISIGNATURE_PUBLICKEY: 32,
	RECIPIENT_ID: 8,
	AMOUNT: 8,
	SIGNATURE_TRANSACTION: 64,
	SECOND_SIGNATURE_TRANSACTION: 64,
	DATA: 64,
};

export const checkRequiredFields = (requiredFields, data) => {
	const dataFields = Object.keys(data);
	requiredFields.forEach(parameter => {
		if (
			!dataFields.includes(parameter.toString()) ||
			!isValidValue(data[parameter])
		) {
			throw new Error(`${parameter} is a required parameter.`);
		}
	});
	return true;
};

export const getAssetDataForTransferTransaction = ({ data }) =>
	data ? Buffer.from(data, 'utf8') : Buffer.alloc(0);

export const getAssetDataForRegisterSecondSignatureTransaction = ({
	signature,
}) => {
	checkRequiredFields(['publicKey'], signature);
	const { publicKey } = signature;
	return Buffer.from(publicKey, 'hex');
};

export const getAssetDataForRegisterDelegateTransaction = ({ delegate }) => {
	checkRequiredFields(['username'], delegate);
	const { username } = delegate;
	return Buffer.from(username, 'utf8');
};

export const getAssetDataForCastVotesTransaction = ({ votes }) => {
	if (!Array.isArray(votes)) {
		throw new Error('votes parameter must be an Array.');
	}
	return Buffer.from(votes.join(''), 'utf8');
};

export const getAssetDataForRegisterMultisignatureAccountTransaction = ({
	multisignature,
}) => {
	checkRequiredFields(['min', 'lifetime', 'keysgroup'], multisignature);
	const { min, lifetime, keysgroup } = multisignature;
	const minBuffer = Buffer.alloc(1, min);
	const lifetimeBuffer = Buffer.alloc(1, lifetime);
	const keysgroupBuffer = Buffer.from(keysgroup.join(''), 'utf8');

	return Buffer.concat([minBuffer, lifetimeBuffer, keysgroupBuffer]);
};

export const getAssetDataForCreateDappTransaction = ({ dapp }) => {
	checkRequiredFields(['name', 'link', 'type', 'category'], dapp);
	const { name, description, tags, link, icon, type, category } = dapp;
	const nameBuffer = Buffer.from(name, 'utf8');
	const linkBuffer = Buffer.from(link, 'utf8');
	const typeBuffer = Buffer.alloc(4, type);
	const categoryBuffer = Buffer.alloc(4, category);

	const descriptionBuffer = description
		? Buffer.from(description, 'utf8')
		: Buffer.alloc(0);
	const tagsBuffer = tags ? Buffer.from(tags, 'utf8') : Buffer.alloc(0);
	const iconBuffer = icon ? Buffer.from(icon, 'utf8') : Buffer.alloc(0);

	return Buffer.concat([
		nameBuffer,
		descriptionBuffer,
		tagsBuffer,
		linkBuffer,
		iconBuffer,
		typeBuffer,
		categoryBuffer,
	]);
};

export const getAssetDataForTransferIntoDappTransaction = ({ inTransfer }) => {
	checkRequiredFields(['dappId'], inTransfer);
	const { dappId } = inTransfer;
	return Buffer.from(dappId, 'utf8');
};

export const getAssetDataForTransferOutOfDappTransaction = ({
	outTransfer,
}) => {
	checkRequiredFields(['dappId', 'transactionId'], outTransfer);
	const { dappId, transactionId } = outTransfer;
	const outAppIdBuffer = Buffer.from(dappId, 'utf8');
	const outTransactionIdBuffer = Buffer.from(transactionId, 'utf8');

	return Buffer.concat([outAppIdBuffer, outTransactionIdBuffer]);
};

export const getAssetBytes = transaction =>
	({
		0: getAssetDataForTransferTransaction,
		1: getAssetDataForRegisterSecondSignatureTransaction,
		2: getAssetDataForRegisterDelegateTransaction,
		3: getAssetDataForCastVotesTransaction,
		4: getAssetDataForRegisterMultisignatureAccountTransaction,
		5: getAssetDataForCreateDappTransaction,
		6: getAssetDataForTransferIntoDappTransaction,
		7: getAssetDataForTransferOutOfDappTransaction,
	}[transaction.type](transaction.asset));

const REQUIRED_TRANSACTION_PARAMETERS = [
	'type',
	'timestamp',
	'senderPublicKey',
	'amount',
];

export const checkTransaction = transaction => {
	checkRequiredFields(REQUIRED_TRANSACTION_PARAMETERS, transaction);
	const { asset: { data } } = transaction;
	if (data && data.length > BYTESIZES.DATA) {
		throw new Error(
			`Transaction asset data exceeds size of ${BYTESIZES.DATA}.`,
		);
	}
	return true;
};

const getTransactionBytes = transaction => {
	const {
		type,
		timestamp,
		requesterPublicKey,
		senderPublicKey,
		recipientId,
		amount,
		signature,
		signSignature,
	} = transaction;

	checkTransaction(transaction);

	const transactionType = Buffer.alloc(BYTESIZES.TYPE, type);
	const transactionTimestamp = Buffer.alloc(BYTESIZES.TIMESTAMP);
	transactionTimestamp.writeIntLE(timestamp, 0, BYTESIZES.TIMESTAMP);

	const transactionSenderPublicKey = Buffer.from(senderPublicKey, 'hex');
	const transactionRequesterPublicKey = requesterPublicKey
		? Buffer.from(requesterPublicKey, 'hex')
		: Buffer.alloc(0);

<<<<<<< HEAD
	const transactionRecipientID = recipientId
		? cryptoModule.bigNumberToBuffer(
				recipientId.slice(0, -1),
=======
	const transactionRecipientID = transaction.recipientId
		? cryptography.bigNumberToBuffer(
				transaction.recipientId.slice(0, -1),
>>>>>>> 0f5598b3
				BYTESIZES.RECIPIENT_ID,
			)
		: Buffer.alloc(BYTESIZES.RECIPIENT_ID);

	const transactionAmount = bignum(amount).toBuffer({
		endian: 'little',
		size: BYTESIZES.AMOUNT,
	});

	const transactionAssetData = getAssetBytes(transaction);

	const transactionSignature = signature
		? Buffer.from(signature, 'hex')
		: Buffer.alloc(0);

	const transactionSecondSignature = signSignature
		? Buffer.from(signSignature, 'hex')
		: Buffer.alloc(0);

	return Buffer.concat([
		transactionType,
		transactionTimestamp,
		transactionSenderPublicKey,
		transactionRequesterPublicKey,
		transactionRecipientID,
		transactionAmount,
		transactionAssetData,
		transactionSignature,
		transactionSecondSignature,
	]);
};

export default getTransactionBytes;<|MERGE_RESOLUTION|>--- conflicted
+++ resolved
@@ -172,15 +172,9 @@
 		? Buffer.from(requesterPublicKey, 'hex')
 		: Buffer.alloc(0);
 
-<<<<<<< HEAD
 	const transactionRecipientID = recipientId
 		? cryptoModule.bigNumberToBuffer(
 				recipientId.slice(0, -1),
-=======
-	const transactionRecipientID = transaction.recipientId
-		? cryptography.bigNumberToBuffer(
-				transaction.recipientId.slice(0, -1),
->>>>>>> 0f5598b3
 				BYTESIZES.RECIPIENT_ID,
 			)
 		: Buffer.alloc(BYTESIZES.RECIPIENT_ID);
