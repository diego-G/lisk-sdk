{
    "port": 8000,
    "address": "0.0.0.0",
    "version": "0.5.0",
    "minVersion": ">=0.5.0",
    "fileLogLevel": "info",
    "logFileName": "logs/lisk.log",
    "consoleLogLevel": "info",
    "trustProxy": false,
    "topAccounts": false,
    "db": {
        "host": "localhost",
        "port": 5432,
        "database": "lisk_main",
        "user": "",
        "password": "password",
        "poolSize": 95,
        "poolIdleTimeout": 30000,
        "reapIntervalMillis": 1000,
        "logEvents": [
            "error"
        ]
    },
    "api": {
      "open": false,
        "access": {
<<<<<<< HEAD
            "enabled": true,
=======
>>>>>>> 798e05bd
            "whiteList": ["127.0.0.1"]
        },
        "options": {
            "limits": {
                "max": 0,
                "delayMs": 0,
                "delayAfter": 0,
                "windowMs": 60000
            }
        }
    },
    "peers": {
        "list": [
            {
                "ip": "40.68.214.86",
                "port": 8000
            },
            {
                "ip": "13.70.207.248",
                "port": 8000
            },
            {
                "ip": "13.89.42.130",
                "port": 8000
            },
            {
                "ip": "52.160.98.183",
                "port": 8000
            },
            {
                "ip": "40.121.84.254",
                "port": 8000
            },
            {
                "ip": "40.69.40.11",
                "port": 8000
            },
            {
                "ip": "51.140.181.131",
                "port": 8000
            },
            {
                "ip": "52.187.55.110",
                "port": 8000
            },
            {
                "ip": "191.234.176.37",
                "port": 8000
            },
            {
                "ip": "13.73.116.99",
                "port": 8000
            }
        ],
        "access": {
            "enabled": true,
            "blackList": []
        },
        "options": {
            "limits": {
                "max": 0,
                "delayMs": 0,
                "delayAfter": 0,
                "windowMs": 60000
            },
            "timeout": 5000
        }
    },
    "broadcasts": {
        "broadcastInterval": 5000,
        "broadcastLimit": 20,
        "parallelLimit": 20,
        "releaseLimit": 25,
        "relayLimit": 2
    },
    "forging": {
        "force": false,
        "secret": [],
        "access": {
            "whiteList": [
                "127.0.0.1"
            ]
        }
    },
    "loading": {
        "verifyOnLoading": false,
        "loadPerIteration": 5000
    },
    "ssl": {
        "enabled": false,
        "options": {
            "port": 443,
            "address": "0.0.0.0",
            "key": "./ssl/lisk.key",
            "cert": "./ssl/lisk.crt"
        }
    },
    "dapp": {
        "masterrequired": true,
        "masterpassword": "",
        "autoexec": []
    },
    "nethash": "ed14889723f24ecc54871d058d98ce91ff2f973192075c0155ba2b7b70ad2511"
}<|MERGE_RESOLUTION|>--- conflicted
+++ resolved
@@ -24,10 +24,7 @@
     "api": {
       "open": false,
         "access": {
-<<<<<<< HEAD
             "enabled": true,
-=======
->>>>>>> 798e05bd
             "whiteList": ["127.0.0.1"]
         },
         "options": {
