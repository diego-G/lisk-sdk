--- conflicted
+++ resolved
@@ -36,16 +36,10 @@
 		"test": "mocha test"
 	},
 	"dependencies": {
-<<<<<<< HEAD
 		"@liskhq/bignum": "1.3.1",
-		"@liskhq/lisk-transaction-pool": "0.1.0-alpha.1",
-		"@liskhq/lisk-transactions": "2.1.0-alpha.4",
-		"@liskhq/lisk-cryptography": "2.1.0-alpha.0",
-=======
 		"@liskhq/lisk-cryptography": "2.1.0-alpha.1",
 		"@liskhq/lisk-transaction-pool": "0.1.0-alpha.2",
 		"@liskhq/lisk-transactions": "2.1.0-alpha.6",
->>>>>>> ca28ea6f
 		"async": "2.6.1",
 		"bluebird": "3.5.3",
 		"commander": "2.19.0",
