/*
 * Copyright © 2018 Lisk Foundation
 *
 * See the LICENSE file at the top-level directory of this distribution
 * for licensing information.
 *
 * Unless otherwise agreed in a custom licensing agreement with the Lisk Foundation,
 * no part of this software, including this file, may be copied, modified,
 * propagated, or distributed except according to the terms contained in the
 * LICENSE file.
 *
 * Removal or modification of this copyright notice is prohibited.
 */

'use strict';

// Remove this when logger is introduced
/* eslint-disable no-console */

const fs = require('fs');
const { join: pathJoin, extname } = require('path');
const { execSync } = require('child_process');

const generators = fs.readdirSync('./generators');

// eslint-disable-next-line no-restricted-syntax
for (const aGenerator of generators) {
<<<<<<< HEAD
	// if its a directory, there is a base_generator.js file as well
	if (!extname(aGenerator)) {
		const path = pathJoin(__dirname, './generators', aGenerator, 'index.js');
		console.log(`Executing generator '${aGenerator}' in path '${path}'`);
=======
	if (aGenerator !== 'base_generator.js') {
		console.log(`Running generator '${aGenerator}'`);
		const path = pathJoin(__dirname, 'generators', aGenerator, 'index.js');
>>>>>>> bba01684
		execSync(`node ${path}`);
	}
}
console.log();
console.log(
	`All specs available in '${pathJoin(__dirname, '../generator_outputs/')}'`,
);<|MERGE_RESOLUTION|>--- conflicted
+++ resolved
@@ -25,16 +25,10 @@
 
 // eslint-disable-next-line no-restricted-syntax
 for (const aGenerator of generators) {
-<<<<<<< HEAD
 	// if its a directory, there is a base_generator.js file as well
 	if (!extname(aGenerator)) {
 		const path = pathJoin(__dirname, './generators', aGenerator, 'index.js');
 		console.log(`Executing generator '${aGenerator}' in path '${path}'`);
-=======
-	if (aGenerator !== 'base_generator.js') {
-		console.log(`Running generator '${aGenerator}'`);
-		const path = pathJoin(__dirname, 'generators', aGenerator, 'index.js');
->>>>>>> bba01684
 		execSync(`node ${path}`);
 	}
 }
