/*
 * Copyright © 2018 Lisk Foundation
 *
 * See the LICENSE file at the top-level directory of this distribution
 * for licensing information.
 *
 * Unless otherwise agreed in a custom licensing agreement with the Lisk Foundation,
 * no part of this software, including this file, may be copied, modified,
 * propagated, or distributed except according to the terms contained in the
 * LICENSE file.
 *
 * Removal or modification of this copyright notice is prohibited.
 */

'use strict';

const _ = require('lodash');
const { stringToByte } = require('../utils/inputSerializers');
const { NonSupportedOperationError } = require('../errors');
const filterTypes = require('../utils/filter_types');
const BaseEntity = require('./base_entity');

/**
 * Basic Transaction
 * @typedef {Object} BasicTransaction
 * @property {string} id
 * @property {string} blockId
 * @property {Integer} [height]
 * @property {Integer} [confirmations]
 * @property {Integer} type
 * @property {Number} timestamp
 * @property {string} senderPublicKey
 * @property {string} [recipientPublicKey]
 * @property {string} requesterPublicKey
 * @property {string} senderId
 * @property {string} recipientId
 * @property {string} amount
 * @property {string} fee
 * @property {string} signature
 * @property {string} signSignature
 * @property {Array.<string>} signatures
 */

/**
 * Transfer Transaction
 * @typedef {BasicTransaction} TransferTransaction
 * @property {Object} asset
 * @property {string} asset.data
 */

/**
 * Second Passphrase Transaction
 * @typedef {BasicTransaction} SecondPassphraseTransaction
 * @property {Object} asset
 * @property {Object} asset.signature
 * @property {string} asset.signature.publicKey
 */

/**
 * Delegate Transaction
 * @typedef {BasicTransaction} DelegateTransaction
 * @property {Object} asset
 * @property {Object} asset.delegate
 * @property {string} asset.delegate.username
 */

/**
 * Vote Transaction
 * @typedef {BasicTransaction} VoteTransaction
 * @property {Object} asset
 * @property {Array.<string>} asset.votes
 */

/**
 * Multisig Registration Transaction
 * @typedef {BasicTransaction} MultisigRegistrationTransaction
 * @property {Object} asset
 * @property {Object} asset.multisignature
 * @property {Integer} asset.multisignature.min
 * @property {Integer} asset.multisignature.lifetime
 * @property {Array.<string>} asset.multisignature.keysgroup
 */

/**
 * Dapp Registration Transaction
 * @typedef {BasicTransaction} DappRegistrationTransaction
 * @property {Object} asset
 * @property {Object} asset.dapp
 * @property {Integer} asset.dapp.type
 * @property {string} asset.dapp.name
 * @property {string} asset.dapp.description
 * @property {string} asset.dapp.tags
 * @property {string} asset.dapp.link
 * @property {string} asset.dapp.icon
 * @property {Integer} asset.dapp.category
 */

/**
 * InTransfer Transaction
 * @typedef {BasicTransaction} InTransferTransaction
 * @property {Object} asset
 * @property {Object} asset.inTransfer
 * @property {string} asset.inTransfer.dappId
 */

/**
 * OutTransfer Transaction
 * @typedef {BasicTransaction} OutTransferTransaction
 * @property {Object} asset
 * @property {Object} asset.outTransfer
 * @property {string} asset.outTransfer.dappId
 * @property {string} asset.outTransfer.transactionId
 */

/**
 * Transaction
 * @typedef {(TransferTransaction|SecondPassphraseTransaction|DelegateTransaction|VoteTransaction|MultisigRegistrationTransaction|DappRegistrationTransaction|InTransferTransaction|OutTransferTransaction)} Transaction
 */

/**
 * Transaction Filters
 * @typedef {Object} filters.Transaction
 */

const assetAttributesMap = {
	0: ['asset.data'],
	1: ['asset.signature.publicKey'],
	2: ['asset.delegate.username'],
	3: ['asset.votes'],
	4: [
		'asset.multisignature.min',
		'asset.multisignature.lifetime',
		'asset.multisignature.keysgroup',
	],
	5: [
		'asset.dapp.type',
		'asset.dapp.name',
		'asset.dapp.description',
		'asset.dapp.tags',
		'asset.dapp.link',
		'asset.dapp.icon',
		'asset.dapp.category',
	],
	6: ['asset.inTransfer.dappId'],
	7: ['asset.outTransfer.dappId', ' asset.outTransfer.transactionId'],
};

// eslint-disable-next-line no-unused-vars
const stringToByteOnlyInsert = (value, mode, alias, fieldName) => {
	if (mode === 'select') {
		return `$\{${alias}}`;
	}

	return value ? `DECODE($\{${alias}}, 'hex')` : 'NULL';
};

class Transaction extends BaseEntity {
	/**
	 * Constructor
	 * @param {BaseAdapter} adapter - Adapter to retrive the data from
	 * @param {filters.Transaction} defaultFilters - Set of default filters applied on every query
	 */
	constructor(adapter, defaultFilters = {}) {
		super(adapter, defaultFilters);

		this.addField('id', 'string', {
			filter: filterTypes.TEXT,
			fieldName: 't_id',
		});
		this.addField('blockId', 'string', {
			filter: filterTypes.TEXT,
			fieldName: 'b_id',
		});
		this.addField('blockHeight', 'string', {
			filter: filterTypes.NUMBER,
			fieldName: 'b_height',
		});
		this.addField('type', 'number', {
			filter: filterTypes.NUMBER,
			fieldName: 't_type',
		});
		this.addField('timestamp', 'number', {
			filter: filterTypes.NUMBER,
			fieldName: 't_timestamp',
		});
		this.addField(
			'senderPublicKey',
			'string',
			{
				filter: filterTypes.TEXT,
				format: 'publicKey',
				fieldName: 't_senderPublicKey',
			},
			stringToByteOnlyInsert
		);
		this.addField(
			'recipientPublicKey',
			'string',
			{
				filter: filterTypes.TEXT,
				format: 'publicKey',
				fieldName: 't_recipientPublicKey',
			},
			stringToByteOnlyInsert
		);
		this.addField(
			'requesterPublicKey',
			'string',
			{
				filter: filterTypes.TEXT,
				format: 'publicKey',
				fieldName: 't_requesterPublicKey',
			},
			stringToByteOnlyInsert
		);
		this.addField('senderId', 'string', {
			filter: filterTypes.TEXT,
			fieldName: 't_senderId',
		});
		this.addField('recipientId', 'string', {
			filter: filterTypes.TEXT,
			fieldName: 't_recipientId',
		});
		this.addField('amount', 'string', {
			filter: filterTypes.NUMBER,
			fieldName: 't_amount',
		});
		this.addField('fee', 'string', {
			filter: filterTypes.NUMBER,
			fieldName: 't_fee',
		});
		this.addField(
			'signature',
			'string',
			{ fieldName: 't_signature' },
			stringToByte
		);
		this.addField(
			'signSignature',
			'string',
			{ fieldName: 't_SignSignature' },
			stringToByte
		);
		this.addField('signatures', 'string', { fieldName: 't_signatures' });

		this.addFilter('data_like', filterTypes.CUSTOM, {
			condition: '"tf_data" LIKE ${data_like}',
		});

		this.addFilter('dapp_name', filterTypes.CUSTOM, {
			condition: '"dapp_name" = ${dapp_name}',
		});

		this.addFilter('dapp_link', filterTypes.CUSTOM, {
			condition: '"dapp_link" = ${dapp_link}',
		});

		this.SQLs = {
			select: this.adapter.loadSQLFile('transactions/get.sql'),
			selectExtended: this.adapter.loadSQLFile('transactions/get_extended.sql'),
			isPersisted: this.adapter.loadSQLFile('transactions/is_persisted.sql'),
			count: this.adapter.loadSQLFile('transactions/count.sql'),
			create: this.adapter.loadSQLFile('transactions/create.sql'),
			createType0: this.adapter.loadSQLFile('transactions/create_type_0.sql'),
			createType1: this.adapter.loadSQLFile('transactions/create_type_1.sql'),
			createType2: this.adapter.loadSQLFile('transactions/create_type_2.sql'),
			createType3: this.adapter.loadSQLFile('transactions/create_type_3.sql'),
			createType4: this.adapter.loadSQLFile('transactions/create_type_4.sql'),
			createType5: this.adapter.loadSQLFile('transactions/create_type_5.sql'),
			createType6: this.adapter.loadSQLFile('transactions/create_type_6.sql'),
			createType7: this.adapter.loadSQLFile('transactions/create_type_7.sql'),
		};
	}

	/**
	 * Get one transaction
	 *
	 * @param {filters.Transaction|filters.Transaction[]} [filters = {}]
	 * @param {Object} [options = {}] - Options to filter data
	 * @param {Number} [options.limit=10] - Number of records to fetch
	 * @param {Number} [options.offset=0] - Offset to start the records
	 * @param {string} [options.sort] - Sort key for transaction e.g. amount:asc, amount:desc
	 * @param {Boolean} [options.extended=false] - Get extended fields for entity
	 * @param {Object} tx - Database transaction object
	 * @return {Promise.<Transaction, Error>}
	 */
	getOne(filters, options = {}, tx) {
		const expectedResultCount = 1;
		return this._getResults(filters, options, tx, expectedResultCount);
	}

	/**
	 * Get list of transactions
	 *
	 * @param {filters.Transaction|filters.Transaction[]} [filters = {}]
	 * @param {Object} [options = {}] - Options to filter data
	 * @param {Number} [options.limit=10] - Number of records to fetch
	 * @param {Number} [options.offset=0] - Offset to start the records
	 * @param {string} [options.sort] - Sort key for transaction e.g. amount:asc, amount:desc
	 * @param {Boolean} [options.extended=false] - Get extended fields for entity
	 * @param {Object} tx - Database transaction object
	 * @return {Promise.<Transaction[], Error>}
	 */
	get(filters, options = {}, tx) {
		return this._getResults(filters, options, tx);
	}

	/**
	 * Count transactions
	 *
	 * @param {filters.Transaction|filters.Transaction[]} [filters = {}]
	 * @param {Object} [_options = {}] - Options to filter data
	 * @param {Object} [tx] - Database transaction object
	 * @return {Promise.<Transaction[], Error>}
	 */
	// eslint-disable-next-line no-unused-vars
	count(filters, _options = {}, tx) {
		filters = Transaction._sanitizeFilters(filters);
		const mergedFilters = this.mergeFilters(filters);
		const parsedFilters = this.parseFilters(mergedFilters, {
			filterPrefix: 'AND',
		});

		const params = {
			parsedFilters,
		};
		const expectedResultCount = 1;

		return this.adapter
			.executeFile(this.SQLs.count, params, { expectedResultCount }, tx)
			.then(data => +data.count);
	}

	/**
	 * Create transactions object
	 *
	 * @param {Transaction|Array.<Transaction>} data
	 * @param {Object} [_options]
	 * @param {Object} [tx] - Transaction object
	 * @return {*}
	 */
	create(data, _options, tx) {
		let transactions = _.cloneDeep(data);

		if (!Array.isArray(transactions)) {
			transactions = [transactions];
		}

		transactions.forEach(t => {
			t.signatures = t.signatures ? t.signatures.join() : null;
			t.amount = t.amount.toString();
			t.fee = t.fee.toString();
			t.recipientId = t.recipientId || null;
		});

		const trsFields = [
			'id',
			'blockId',
			'type',
			'timestamp',
			'senderPublicKey',
			'requesterPublicKey',
			'senderId',
			'recipientId',
			'amount',
			'fee',
			'signature',
			'signSignature',
			'signatures',
		];

		const createSet = this.getValuesSet(transactions, trsFields);

		const task = dbTx => {
			const batch = [];

			batch.push(
				this.adapter.executeFile(
					this.SQLs.create,
					{ values: createSet, attributes: trsFields },
					{ expectedResultCount: 0 },
					dbTx
				)
			);

			const groupedTransactions = _.groupBy(transactions, 'type');

			Object.keys(groupedTransactions).forEach(type => {
				batch.push(
					this._createSubTransactions(
						parseInt(type),
						groupedTransactions[type],
						dbTx
					)
				);
			});

			return dbTx.batch(batch).then(() => true);
		};

		if (tx) {
			return task(tx);
		}

		return this.begin('transactions:create', task);
	}

	_createSubTransactions(type, transactions, tx) {
		let fields;
		let values;

		switch (type) {
			case 0:
				fields = ['transactionId', 'data'];
				values = transactions
					.filter(transaction => transaction.asset && transaction.asset.data)
					.map(transaction => ({
						transactionId: transaction.id,
						data: Buffer.from(transaction.asset.data, 'utf8'),
					}));
				break;
			case 1:
				fields = ['transactionId', 'publicKey'];
				values = transactions.map(transaction => ({
					transactionId: transaction.id,
					publicKey: Buffer.from(transaction.asset.signature.publicKey, 'hex'),
				}));
				break;
			case 2:
				fields = ['transactionId', 'username'];
				values = transactions.map(transaction => ({
					transactionId: transaction.id,
					username: transaction.asset.delegate.username,
				}));
				break;
			case 3:
				fields = ['transactionId', 'votes'];
				values = transactions.map(transaction => ({
					votes: Array.isArray(transaction.asset.votes)
						? transaction.asset.votes.join()
						: null,
					transactionId: transaction.id,
				}));
				break;
			case 4:
				fields = ['transactionId', 'min', 'lifetime', 'keysgroup'];
				values = transactions.map(transaction => ({
					min: transaction.asset.multisignature.min,
					lifetime: transaction.asset.multisignature.lifetime,
					keysgroup: transaction.asset.multisignature.keysgroup.join(),
					transactionId: transaction.id,
				}));
				break;
			case 5:
				fields = [
					'transactionId',
					'type',
					'name',
					'description',
					'tags',
					'link',
					'icon',
					'category',
				];
				values = transactions.map(transaction => ({
					type: transaction.asset.dapp.type,
					name: transaction.asset.dapp.name,
					description: transaction.asset.dapp.description || null,
					tags: transaction.asset.dapp.tags || null,
					link: transaction.asset.dapp.link || null,
					icon: transaction.asset.dapp.icon || null,
					category: transaction.asset.dapp.category,
					transactionId: transaction.id,
				}));
				break;
			case 6:
				fields = ['transactionId', 'dappId'];
				values = transactions.map(transaction => ({
					dappId: transaction.asset.inTransfer.dappId,
					transactionId: transaction.id,
				}));
				break;
			case 7:
				fields = ['transactionId', 'dappId', 'outTransactionId'];
				values = transactions.map(transaction => ({
					dappId: transaction.asset.outTransfer.dappId,
					outTransactionId: transaction.asset.outTransfer.transactionId,
					transactionId: transaction.id,
				}));
				break;
			default:
				throw new Error(`Unsupported transaction type: ${type}`);
		}

		if (values.length < 1) {
			return Promise.resolve(null);
		}

		return this.adapter.executeFile(
			this.SQLs[`createType${type}`],
			{ values: this.getValuesSet(values, fields, { useRawObject: true }) },
			{ expectedResultCount: 0 },
			tx
		);
	}

	/**
	 * Update the records based on given condition
	 *
	 * @param {filters.Account} [filters]
	 * @param {Object} data
	 * @param {Object} [options]
	 * @param {Object} [tx] - Transaction object
	 * @return {*}
	 */
	// eslint-disable-next-line class-methods-use-this,no-unused-vars
	update(filters, data, options, tx) {
		throw new NonSupportedOperationError(
			'Updating transaction is not supported.'
		);
	}

	/**
	 * Update one record based on the condition given
	 *
	 * @param {filters.Account} filters
	 * @param {Object} data
	 * @param {Object} [options]
	 * @param {Object} [tx] - Transaction object
	 * @return {*}
	 */
	// eslint-disable-next-line class-methods-use-this,no-unused-vars
	updateOne(filters, data, options, tx) {
		throw new NonSupportedOperationError(
			'Updating transaction is not supported.'
		);
	}

	/**
	 * Check if the record exists with following conditions
	 *
	 * @param {filters.Account} filters
	 * @param {Object} [_options]
	 * @param {Object} [tx]
	 * @returns {Promise.<boolean, Error>}
	 */
	isPersisted(filters, _options, tx) {
		const atLeastOneRequired = true;
		this.validateFilters(filters, atLeastOneRequired);
		const mergedFilters = this.mergeFilters(filters);
		const parsedFilters = this.parseFilters(mergedFilters);

		return this.adapter
			.executeFile(
				this.SQLs.isPersisted,
				{ parsedFilters },
				{ expectedResultCount: 1 },
				tx
			)
			.then(result => result.exists);
	}

	_getResults(filters, options, tx, expectedResultCount = undefined) {
		filters = Transaction._sanitizeFilters(filters);

		const mergedFilters = this.mergeFilters(filters);
		const parsedFilters = this.parseFilters(mergedFilters, {
			filterPrefix: 'AND',
		});

		const parsedOptions = _.defaults(
			{},
			_.pick(options, ['limit', 'offset', 'sort', 'extended']),
			_.pick(this.defaultOptions, ['limit', 'offset', 'sort', 'extended'])
		);

		// To have deterministic pagination add extra sorting
		if (parsedOptions.sort) {
			parsedOptions.sort = _.flatten([
				parsedOptions.sort,
				't_rowId:asc',
			]).filter(Boolean);
		} else {
			parsedOptions.sort = ['t_rowId:asc'];
		}

		const parsedSort = this.parseSort(parsedOptions.sort);

		const params = {
			limit: parsedOptions.limit,
			offset: parsedOptions.offset,
			parsedSort,
			parsedFilters,
		};

		return this.adapter
			.executeFile(
				parsedOptions.extended ? this.SQLs.selectExtended : this.SQLs.select,
				params,
				{ expectedResultCount },
				tx
			)
			.then(data => {
				if (expectedResultCount === 1) {
					return Transaction._formatTransactionResult(
						data,
						parsedOptions.extended
					);
				}

				return data.map(row =>
					Transaction._formatTransactionResult(row, parsedOptions.extended)
				);
			});
	}

	static _formatTransactionResult(row, extended) {
		const transaction = extended ? { asset: {} } : {};

		Object.keys(row).forEach(k => {
			if (!k.match(/^asset./)) {
				transaction[k] = row[k];
			}
		});

		const transactionAssetAttributes =
			assetAttributesMap[transaction.type] || [];

		transactionAssetAttributes.forEach(assetKey => {
<<<<<<< HEAD
			// We only want to skip null and undefined, not other falsy values
=======
			// We only want to remove null & undefined not other falsy values
>>>>>>> 86d7df4a
			if (row[assetKey] !== null && row[assetKey] !== undefined) {
				_.set(transaction, assetKey, row[assetKey]);
			}
		});

		if (transaction.type === 0 && transaction.asset && transaction.asset.data) {
			try {
				transaction.asset.data = transaction.asset.data.toString('utf8');
			} catch (e) {
				// TODO: Add logging support
				// library.logger.error(
				// 	'Logic-Transfer-dbRead: Failed to convert data field into utf8'
				// );
				delete transaction.asset;
			}
		}

		if (transaction.signatures) {
			transaction.signatures = transaction.signatures.filter(Boolean);
		}
		return transaction;
	}

	static _sanitizeFilters(filters = {}) {
		const sanitizeFilterObject = filterObject => {
			if (filterObject.data_like) {
				filterObject.data_like = Buffer.from(filterObject.data_like, 'utf8');
			}
			return filterObject;
		};

		// PostgresSQL does not support null byte buffer so have to parse in javascript
		if (Array.isArray(filters)) {
			filters = filters.map(sanitizeFilterObject);
		} else {
			filters = sanitizeFilterObject(filters);
		}

		return filters;
	}
}

module.exports = Transaction;<|MERGE_RESOLUTION|>--- conflicted
+++ resolved
@@ -627,11 +627,7 @@
 			assetAttributesMap[transaction.type] || [];
 
 		transactionAssetAttributes.forEach(assetKey => {
-<<<<<<< HEAD
 			// We only want to skip null and undefined, not other falsy values
-=======
-			// We only want to remove null & undefined not other falsy values
->>>>>>> 86d7df4a
 			if (row[assetKey] !== null && row[assetKey] !== undefined) {
 				_.set(transaction, assetKey, row[assetKey]);
 			}
