--- conflicted
+++ resolved
@@ -337,7 +337,7 @@
 		return { ...filters, ...this.defaultFilters };
 	}
 
-<<<<<<< HEAD
+
 	_getValueSetForObject(data, attributes = undefined) {
 		return `(${this.adapter.parseQueryComponent(
 			(attributes || Object.keys(data))
@@ -345,7 +345,8 @@
 				.join(','),
 			data
 		)})`;
-=======
+  }
+
 	/**
 	 * Parse sort option
 	 * @param {Array.<String>|String} sortOption
@@ -361,7 +362,6 @@
 		}
 
 		return '';
->>>>>>> 72ab98b2
 	}
 }
 
