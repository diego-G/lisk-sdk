--- conflicted
+++ resolved
@@ -1,10 +1,6 @@
 {
 	"name": "lisk-sdk",
-<<<<<<< HEAD
 	"version": "2.1.0-alpha.1",
-=======
-	"version": "2.0.0-alpha.10",
->>>>>>> caeb70c4
 	"description": "Reusable packages for use with the Lisk ecosystem",
 	"author": "Lisk Foundation <admin@lisk.io>, lightcurve GmbH <admin@lightcurve.io>",
 	"license": "GPL-3.0",
@@ -28,12 +24,6 @@
 	"dependencies": {
 		"@liskhq/bignum": "1.3.1",
 		"@liskhq/lisk-cryptography": "2.1.0-alpha.1",
-<<<<<<< HEAD
-		"@liskhq/lisk-transactions": "2.2.0-pre-alpha.0",
-		"lisk-framework": "0.2.0-pre-alpha.0"
-=======
-		"@liskhq/lisk-transactions": "2.1.0-alpha.12",
-		"lisk-framework": "0.1.0-alpha.11"
->>>>>>> caeb70c4
+		"@liskhq/lisk-transactions": "2.2.0-pre-alpha.0"
 	}
 }