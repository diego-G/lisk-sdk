--- conflicted
+++ resolved
@@ -289,108 +289,7 @@
 			store.account.get = () => invalidSender;
 			const errors = (validTestTransaction as any).applyAsset(store);
 			expect(errors).not.to.be.empty;
-<<<<<<< HEAD
-			expect(errors[0].message).to.contain('is not voted.');
-		});
-
-		it('should return TransactionResponse with error when sender exceeds maximum vote', async () => {
-			const invalidSender = {
-				address: '8004805717140184627L',
-				balance: '100000000',
-				publicKey:
-					'30c07dbb72b41e3fda9f29e1a4fc0fce893bb00788515a5e6f50b80312e2f483',
-				votes: generateRandomPublicKeys(101),
-			};
-			const { status, errors } = validTestTransaction.verify({
-				sender: invalidSender,
-				dependentState: { account: defaultValidDependentAccounts },
-			});
-			expect(status).to.eql(Status.FAIL);
-			expect(errors).not.to.be.empty;
-			expect(errors[0].message).to.contains(
-				'Vote cannot exceed 101 but has 102.',
-			);
-		});
-	});
-
-	describe('#apply', () => {
-		const defaultValidSender = {
-			address: '8004805717140184627L',
-			balance: '100000000',
-			publicKey:
-				'30c07dbb72b41e3fda9f29e1a4fc0fce893bb00788515a5e6f50b80312e2f483',
-			votes: [
-				'5a82f58bf35ef4bdfac9a371a64e91914519af31a5cf64a5b8b03ca7d32c15dc',
-			],
-		};
-
-		const defaultValidDependentAccounts = [
-			{
-				balance: '0',
-				address: '123L',
-				publicKey:
-					'473c354cdf627b82e9113e02a337486dd3afc5615eb71ffd311c5a0beda37b8c',
-				username: 'delegate_0',
-			},
-		];
-
-		it('should return TransactionResponse with status OK', async () => {
-			const { status, errors } = validTestTransaction.apply({
-				sender: defaultValidSender,
-				dependentState: { account: defaultValidDependentAccounts },
-			});
-			expect(status).to.equal(Status.OK);
-			expect(errors).to.be.empty;
-		});
-
-		it('should throw an error when state does not exist from the base transaction', async () => {
-			sandbox.stub(BaseTransaction.prototype, 'apply').returns({} as any);
-			expect(
-				validTestTransaction.apply.bind(validTransaction, {
-					sender: defaultValidSender,
-					dependentState: { account: defaultValidDependentAccounts },
-				}),
-			).to.throw('State is required for applying transaction.');
-		});
-
-		it('should return updated account state with added votes', async () => {
-			const { state } = validTestTransaction.apply({
-				sender: defaultValidSender,
-				dependentState: { account: defaultValidDependentAccounts },
-			});
-			expect((state as any).sender.votes).to.include(
-				defaultValidDependentAccounts[0].publicKey,
-			);
-		});
-
-		it('should return updated account state without removed votes', async () => {
-			const removingVote =
-				'5a82f58bf35ef4bdfac9a371a64e91914519af31a5cf64a5b8b03ca7d32c15dc';
-			const tx = {
-				...validVoteTransactions[2],
-				asset: {
-					votes: [...validVoteTransactions[2].asset.votes, `-${removingVote}`],
-				},
-			};
-			validTestTransaction = new VoteTransaction(tx);
-			const dependentAccounts = [
-				...defaultValidDependentAccounts,
-				{
-					balance: '0',
-					address: '123L',
-					publicKey:
-						'5a82f58bf35ef4bdfac9a371a64e91914519af31a5cf64a5b8b03ca7d32c15dc',
-					username: 'delegate_0',
-				},
-			];
-			const { state } = validTestTransaction.apply({
-				sender: defaultValidSender,
-				dependentState: { account: dependentAccounts },
-			});
-			expect((state as any).sender.votes).not.to.include(removingVote);
-=======
 			expect(errors[0].message).to.contain('is already voted.');
->>>>>>> 1345966c
 		});
 
 		it('should return error when vote exceeds maximum votes', async () => {
@@ -416,107 +315,5 @@
 			const errors = (validTestTransaction as any).undoAsset(store);
 			expect(errors).to.be.empty;
 		});
-<<<<<<< HEAD
-
-		it('should throw an error when state does not exist from the base transaction', async () => {
-			sandbox.stub(BaseTransaction.prototype, 'undo').returns({} as any);
-			expect(
-				validTestTransaction.undo.bind(validTransaction, {
-					sender: defaultValidSender,
-					dependentState: { account: defaultValidDependentAccounts },
-				}),
-			).to.throw('State is required for undoing transaction.');
-		});
-
-		it('should return updated account state without added votes', async () => {
-			const { state } = validTestTransaction.undo({
-				sender: defaultValidSender,
-				dependentState: { account: defaultValidDependentAccounts },
-			});
-			expect((state as any).sender.votes).not.to.include(
-				defaultValidDependentAccounts[0].publicKey,
-			);
-		});
-
-		it('should return updated account state with removed votes', async () => {
-			const removingVote =
-				'5a82f58bf35ef4bdfac9a371a64e91914519af31a5cf64a5b8b03ca7d32c15dc';
-			const tx = {
-				...validVoteTransactions[2],
-				asset: {
-					votes: [...validVoteTransactions[2].asset.votes, `-${removingVote}`],
-				},
-			};
-			validTestTransaction = new VoteTransaction(tx);
-			const dependentAccounts = [
-				...defaultValidDependentAccounts,
-				{
-					balance: '0',
-					address: '123L',
-					publicKey:
-						'5a82f58bf35ef4bdfac9a371a64e91914519af31a5cf64a5b8b03ca7d32c15dc',
-					username: 'delegate_0',
-				},
-			];
-			const { state } = validTestTransaction.undo({
-				sender: defaultValidSender,
-				dependentState: { account: dependentAccounts },
-			});
-			expect((state as any).sender.votes).to.include(removingVote);
-		});
-
-		it('should return updated account state when vote exceeds maximum votes', async () => {
-			const removingVote =
-				'5a82f58bf35ef4bdfac9a371a64e91914519af31a5cf64a5b8b03ca7d32c15dc';
-			const tx = {
-				...validVoteTransactions[2],
-				asset: {
-					votes: [...validVoteTransactions[2].asset.votes, `-${removingVote}`],
-				},
-			};
-			validTestTransaction = new VoteTransaction(tx);
-			const invalidSender = {
-				address: '8004805717140184627L',
-				balance: '100000000',
-				publicKey:
-					'30c07dbb72b41e3fda9f29e1a4fc0fce893bb00788515a5e6f50b80312e2f483',
-				votes: generateRandomPublicKeys(101),
-			};
-			const { state } = validTestTransaction.undo({
-				sender: invalidSender,
-				dependentState: { account: defaultValidDependentAccounts },
-			});
-			expect((state as any).sender.votes).to.include(removingVote);
-		});
-
-		it('should return TransactionResponse with error when vote exceeds maximum votes', async () => {
-			const removingVote =
-				'5a82f58bf35ef4bdfac9a371a64e91914519af31a5cf64a5b8b03ca7d32c15dc';
-			const tx = {
-				...validVoteTransactions[2],
-				asset: {
-					votes: [...validVoteTransactions[2].asset.votes, `-${removingVote}`],
-				},
-			};
-			validTestTransaction = new VoteTransaction(tx);
-			const invalidSender = {
-				address: '8004805717140184627L',
-				balance: '100000000',
-				publicKey:
-					'30c07dbb72b41e3fda9f29e1a4fc0fce893bb00788515a5e6f50b80312e2f483',
-				votes: generateRandomPublicKeys(101),
-			};
-			const { status, errors } = validTestTransaction.undo({
-				sender: invalidSender,
-				dependentState: { account: defaultValidDependentAccounts },
-			});
-			expect(status).to.equal(Status.FAIL);
-			expect(errors).not.to.be.empty;
-			expect(errors[0].message).to.contains(
-				'Vote cannot exceed 101 but has 102.',
-			);
-		});
-=======
->>>>>>> 1345966c
 	});
 });