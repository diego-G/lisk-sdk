<<<<<<< HEAD
import { TransactionObject, Transaction } from '../../src/transaction_pool';

export const wrapTransferTransaction = (transferTransaction: TransactionObject): Transaction => {
=======
import { TransactionObject } from '../../src/transaction_pool';

export const wrapTransferTransaction = (transferTransaction: TransactionObject) => {
>>>>>>> abf513a2
	return {
		...transferTransaction,
		containsUniqueData: () => false,
		verifyTransactionAgainstOtherTransactions: () => true,
		isExpired: (time: Date) => time.getTime() > 0
	};
};<|MERGE_RESOLUTION|>--- conflicted
+++ resolved
@@ -1,16 +1,12 @@
-<<<<<<< HEAD
-import { TransactionObject, Transaction } from '../../src/transaction_pool';
-
-export const wrapTransferTransaction = (transferTransaction: TransactionObject): Transaction => {
-=======
 import { TransactionObject } from '../../src/transaction_pool';
 
-export const wrapTransferTransaction = (transferTransaction: TransactionObject) => {
->>>>>>> abf513a2
+export const wrapTransferTransaction = (
+	transferTransaction: TransactionObject,
+) => {
 	return {
 		...transferTransaction,
 		containsUniqueData: () => false,
 		verifyTransactionAgainstOtherTransactions: () => true,
-		isExpired: (time: Date) => time.getTime() > 0
+		isExpired: (time: Date) => time.getTime() > 0,
 	};
 };