import publicKeys from '../fixtures/public_keys.json';
import { expect } from 'chai';
import transactionObjects from '../fixtures/transactions.json';
import { Job } from '../src/job';
import {
	Transaction,
	TransactionPool,
	AddTransactionResult,
} from '../src/transaction_pool';
import * as checkTransactions from '../src/check_transactions';
import { wrapTransferTransaction } from './utils/add_transaction_functions';
import * as sinon from 'sinon';
import { Queue } from '../src/queue';
import * as queueCheckers from '../src/queue_checkers';

describe('transaction pool', () => {
	const expireTransactionsInterval = 1000;
	const maxTransactionsPerQueue = 1000;
	const receivedTransactionsProcessingInterval = 100;
	const receivedTransactionsLimitPerProcessing = 100;
	const validatedTransactionsProcessingInterval = 100;
	const validatedTransactionsLimitPerProcessing = 100;
<<<<<<< HEAD
	const transactions = transactionObjects.map(wrapTransferTransaction);
=======
	const verifiedTransactionsProcessingInterval = 100;
	const verifiedTransactionsLimitPerProcessing = 100;
>>>>>>> 847a8f39

	let transactionPool: TransactionPool;

	let checkerStubs: {
		[key: string]: sinon.SinonStub;
	};

	let checkTransactionsStub: sinon.SinonStub;
	let validateTransactionsStub: sinon.SinonStub;
	let verifyTransactionsStub: sinon.SinonStub;
	let processTransactionsStub: sinon.SinonStub;

	beforeEach(async () => {
		// Stubbing start function so the jobs do not start in the background.
		sandbox.stub(Job.prototype, 'start');
		checkerStubs = {
			returnTrueUntilLimit: sandbox.stub(
				queueCheckers,
				'returnTrueUntilLimit'
			),
			checkTransactionPropertyForValues: sandbox.stub(
				queueCheckers,
				'checkTransactionPropertyForValues',
			),
			checkTransactionForSenderPublicKey: sandbox.stub(
				queueCheckers,
				'checkTransactionForSenderPublicKey',
			),
			checkTransactionForId: sandbox.stub(
				queueCheckers,
				'checkTransactionForId',
			),
			checkTransactionForRecipientId: sandbox.stub(
				queueCheckers,
				'checkTransactionForRecipientId',
			),
			checkTransactionForExpiry: sandbox.stub(
				queueCheckers,
				'checkTransactionForExpiry',
			),
		};

		checkTransactionsStub = sandbox.stub(
			checkTransactions,
			'checkTransactions',
		);
		validateTransactionsStub = sandbox.stub();
		verifyTransactionsStub = sandbox.stub();
		processTransactionsStub = sandbox.stub();

		transactionPool = new TransactionPool({
			expireTransactionsInterval,
			maxTransactionsPerQueue,
			receivedTransactionsProcessingInterval,
			receivedTransactionsLimitPerProcessing,
			validateTransactions: validateTransactionsStub,
			validatedTransactionsProcessingInterval,
			validatedTransactionsLimitPerProcessing,
			verifyTransactions: verifyTransactionsStub,
			verifiedTransactionsLimitPerProcessing,
			verifiedTransactionsProcessingInterval,
			processTransactions: processTransactionsStub,
		});
		// Stub queues
		Object.keys(transactionPool.queues).forEach(queueName => {
			sandbox
				.stub((transactionPool as any)._queues, queueName)
				.value(sinon.createStubInstance(Queue));
		});
	});

	afterEach(async () => {
		(transactionPool as any)._expireTransactionsJob.stop();
	});

	describe('#addTransactionToQueue', () => {
		const queueName = 'received';
		let existsInPoolStub: sinon.SinonStub;
		let receviedQueueSizeStub: sinon.SinonStub;
		let addTransactionToQueue: (
			queueName: string,
			transaction: Transaction,
		) => AddTransactionResult;

		beforeEach(async () => {
			existsInPoolStub = sandbox.stub(
				transactionPool,
				'existsInTransactionPool',
			);
			receviedQueueSizeStub = transactionPool.queues.received
				.size as sinon.SinonStub;
			// addTransactionToQueue is a private function, therefore removing typesafety and binding the context here.
			addTransactionToQueue = (transactionPool as any).addTransactionToQueue.bind(
				transactionPool,
			);
		});

		it('should return true for alreadyExists if transaction already exists in pool', async () => {
			existsInPoolStub.returns(true);
			expect(addTransactionToQueue(queueName, transactions[0]).alreadyExists).to
				.be.true;
		});

		it('should return false for alreadyExists if transaction does not exist in pool', async () => {
			existsInPoolStub.returns(false);
			expect(addTransactionToQueue(queueName, transactions[0]).alreadyExists).to
				.be.false;
		});

		it('should return false for isFull if queue.size is less than maxTransactionsPerQueue', async () => {
			existsInPoolStub.returns(false);
			receviedQueueSizeStub.returns(maxTransactionsPerQueue - 1);
			expect(addTransactionToQueue(queueName, transactions[0]).isFull).to.be
				.false;
		});

		it('should return true for isFull if queue.size is equal to or greater than maxTransactionsPerQueue', async () => {
			existsInPoolStub.returns(false);
			receviedQueueSizeStub.returns(maxTransactionsPerQueue);
			expect(addTransactionToQueue(queueName, transactions[0]).isFull).to.be
				.true;
		});

		it('should call enqueue for received queue if the transaction does not exist and queue is not full', async () => {
			existsInPoolStub.returns(false);
			receviedQueueSizeStub.returns(maxTransactionsPerQueue - 1);
			addTransactionToQueue(queueName, transactions[0]);
			expect(transactionPool.queues.received
				.enqueueOne as sinon.SinonStub).to.be.calledWith(transactions[0]);
		});

		it('should return false for isFull and alreadyExists if the transaction does not exist and queue is not full', async () => {
			existsInPoolStub.returns(false);
			receviedQueueSizeStub.returns(maxTransactionsPerQueue - 1);
			const addedTransactionStatus = addTransactionToQueue(
				queueName,
				transactions[0],
			);
			expect(addedTransactionStatus.isFull).to.be.false;
			expect(addedTransactionStatus.alreadyExists).to.be.false;
		});
	});

	describe('#addTransaction', () => {
		let addTransactionToQueueStub: sinon.SinonStub;

		beforeEach(async () => {
			addTransactionToQueueStub = sandbox.stub(
				transactionPool as any,
				'addTransactionToQueue',
			);
		});

		it('should call addTransactionToQueue with with correct parameters', async () => {
			transactionPool.addTransaction(transactions[0]);
			const receivedQueueName = 'received';
			expect(addTransactionToQueueStub).to.be.calledWith(
				receivedQueueName,
				transactions[0],
			);
		});
	});

	describe('#addVerifiedTransaction', () => {
		let addTransactionToQueueStub: sinon.SinonStub;

		beforeEach(async () => {
			addTransactionToQueueStub = sandbox.stub(
				transactionPool as any,
				'addTransactionToQueue',
			);
		});

		it('should call addTransactionToQueue with with correct parameters', async () => {
			transactionPool.addVerifiedTransaction(transactions[0]);
			const verifiedQueueName = 'verified';
			expect(addTransactionToQueueStub).to.be.calledWith(
				verifiedQueueName,
				transactions[0],
			);
		});
	});

	describe('getProcessableTransactions', () => {
		const limit = 10;
		let peekUntilCondition: sinon.SinonStub;

		beforeEach(async () => {
			peekUntilCondition = sandbox.stub();
			checkerStubs.returnTrueUntilLimit.returns(peekUntilCondition);
		});

		it('should call returnTrueUntilLimit conditional function with limit parameter', () => {
			transactionPool.getProcessableTransactions(limit);
			expect(checkerStubs.returnTrueUntilLimit).to.be.calledWith(limit);
		});

		it('should call peekUntil for ready queue with correct parameter', () => {
			transactionPool.getProcessableTransactions(limit);
			expect(transactionPool.queues.ready.peekUntil).to.be.calledWith(peekUntilCondition);
		});
	});

	describe('#addVerifiedRemovedTransactions', () => {
		const verifiedRemovedTransactions = [
			transactions[0],
			transactions[1],
			transactions[2],
		];

		it('should call checkTransactionForRecipientId with transactions', async () => {
			transactionPool.addVerifiedRemovedTransactions(
				verifiedRemovedTransactions,
			);
			expect(
				checkerStubs.checkTransactionForRecipientId,
			).to.be.calledWithExactly(verifiedRemovedTransactions);
		});

		it('should call removeFor for verified, pending and ready queues once', async () => {
			transactionPool.addVerifiedRemovedTransactions(
				verifiedRemovedTransactions,
			);
			const { pending, verified, ready } = transactionPool.queues;
			expect(pending.removeFor).to.be.calledOnce;
			expect(verified.removeFor).to.be.calledOnce;
			expect(ready.removeFor).to.be.calledOnce;
		});

		it('should call enqueueMany for verified queue with transactions', async () => {
			transactionPool.addVerifiedRemovedTransactions(
				verifiedRemovedTransactions,
			);
			expect(transactionPool.queues.verified.enqueueMany).to.be.calledWith(
				verifiedRemovedTransactions,
			);
		});

		it('should call enqueueMany for validated queue with transactions removed from other queues', async () => {
			const { received, validated, ...otherQueues } = transactionPool.queues;
			const removedTransactions = Object.keys(otherQueues)
				.map(queueName => {
					const removedTransactions = [transactions[0]];
					(transactionPool.queues[queueName]
						.removeFor as sinon.SinonStub).returns(removedTransactions);
					return removedTransactions;
				})
				.reduce((acc, value) => acc.concat(value), []);
			transactionPool.addVerifiedRemovedTransactions(
				verifiedRemovedTransactions,
			);
			expect(transactionPool.queues.validated.enqueueMany).to.be.calledWith(
				removedTransactions,
			);
		});
	});

	describe('#removeConfirmedTransactions', () => {
		const confirmedTransactions = [
			transactions[0],
			transactions[1],
			transactions[2],
		];

		it('should call checkTransactionForId with confirmed transactions', async () => {
			transactionPool.removeConfirmedTransactions(confirmedTransactions);
			expect(checkerStubs.checkTransactionForId).to.be.calledWithExactly(
				confirmedTransactions,
			);
		});

		it('should call checkTransactionForSenderPublicKey with confirmed transactions', async () => {
			transactionPool.removeConfirmedTransactions(confirmedTransactions);
			expect(
				checkerStubs.checkTransactionForSenderPublicKey,
			).to.be.calledWithExactly(confirmedTransactions);
		});

		it('should call removeFor for received and validated queues once', async () => {
			transactionPool.removeConfirmedTransactions(confirmedTransactions);
			const { received, validated } = transactionPool.queues;
			expect(received.removeFor).to.be.calledOnce;
			expect(validated.removeFor).to.be.calledOnce;
		});

		it('should call removeFor for pending, verified and ready queues thrice', async () => {
			transactionPool.removeConfirmedTransactions(confirmedTransactions);
			const { pending, verified, ready } = transactionPool.queues;
			expect(pending.removeFor).to.be.calledThrice;
			expect(verified.removeFor).to.be.calledThrice;
			expect(ready.removeFor).to.be.calledThrice;
		});

		it('should call enqueueMany for validated queue with transactions removed from other queues', async () => {
			const { received, validated, ...otherQueues } = transactionPool.queues;
			const removedTransactions = Object.keys(otherQueues)
				.map(queueName => {
					const removedTransactions = [transactions[0]];
					(transactionPool.queues[queueName]
						.removeFor as sinon.SinonStub).returns(removedTransactions);
					return removedTransactions;
				})
				.reduce((acc, value) => acc.concat(value), []);
			transactionPool.removeConfirmedTransactions(removedTransactions);
			expect(transactionPool.queues.validated.enqueueMany).to.be.calledWith([
				...removedTransactions,
				...removedTransactions,
			]);
		});
	});

	describe('#reverifyTransactionsFromSenders', () => {
		it('should call checkTransactionForProperty with publicKeys and "senderPublicKey" property', async () => {
			transactionPool.reverifyTransactionsFromSenders(publicKeys);
			const senderProperty = 'senderPublicKey';
			expect(
				checkerStubs.checkTransactionPropertyForValues.calledWithExactly(
					publicKeys,
					senderProperty,
				),
			).to.equal(true);
		});

		it('should call removeFor for pending, verified and ready queues once', async () => {
			transactionPool.reverifyTransactionsFromSenders(publicKeys);
			const { pending, verified, ready } = transactionPool.queues;
			expect(pending.removeFor).to.be.calledOnce;
			expect(verified.removeFor).to.be.calledOnce;
			expect(ready.removeFor).to.be.calledOnce;
		});

		it('should call enqueueMany for validated queue with transactions removed from other queues', async () => {
			const { received, validated, ...otherQueues } = transactionPool.queues;
			const removedTransactions = Object.keys(otherQueues)
				.map(queueName => {
					const removedTransactions = [transactions[0]];
					(transactionPool.queues[queueName]
						.removeFor as sinon.SinonStub).returns(removedTransactions);
					return removedTransactions;
				})
				.reduce((acc, value) => acc.concat(value), []);
			transactionPool.reverifyTransactionsFromSenders(publicKeys);
			expect(transactionPool.queues.validated.enqueueMany).to.be.calledWith(
				removedTransactions,
			);
		});
	});

	describe('#expireTransactions', () => {
		let removeTransactionsFromQueuesStub: sinon.SinonStub;
		let expireTransactions: () => Promise<ReadonlyArray<Transaction>>;

		beforeEach(async () => {
			removeTransactionsFromQueuesStub = sandbox.stub(
				transactionPool as any,
				'removeTransactionsFromQueues',
			);
			expireTransactions = (transactionPool as any)['expireTransactions'].bind(
				transactionPool,
			);
		});

		it('should call removeTransactionsFromQueues once', async () => {
			await expireTransactions();
			expect(removeTransactionsFromQueuesStub).to.be.calledOnce;
		});
	});

	describe('#processVerifiedTransactions', () => {
		const processableTransactionsInVerifiedQueue = transactions.slice(0, 1);
		const unprocesableTransactionsInVerifiedQueue = transactions.slice(1, 2);
		const transactionsInVerifiedQueue = [
			processableTransactionsInVerifiedQueue,
			unprocesableTransactionsInVerifiedQueue,
		];
		const processableTransactionsInReadyQueue = transactions.slice(2, 3);
		const unprocessableTransactionsInReadyQueue = transactions.slice(3, 5);
		const transactionsInReadyQueue = [
			processableTransactionsInReadyQueue,
			unprocessableTransactionsInReadyQueue,
		];
		const processableTransactions = [
			...processableTransactionsInReadyQueue,
			...processableTransactionsInVerifiedQueue,
		];
		const unprocessableTransactions = [
			...unprocesableTransactionsInVerifiedQueue,
			...unprocessableTransactionsInReadyQueue,
		];
		const transactionsToProcess = [
			...transactionsInReadyQueue,
			...transactionsInVerifiedQueue,
		];

		let processVerifiedTransactions: () => Promise<
			checkTransactions.CheckTransactionsResponse
		>;

		// Dummy functions to check used for assertions in tests
		const checkForTransactionUnprocessableTransactionId = sandbox.stub();
		const checkForTransactionProcessableTransactionId = sandbox.stub();

		const checkTransactionsResponse: checkTransactions.CheckTransactionsResponse = {
			passedTransactions: processableTransactions,
			failedTransactions: unprocessableTransactions,
		};

		beforeEach(async () => {
			(transactionPool.queues.ready.size as sinon.SinonStub).returns(
				transactionsInReadyQueue.length,
			);
			(transactionPool.queues.verified.size as sinon.SinonStub).returns(
				transactionsInVerifiedQueue.length,
			);
			(transactionPool.queues.verified.peekUntil as sinon.SinonStub).returns(
				transactionsInVerifiedQueue,
			);
			(transactionPool.queues.ready.peekUntil as sinon.SinonStub).returns(
				transactionsInReadyQueue,
			);
			processVerifiedTransactions = (transactionPool as any)[
				'processVerifiedTransactions'
			].bind(transactionPool);
			checkTransactionsStub.resolves(checkTransactionsResponse);
		});

		it('should not call checkTransactions if the size of the ready queue is bigger than verifiedTransactionsLimitPerProcessing', async () => {
			(transactionPool.queues.ready.size as sinon.SinonStub).returns(
				verifiedTransactionsLimitPerProcessing + 1,
			);
			await processVerifiedTransactions();
			expect(checkTransactionsStub).to.not.be.called;
		});

		it('should not call checkTransactions if verified queue is empty', async () => {
			(transactionPool.queues.verified.size as sinon.SinonStub).returns(0);
			await processVerifiedTransactions();
			expect(checkTransactionsStub).to.not.be.called;
		});

		it('should return empty passedTransactions, failedTransactions arrays if checkTransactions is not called', async () => {
			(transactionPool.queues.verified.size as sinon.SinonStub).returns(0);
			const {passedTransactions, failedTransactions} = await processVerifiedTransactions();
			expect(passedTransactions).to.deep.equal([]);
			expect(failedTransactions).to.deep.equal([]);
		});

		it('should remove unprocessable transactions from the verified and ready queues', async () => {
			checkerStubs.checkTransactionForId
				.onCall(0)
				.returns(checkForTransactionUnprocessableTransactionId);
			checkerStubs.checkTransactionForId
				.onCall(1)
				.returns(checkForTransactionUnprocessableTransactionId);
			await processVerifiedTransactions();
			expect(checkerStubs.checkTransactionForId.getCall(0)).to.be.calledWith(
				unprocessableTransactions,
			);
			expect(
				(transactionPool.queues.verified.removeFor as sinon.SinonStub).getCall(
					0,
				),
			).to.be.calledWith(checkForTransactionUnprocessableTransactionId);

			expect(checkerStubs.checkTransactionForId.getCall(1)).to.be.calledWith(
				unprocessableTransactions,
			);
			expect(
				(transactionPool.queues.ready.removeFor as sinon.SinonStub).getCall(0),
			).to.be.calledWith(checkForTransactionUnprocessableTransactionId);
		});

		it('should call checkTransactions with transactions and processTransactionsStub', async () => {
			await processVerifiedTransactions();
			expect(checkTransactionsStub.getCall(0)).to.be.calledWith(
				transactionsToProcess,
				processTransactionsStub,
			);
		});

		it('should move processable transactions to the ready queue', async () => {
			checkerStubs.checkTransactionForId
				.onCall(2)
				.returns(checkForTransactionProcessableTransactionId);
			checkerStubs.checkTransactionForId
				.onCall(3)
				.returns(checkForTransactionProcessableTransactionId);
			(transactionPool.queues.verified.removeFor as sinon.SinonStub)
				.onCall(1)
				.returns(processableTransactions);
			(transactionPool.queues.ready.removeFor as sinon.SinonStub)
				.onCall(1)
				.returns(processableTransactions);
			await processVerifiedTransactions();
			expect(checkerStubs.checkTransactionForId.getCall(2)).to.be.calledWith(
				processableTransactions,
			);
			expect(checkerStubs.checkTransactionForId.getCall(3)).to.be.calledWith(
				processableTransactions,
			);
			expect(
				(transactionPool.queues.verified.removeFor as sinon.SinonStub).getCall(
					1,
				),
			).to.be.calledWith(checkForTransactionProcessableTransactionId);
			expect(
				(transactionPool.queues.ready.removeFor as sinon.SinonStub).getCall(1),
			).to.be.calledWith(checkForTransactionProcessableTransactionId);
			expect(transactionPool.queues.ready.enqueueMany).to.be.calledWith(
				processableTransactions,
			);
		});

		it('should not move processable transactions to the ready queue which no longer exist in the ready or verified queue', async () => {
			const processableTransactionsExistingInVerifiedQueue = processableTransactions.slice(
				1,
			);
			(transactionPool.queues.verified.removeFor as sinon.SinonStub)
				.onCall(1)
				.returns(processableTransactionsExistingInVerifiedQueue);
			await processVerifiedTransactions();
			expect(checkerStubs.checkTransactionForId.getCall(3)).to.be.calledWith(
				processableTransactions,
			);
			expect(transactionPool.queues.ready.enqueueMany).to.be.calledWith(
				processableTransactionsExistingInVerifiedQueue,
			);
		});

		it('should return passed and failed transactions', async () => {
			expect(await processVerifiedTransactions()).to.deep.equal(
				checkTransactionsResponse,
			);
		});
	});

	describe('#validateReceivedTransactions', () => {
		const validTransactions = transactions.slice(0, 2);
		const invalidTransactions = transactions.slice(2, 5);
		const transactionsToValidate = [
			...validTransactions,
			...invalidTransactions,
		];
<<<<<<< HEAD
=======
		let validateReceivedTransactions: () => Promise<
			checkTransactions.CheckTransactionsResponse
		>;
>>>>>>> 847a8f39
		// Dummy functions to check used for assertions in tests
		const checkForTransactionInvalidTransactionId = sandbox.stub();
		const checkForTransactionValidTransactionId = sandbox.stub();

		const checkTransactionsResponse: checkTransactions.CheckTransactionsResponse = {
			passedTransactions: validTransactions,
			failedTransactions: invalidTransactions,
		};
		let validateReceivedTransactions: () => Promise<ReadonlyArray<Transaction>>;

		beforeEach(async () => {
			(transactionPool.queues.received.peekUntil as sinon.SinonStub).returns(
				transactionsToValidate,
			);
			validateReceivedTransactions = (transactionPool as any)[
				'validateReceivedTransactions'
			].bind(transactionPool);
			checkTransactionsStub.resolves(checkTransactionsResponse);
		});

		it('should remove invalid transactions from the received queue', async () => {
			checkerStubs.checkTransactionForId
				.onCall(0)
				.returns(checkForTransactionInvalidTransactionId);
			await validateReceivedTransactions();
			expect(checkerStubs.checkTransactionForId.getCall(0)).to.be.calledWith(
				invalidTransactions,
			);
			expect(
				(transactionPool.queues.received.removeFor as sinon.SinonStub).getCall(
					0,
				),
			).to.be.calledWith(checkForTransactionInvalidTransactionId);
		});

		it('should call checkTransactions with transactions and validateTransactionsStub', async () => {
			await validateReceivedTransactions();
			expect(checkTransactionsStub).to.be.calledOnceWith(
				transactionsToValidate,
				validateTransactionsStub,
			);
		});

		it('should move valid transactions to the validated queue', async () => {
			checkerStubs.checkTransactionForId
				.onCall(1)
				.returns(checkForTransactionValidTransactionId);
			(transactionPool.queues.received.removeFor as sinon.SinonStub)
				.onCall(1)
				.returns(validTransactions);
			await validateReceivedTransactions();
			expect(checkerStubs.checkTransactionForId.getCall(1)).to.be.calledWith(
				validTransactions,
			);
			expect(transactionPool.queues.received
				.removeFor as sinon.SinonStub).to.be.calledWith(
				checkForTransactionValidTransactionId,
			);
			expect(transactionPool.queues.validated.enqueueMany).to.be.calledWith(
				validTransactions,
			);
		});

		it('should not move valid transactions to the validated queue which no longer exist in the received queue', async () => {
			const validTransactionsExistingInReceivedQueue = validTransactions.slice(
				1,
			);
			(transactionPool.queues.received.removeFor as sinon.SinonStub)
				.onCall(1)
				.returns(validTransactionsExistingInReceivedQueue);
			await validateReceivedTransactions();
			expect(checkerStubs.checkTransactionForId.getCall(1)).to.be.calledWith(
				validTransactions,
			);
			expect(transactionPool.queues.validated.enqueueMany).to.be.calledWith(
				validTransactionsExistingInReceivedQueue,
			);
		});

		it('should return passed and failed transactions', async () => {
			expect(await validateReceivedTransactions()).to.deep.equal(
				checkTransactionsResponse,
			);
		});
	});

	describe('#verifyValidatedTransactions', () => {
		const verifiableTransactions = transactions.slice(0, 2);
		const unverifiableTransactions = transactions.slice(2, 5);
		const transactionsToVerify = [
			...verifiableTransactions,
			...unverifiableTransactions,
		];
<<<<<<< HEAD
=======
		let verifyValidatedTransactions: () => Promise<
			checkTransactions.CheckTransactionsResponse
		>;
>>>>>>> 847a8f39
		// Dummy functions to check used for assertions in tests
		const checkForTransactionUnverifiableTransactionId = sandbox.stub();
		const checkForTransactionVerifiableTransactionId = sandbox.stub();

		const checkTransactionsResponse: checkTransactions.CheckTransactionsResponse = {
			passedTransactions: verifiableTransactions,
			failedTransactions: unverifiableTransactions,
		};
		let verifyValidatedTransactions: () => Promise<ReadonlyArray<Transaction>>;

		beforeEach(async () => {
			(transactionPool.queues.validated.peekUntil as sinon.SinonStub).returns(
				transactionsToVerify,
			);
			verifyValidatedTransactions = (transactionPool as any)[
				'verifyValidatedTransactions'
			].bind(transactionPool);
			checkTransactionsStub.resolves(checkTransactionsResponse);
		});

		it('should remove unverifiable transactions from the validated queue', async () => {
			checkerStubs.checkTransactionForId
				.onCall(0)
				.returns(checkForTransactionUnverifiableTransactionId);
			await verifyValidatedTransactions();
			expect(checkerStubs.checkTransactionForId.getCall(0)).to.be.calledWith(
				unverifiableTransactions,
			);
			expect(
				(transactionPool.queues.validated.removeFor as sinon.SinonStub).getCall(
					0,
				),
			).to.be.calledWith(checkForTransactionUnverifiableTransactionId);
		});

		it('should call checkTransactions with transactions and verifyTransactionsStub', async () => {
			await verifyValidatedTransactions();
			expect(checkTransactionsStub).to.be.calledOnceWith(
				transactionsToVerify,
				verifyTransactionsStub,
			);
		});

		it('should move verified transactions to the verified queue', async () => {
			checkerStubs.checkTransactionForId
				.onCall(1)
				.returns(checkForTransactionVerifiableTransactionId);
			(transactionPool.queues.validated.removeFor as sinon.SinonStub)
				.onCall(1)
				.returns(verifiableTransactions);
			await verifyValidatedTransactions();
			expect(checkerStubs.checkTransactionForId.getCall(1)).to.be.calledWith(
				verifiableTransactions,
			);
			expect(transactionPool.queues.validated
				.removeFor as sinon.SinonStub).to.be.calledWith(
				checkForTransactionVerifiableTransactionId,
			);
			expect(transactionPool.queues.verified.enqueueMany).to.be.calledWith(
				verifiableTransactions,
			);
		});

		it('should not move verified transactions to the verified queue which no longer exist in the validated queue', async () => {
			const verifiableTransactionsExistingInValidatedQueue = verifiableTransactions.slice(
				1,
			);
			(transactionPool.queues.validated.removeFor as sinon.SinonStub)
				.onCall(1)
				.returns(verifiableTransactionsExistingInValidatedQueue);
			await verifyValidatedTransactions();
			expect(checkerStubs.checkTransactionForId.getCall(1)).to.be.calledWith(
				verifiableTransactions,
			);
			expect(transactionPool.queues.verified.enqueueMany).to.be.calledWith(
				verifiableTransactionsExistingInValidatedQueue,
			);
		});

		it('should return passed and failed transactions', async () => {
			expect(await verifyValidatedTransactions()).to.deep.equal(
				checkTransactionsResponse,
			);
		});
	});
});<|MERGE_RESOLUTION|>--- conflicted
+++ resolved
@@ -20,12 +20,9 @@
 	const receivedTransactionsLimitPerProcessing = 100;
 	const validatedTransactionsProcessingInterval = 100;
 	const validatedTransactionsLimitPerProcessing = 100;
-<<<<<<< HEAD
 	const transactions = transactionObjects.map(wrapTransferTransaction);
-=======
 	const verifiedTransactionsProcessingInterval = 100;
 	const verifiedTransactionsLimitPerProcessing = 100;
->>>>>>> 847a8f39
 
 	let transactionPool: TransactionPool;
 
@@ -569,12 +566,6 @@
 			...validTransactions,
 			...invalidTransactions,
 		];
-<<<<<<< HEAD
-=======
-		let validateReceivedTransactions: () => Promise<
-			checkTransactions.CheckTransactionsResponse
-		>;
->>>>>>> 847a8f39
 		// Dummy functions to check used for assertions in tests
 		const checkForTransactionInvalidTransactionId = sandbox.stub();
 		const checkForTransactionValidTransactionId = sandbox.stub();
@@ -583,7 +574,9 @@
 			passedTransactions: validTransactions,
 			failedTransactions: invalidTransactions,
 		};
-		let validateReceivedTransactions: () => Promise<ReadonlyArray<Transaction>>;
+		let validateReceivedTransactions: () => Promise<
+			checkTransactions.CheckTransactionsResponse
+		>;
 
 		beforeEach(async () => {
 			(transactionPool.queues.received.peekUntil as sinon.SinonStub).returns(
@@ -668,12 +661,6 @@
 			...verifiableTransactions,
 			...unverifiableTransactions,
 		];
-<<<<<<< HEAD
-=======
-		let verifyValidatedTransactions: () => Promise<
-			checkTransactions.CheckTransactionsResponse
-		>;
->>>>>>> 847a8f39
 		// Dummy functions to check used for assertions in tests
 		const checkForTransactionUnverifiableTransactionId = sandbox.stub();
 		const checkForTransactionVerifiableTransactionId = sandbox.stub();
@@ -682,7 +669,9 @@
 			passedTransactions: verifiableTransactions,
 			failedTransactions: unverifiableTransactions,
 		};
-		let verifyValidatedTransactions: () => Promise<ReadonlyArray<Transaction>>;
+		let verifyValidatedTransactions: () => Promise<
+			checkTransactions.CheckTransactionsResponse
+		>;
 
 		beforeEach(async () => {
 			(transactionPool.queues.validated.peekUntil as sinon.SinonStub).returns(
