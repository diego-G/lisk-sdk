/*
 * Copyright © 2018 Lisk Foundation
 *
 * See the LICENSE file at the top-level directory of this distribution
 * for licensing information.
 *
 * Unless otherwise agreed in a custom licensing agreement with the Lisk Foundation,
 * no part of this software, including this file, may be copied, modified,
 * propagated, or distributed except according to the terms contained in the
 * LICENSE file.
 *
 * Removal or modification of this copyright notice is prohibited.
 *
 */
import {
	CheckerFunction,
	CheckTransactionsResponseWithPassAndFail,
	CheckTransactionsResponseWithPassFailAndPending,
	checkTransactionsWithPassAndFail,
	checkTransactionsWithPassFailAndPending,
	Status,
	TransactionResponse,
} from './check_transactions';
import { Job } from './job';
import { Queue } from './queue';
import * as queueCheckers from './queue_checkers';

export interface TransactionObject {
	readonly id: string;
	receivedAt?: Date;
	readonly recipientId: string;
	readonly senderPublicKey: string;
	signatures?: ReadonlyArray<string>;
	readonly type: number;
<<<<<<< HEAD
	readonly senderId: string;
=======
	containsUniqueData: boolean;
}

export interface SignatureObject {
	transactionId: string;
	signature: string;
	publicKey: string;
>>>>>>> 9fbfa392
}

export interface TransactionFunctions {
	isExpired(date: Date): boolean;
	verifyAgainstOtherTransactions(
		otherTransactions: ReadonlyArray<Transaction>,
	): boolean;
	addVerifiedSignature(signature: string): TransactionResponse;
	isReady(): boolean;
}

export interface TransactionPoolConfiguration {
	readonly expireTransactionsInterval: number;
	readonly maxTransactionsPerQueue: number;
	readonly receivedTransactionsLimitPerProcessing: number;
	readonly receivedTransactionsProcessingInterval: number;
	readonly validatedTransactionsLimitPerProcessing: number;
	readonly validatedTransactionsProcessingInterval: number;
	readonly verifiedTransactionsLimitPerProcessing: number;
	readonly verifiedTransactionsProcessingInterval: number;
	readonly pendingTransactionsProcessingLimit: number;
}

export interface AddTransactionResult {
	readonly alreadyExists: boolean;
	readonly isFull: boolean;
}

interface TransactionPoolDependencies {
	processTransactions: CheckerFunction;
	validateTransactions: CheckerFunction;
	verifyTransactions: CheckerFunction;
}

type TransactionPoolOptions = TransactionPoolConfiguration &
	TransactionPoolDependencies;

export type Transaction = TransactionObject & TransactionFunctions;

export type QueueNames =
	| 'received'
	| 'validated'
	| 'verified'
	| 'pending'
	| 'ready';

interface Queues {
	readonly [queue: string]: Queue;
}

const DEFAULT_PENDING_TRANSACTIONS_PROCESSING_LIMIT = 5;
const DEFAULT_EXPIRE_TRANSACTION_INTERVAL = 30000;
const DEFAULT_MAX_TRANSACTIONS_PER_QUEUE = 1000;
const DEFAULT_RECEIVED_TRANSACTIONS_PROCESSING_INTERVAL = 30000;
const DEFAULT_RECEIVED_TRANSACTIONS_LIMIT_PER_PROCESSING = 100;
const DEFAULT_VALIDATED_TRANSACTIONS_PROCESSING_INTERVAL = 30000;
const DEFAULT_VALIDATED_TRANSACTIONS_LIMIT_PER_PROCESSING = 100;
const DEFAULT_VERIFIED_TRANSACTIONS_PROCESSING_INTERVAL = 30000;
const DEFAULT_VERIFIED_TRANSACTIONS_LIMIT_PER_PROCESSING = 100;

export class TransactionPool {
	private readonly _pendingTransactionsProcessingLimit: number;
	private readonly _expireTransactionsInterval: number;
	private readonly _expireTransactionsJob: Job<ReadonlyArray<Transaction>>;
	private readonly _maxTransactionsPerQueue: number;
	private readonly _queues: Queues;
	private readonly _receivedTransactionsProcessingInterval: number;
	private readonly _receivedTransactionsProcessingLimitPerInterval: number;
	private readonly _validatedTransactionsProcessingInterval: number;
	private readonly _validatedTransactionsProcessingLimitPerInterval: number;
	private readonly _verifiedTransactionsProcessingInterval: number;
	private readonly _verifiedTransactionsProcessingLimitPerInterval: number;
	private readonly _validateTransactions: CheckerFunction;
	private readonly _validateTransactionsJob: Job<ReadonlyArray<Transaction>>;
	private readonly _verifyTransactions: CheckerFunction;
	private readonly _verifyTransactionsJob: Job<ReadonlyArray<Transaction>>;
	private readonly _processTransactions: CheckerFunction;
	private readonly _processTransactionsJob: Job<ReadonlyArray<Transaction>>;

	public constructor({
		expireTransactionsInterval = DEFAULT_EXPIRE_TRANSACTION_INTERVAL,
		maxTransactionsPerQueue = DEFAULT_MAX_TRANSACTIONS_PER_QUEUE,
		receivedTransactionsProcessingInterval = DEFAULT_RECEIVED_TRANSACTIONS_PROCESSING_INTERVAL,
		receivedTransactionsLimitPerProcessing = DEFAULT_RECEIVED_TRANSACTIONS_LIMIT_PER_PROCESSING,
		validatedTransactionsProcessingInterval = DEFAULT_VALIDATED_TRANSACTIONS_PROCESSING_INTERVAL,
		validatedTransactionsLimitPerProcessing = DEFAULT_VALIDATED_TRANSACTIONS_LIMIT_PER_PROCESSING,
		verifiedTransactionsProcessingInterval = DEFAULT_VERIFIED_TRANSACTIONS_PROCESSING_INTERVAL,
		verifiedTransactionsLimitPerProcessing = DEFAULT_VERIFIED_TRANSACTIONS_LIMIT_PER_PROCESSING,
		pendingTransactionsProcessingLimit = DEFAULT_PENDING_TRANSACTIONS_PROCESSING_LIMIT,
		validateTransactions,
		verifyTransactions,
		processTransactions,
	}: TransactionPoolOptions) {
		this._maxTransactionsPerQueue = maxTransactionsPerQueue;
		this._pendingTransactionsProcessingLimit = pendingTransactionsProcessingLimit;

		this._queues = {
			received: new Queue(),
			validated: new Queue(),
			verified: new Queue(),
			pending: new Queue(),
			ready: new Queue(),
		};
		this._expireTransactionsInterval = expireTransactionsInterval;

		this._expireTransactionsJob = new Job(
			this.expireTransactions.bind(this),
			this._expireTransactionsInterval,
		);
		// tslint:disable-next-line:no-floating-promises
		this._expireTransactionsJob.start();

		this._receivedTransactionsProcessingInterval = receivedTransactionsProcessingInterval;
		this._receivedTransactionsProcessingLimitPerInterval = receivedTransactionsLimitPerProcessing;
		this._validateTransactions = validateTransactions;

		this._validateTransactionsJob = new Job(
			this.validateReceivedTransactions.bind(this),
			this._receivedTransactionsProcessingInterval,
		);
		// tslint:disable-next-line:no-floating-promises
		this._validateTransactionsJob.start();

		this._validatedTransactionsProcessingInterval = validatedTransactionsProcessingInterval;
		this._validatedTransactionsProcessingLimitPerInterval = validatedTransactionsLimitPerProcessing;
		this._verifyTransactions = verifyTransactions;

		this._verifyTransactionsJob = new Job(
			this.verifyValidatedTransactions.bind(this),
			this._validatedTransactionsProcessingInterval,
		);
		// tslint:disable-next-line:no-floating-promises
		this._verifyTransactionsJob.start();

		this._verifiedTransactionsProcessingInterval = verifiedTransactionsProcessingInterval;
		this._verifiedTransactionsProcessingLimitPerInterval = verifiedTransactionsLimitPerProcessing;
		this._processTransactions = processTransactions;

		this._processTransactionsJob = new Job(
			this.processVerifiedTransactions.bind(this),
			this._verifiedTransactionsProcessingInterval,
		);
		// tslint:disable-next-line:no-floating-promises
		this._processTransactionsJob.start();
	}

	public cleanup(): void {
		this.removeTransactionsFromQueues(
			Object.keys(this.queues),
			queueCheckers.returnTrueUntilLimit(this._maxTransactionsPerQueue),
		);
		this._expireTransactionsJob.stop();
		this._validateTransactionsJob.stop();
		this._verifyTransactionsJob.stop();
		this._processTransactionsJob.stop();
	}

	public addTransaction(transaction: Transaction): AddTransactionResult {
		const receivedQueue: QueueNames = 'received';

		return this.addTransactionToQueue(receivedQueue, transaction);
	}

	public addVerifiedTransaction(
		transaction: Transaction,
	): AddTransactionResult {
		const verifiedQueue: QueueNames = 'verified';

		return this.addTransactionToQueue(verifiedQueue, transaction);
	}

	public addVerifiedRemovedTransactions(
		transactions: ReadonlyArray<Transaction>,
	): void {
		const { received, validated, ...otherQueues } = this._queues;

		// Move transactions from the verified, pending and ready queues to the validated queue where account was a receipient in the verified removed transactions
		const removedTransactionsByRecipientId = this.removeTransactionsFromQueues(
			Object.keys(otherQueues),
			queueCheckers.checkTransactionForSenderIdWithRecipientIds(transactions),
		);

		this._queues.validated.enqueueMany(removedTransactionsByRecipientId);
		// Add transactions to the verified queue which were included in the verified removed transactions
		this._queues.verified.enqueueMany(transactions);
	}

	// It is assumed that signature is verified for this transaction before this function is called
	public addVerifiedSignature(
		signatureObject: SignatureObject,
	): TransactionResponse {
		const transaction = this.findInTransactionPool(
			signatureObject.transactionId,
		);
		if (transaction) {
			return transaction.addVerifiedSignature(signatureObject.signature);
		}

		return {
			id: signatureObject.transactionId,
			status: Status.FAIL,
			errors: [new Error('Could not find transaction in transaction pool')],
		};
	}

	public existsInTransactionPool(transaction: Transaction): boolean {
		return Object.keys(this._queues).reduce(
			(previousValue, queueName) =>
				previousValue || this._queues[queueName].exists(transaction),
			false,
		);
	}

	public findInTransactionPool(id: string): Transaction | undefined {
		return Object.keys(this._queues).reduce(
			(previousValue: Transaction | undefined, queueName) =>
				previousValue || this._queues[queueName].index[id],
			undefined,
		);
	}

	public get queues(): Queues {
		return this._queues;
	}

	public getProcessableTransactions(limit: number): ReadonlyArray<Transaction> {
		return this._queues.ready.peekUntil(
			queueCheckers.returnTrueUntilLimit(limit),
		);
	}

	public removeConfirmedTransactions(
		transactions: ReadonlyArray<Transaction>,
	): void {
		// Remove transactions in the transaction pool which were included in the confirmed transactions
		this.removeTransactionsFromQueues(
			Object.keys(this._queues),
			queueCheckers.checkTransactionForId(transactions),
		);

		const { received, validated, ...otherQueues } = this._queues;
		// Remove transactions from the verified, pending and ready queues which were sent from the accounts in the confirmed transactions
		const removedTransactionsBySenderPublicKeys = this.removeTransactionsFromQueues(
			Object.keys(otherQueues),
			queueCheckers.checkTransactionForSenderPublicKey(transactions),
		);

		// Remove all transactions from the verified, pending and ready queues if they are of a type which includes unique data and that type is included in the confirmed transactions
		const confirmedTransactionsWithUniqueData = transactions.filter(
			(transaction: Transaction) => transaction.containsUniqueData,
		);
		const removedTransactionsByTypes = this.removeTransactionsFromQueues(
			Object.keys(otherQueues),
			queueCheckers.checkTransactionForTypes(
				confirmedTransactionsWithUniqueData,
			),
		);

		// Add transactions which need to be reverified to the validated queue
		this._queues.validated.enqueueMany([
			...removedTransactionsBySenderPublicKeys,
			...removedTransactionsByTypes,
		]);
	}

	public reverifyTransactionsFromSenders(
		senderPublicKeys: ReadonlyArray<string>,
	): void {
		// Move transactions from the verified, pending and ready queues to the validated queue which were sent from sender accounts
		const { received, validated, ...otherQueues } = this._queues;
		const senderProperty: queueCheckers.TransactionFilterableKeys =
			'senderPublicKey';
		const removedTransactionsBySenderPublicKeys = this.removeTransactionsFromQueues(
			Object.keys(otherQueues),
			queueCheckers.checkTransactionPropertyForValues(
				senderPublicKeys,
				senderProperty,
			),
		);

		this._queues.validated.enqueueMany(removedTransactionsBySenderPublicKeys);
	}

	// This function is currently unused, the usability of this function will be decided after performance tests
	public validateTransactionAgainstTransactionsInPool(
		transaction: Transaction,
	): boolean {
		return transaction.verifyAgainstOtherTransactions([
			...this.queues.ready.transactions,
			...this.queues.pending.transactions,
			...this.queues.verified.transactions,
		]);
	}

	private addTransactionToQueue(
		queueName: QueueNames,
		transaction: Transaction,
	): AddTransactionResult {
		if (this.existsInTransactionPool(transaction)) {
			return {
				isFull: false,
				alreadyExists: true,
			};
		}

		if (this._queues[queueName].size() >= this._maxTransactionsPerQueue) {
			return {
				isFull: true,
				alreadyExists: false,
			};
		}
		// Add receivedAt property for the transaction
		transaction.receivedAt = new Date();

		this._queues[queueName].enqueueOne(transaction);

		return {
			isFull: false,
			alreadyExists: false,
		};
	}

	private async expireTransactions(): Promise<ReadonlyArray<Transaction>> {
		return this.removeTransactionsFromQueues(
			Object.keys(this._queues),
			queueCheckers.checkTransactionForExpiry(),
		);
	}

	private async processVerifiedTransactions(): Promise<
		CheckTransactionsResponseWithPassAndFail
	> {
		const transactionsInReadyQueue = this._queues.ready.size();
		const transactionsInVerifiedQueue = this._queues.verified.size();
		const processableTransactionsInPendingQueue = this._queues.pending.sizeBy(
			transaction => transaction.isReady(),
		);

		if (
			transactionsInReadyQueue >=
				this._verifiedTransactionsProcessingLimitPerInterval ||
			(transactionsInVerifiedQueue === 0 &&
				processableTransactionsInPendingQueue === 0)
		) {
			return {
				passedTransactions: [],
				failedTransactions: [],
			};
		}

		const additionalTransactionsToProcessLimit =
			this._verifiedTransactionsProcessingLimitPerInterval -
			transactionsInReadyQueue;
		const transactionsFromPendingQueueLimit = Math.min(
			additionalTransactionsToProcessLimit,
			this._pendingTransactionsProcessingLimit,
		);
		// Filter at max transactionsFromPendingQueueLimit from the pending queue which are also ready
		const transactionsFromPendingQueue = this._queues.pending
			.filter(transaction => transaction.isReady())
			.slice(0, transactionsFromPendingQueueLimit);

		const additionalVerifiedTransactionsToProcessLimit =
			additionalTransactionsToProcessLimit -
			transactionsFromPendingQueue.length;

		const transactionsFromVerifiedQueue = this._queues.verified.peekUntil(
			queueCheckers.returnTrueUntilLimit(
<<<<<<< HEAD
				this._verifiedTransactionsProcessingLimitPerInterval -
					transactionsInReadyQueue,
=======
				additionalVerifiedTransactionsToProcessLimit,
>>>>>>> 9fbfa392
			),
		);
		const transactionsFromReadyQueue = this._queues.ready.peekUntil(
			queueCheckers.returnTrueUntilLimit(transactionsInReadyQueue),
		);
		const toProcessTransactions = [
			...transactionsFromReadyQueue,
			...transactionsFromPendingQueue,
			...transactionsFromVerifiedQueue,
		];
		const {
			passedTransactions,
			failedTransactions,
		} = await checkTransactionsWithPassAndFail(
			toProcessTransactions,
			this._processTransactions,
		);

		const { received, validated, ...otherQueues } = this._queues;

		// Remove invalid transactions from verified, pending and ready queues
		this.removeTransactionsFromQueues(
			Object.keys(otherQueues),
			queueCheckers.checkTransactionForId(failedTransactions),
		);

		// Keep transactions in the ready queue which still exist
		this._queues.ready.enqueueMany(
			this._queues.ready.removeFor(
				queueCheckers.checkTransactionForId(passedTransactions),
			),
		);

		// Move processeable transactions from the verified queue to the ready queue
		this._queues.ready.enqueueMany(
			this._queues.verified.removeFor(
				queueCheckers.checkTransactionForId(passedTransactions),
			),
		);

		// Move processable transactions from the pending queue to the ready queue
		this._queues.ready.enqueueMany(
			this._queues.pending.removeFor(
				queueCheckers.checkTransactionForId(passedTransactions),
			),
		);

		return {
			passedTransactions,
			failedTransactions,
		};
	}

	private removeTransactionsFromQueues(
		queueNames: ReadonlyArray<string>,
		condition: (transaction: Transaction) => boolean,
	): ReadonlyArray<Transaction> {
		return queueNames
			.map(queueName => this._queues[queueName].removeFor(condition))
			.reduce(
				(
					transactionsAccumulatedFromQueues: ReadonlyArray<Transaction>,
					transactionsFromCurrentQueue: ReadonlyArray<Transaction>,
				) =>
					transactionsAccumulatedFromQueues.concat(
						transactionsFromCurrentQueue,
					),
				[],
			);
	}

	private async validateReceivedTransactions(): Promise<
		CheckTransactionsResponseWithPassAndFail
	> {
		if (
			this.queues.validated.size() >= this._maxTransactionsPerQueue ||
			this.queues.received.size() === 0
		) {
			return {
				passedTransactions: [],
				failedTransactions: [],
			};
		}

		const toValidateTransactions = this._queues.received.peekUntil(
			queueCheckers.returnTrueUntilLimit(
				this._receivedTransactionsProcessingLimitPerInterval,
			),
		);
		const {
			passedTransactions,
			failedTransactions,
		} = await checkTransactionsWithPassAndFail(
			toValidateTransactions,
			this._validateTransactions,
		);

		// Remove invalid transactions
		this._queues.received.removeFor(
			queueCheckers.checkTransactionForId(failedTransactions),
		);
		// Move valid transactions from the received queue to the validated queue
		this._queues.validated.enqueueMany(
			this._queues.received.removeFor(
				queueCheckers.checkTransactionForId(passedTransactions),
			),
		);

		return {
			passedTransactions,
			failedTransactions,
		};
	}

	private async verifyValidatedTransactions(): Promise<
		CheckTransactionsResponseWithPassFailAndPending
	> {
		if (
			this.queues.verified.size() >= this._maxTransactionsPerQueue ||
			this.queues.validated.size() === 0
		) {
			return {
				passedTransactions: [],
				failedTransactions: [],
			};
		}

		const toVerifyTransactions = this._queues.validated.peekUntil(
			queueCheckers.returnTrueUntilLimit(
				this._validatedTransactionsProcessingLimitPerInterval,
			),
		);

		const {
			failedTransactions,
			pendingTransactions,
			passedTransactions,
		} = await checkTransactionsWithPassFailAndPending(
			toVerifyTransactions,
			this._verifyTransactions,
		);

		// Remove invalid transactions
		this._queues.validated.removeFor(
			queueCheckers.checkTransactionForId(failedTransactions),
		);

		// Move verified transactions from the validated queue to the verified queue
		this._queues.verified.enqueueMany(
			this._queues.validated.removeFor(
				queueCheckers.checkTransactionForId(passedTransactions),
			),
		);

		// Move verified pending transactions from the validated queue to the pending queue
		this._queues.pending.enqueueMany(
			this._queues.validated.removeFor(
				queueCheckers.checkTransactionForId(pendingTransactions),
			),
		);

		return {
			passedTransactions,
			failedTransactions,
			pendingTransactions,
		};
	}
}<|MERGE_RESOLUTION|>--- conflicted
+++ resolved
@@ -32,17 +32,14 @@
 	readonly senderPublicKey: string;
 	signatures?: ReadonlyArray<string>;
 	readonly type: number;
-<<<<<<< HEAD
 	readonly senderId: string;
-=======
-	containsUniqueData: boolean;
+	containsUniqueData?: boolean;
 }
 
 export interface SignatureObject {
 	transactionId: string;
 	signature: string;
 	publicKey: string;
->>>>>>> 9fbfa392
 }
 
 export interface TransactionFunctions {
@@ -411,12 +408,7 @@
 
 		const transactionsFromVerifiedQueue = this._queues.verified.peekUntil(
 			queueCheckers.returnTrueUntilLimit(
-<<<<<<< HEAD
-				this._verifiedTransactionsProcessingLimitPerInterval -
-					transactionsInReadyQueue,
-=======
 				additionalVerifiedTransactionsToProcessLimit,
->>>>>>> 9fbfa392
 			),
 		);
 		const transactionsFromReadyQueue = this._queues.ready.peekUntil(
@@ -541,6 +533,7 @@
 			return {
 				passedTransactions: [],
 				failedTransactions: [],
+				pendingTransactions: [],
 			};
 		}
 
