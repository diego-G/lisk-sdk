/*
 * Copyright © 2018 Lisk Foundation
 *
 * See the LICENSE file at the top-level directory of this distribution
 * for licensing information.
 *
 * Unless otherwise agreed in a custom licensing agreement with the Lisk Foundation,
 * no part of this software, including this file, may be copied, modified,
 * propagated, or distributed except according to the terms contained in the
 * LICENSE file.
 *
 * Removal or modification of this copyright notice is prohibited.
 *
 */
import os from 'os';
import { MAINNET_NETHASH, TESTNET_NETHASH } from 'lisk-constants';
import * as constants from './constants';
import {
	AccountsResource,
	BlocksResource,
	DappsResource,
	DelegatesResource,
	NodeResource,
	PeersResource,
	SignaturesResource,
	TransactionsResource,
	VotersResource,
	VotesResource,
} from './resources';

const defaultOptions = {
	bannedNode: [],
	randomizeNode: true,
};

const commonHeaders = {
	Accept: 'application/json',
	'Content-Type': 'application/json',
};

<<<<<<< HEAD
const getClientHeaders = clientOptions => {
=======
const getUserAgent = clientOptions => {
>>>>>>> 401e8658
	if (!clientOptions) {
		return {};
	}

	const { name = '????', version = '????', engine = '????' } = clientOptions;

	const liskElementsInformation =
		'LiskElements/1.0 (+https://github.com/LiskHQ/lisk-elements)';
	const locale =
		process.env.LC_ALL ||
		process.env.LC_MESSAGES ||
		process.env.LANG ||
		process.env.LANGUAGE;
	const systemInformation = `${os.platform()} ${os.release()}; ${os.arch()}${
		locale ? `; ${locale}` : ''
	}`;
<<<<<<< HEAD
	return `${name}/${version} (${engine}) ${liskElementsInformation} ${systemInformation}`;
=======

	return {
		'User-Agent': `${name}/${version} (${engine}) ${liskElementsInformation} ${
			systemInformation
		}`,
	};
>>>>>>> 401e8658
};

export default class APIClient {
	constructor(nodes, providedOptions = {}) {
		this.initialize(nodes, providedOptions);

		this.accounts = new AccountsResource(this);
		this.blocks = new BlocksResource(this);
		this.dapps = new DappsResource(this);
		this.delegates = new DelegatesResource(this);
		this.node = new NodeResource(this);
		this.peers = new PeersResource(this);
		this.signatures = new SignaturesResource(this);
		this.transactions = new TransactionsResource(this);
		this.voters = new VotersResource(this);
		this.votes = new VotesResource(this);
	}

	static createMainnetAPIClient(options) {
		return new APIClient(
			constants.MAINNET_NODES,
			Object.assign({}, { nethash: MAINNET_NETHASH }, options),
		);
	}

	static createTestnetAPIClient(options) {
		return new APIClient(
			constants.TESTNET_NODES,
			Object.assign({}, { nethash: TESTNET_NETHASH }, options),
		);
	}

	static get constants() {
		return constants;
	}

	initialize(nodes, providedOptions = {}) {
		if (!Array.isArray(nodes) || nodes.length <= 0) {
			throw new Error('APIClient requires nodes for initialization.');
		}

		if (typeof providedOptions !== 'object' || Array.isArray(providedOptions)) {
			throw new Error(
				'APIClient takes an optional object as the second parameter.',
			);
		}

		const options = Object.assign({}, defaultOptions, providedOptions);

		this.headers = Object.assign(
			{},
			commonHeaders,
			options.nethash ? { nethash: options.nethash } : {},
<<<<<<< HEAD
			getClientHeaders(options.client),
=======
			getUserAgent(options.client),
>>>>>>> 401e8658
		);

		this.nodes = nodes;
		this.bannedNodes = [...(options.bannedNodes || [])];
		this.currentNode = options.node || this.getNewNode();
		this.randomizeNodes = options.randomizeNodes !== false;
	}

	getNewNode() {
		const nodes = this.nodes.filter(node => !this.isBanned(node));

		if (nodes.length === 0) {
			throw new Error('Cannot get new node: all nodes have been banned.');
		}

		const randomIndex = Math.floor(Math.random() * nodes.length);
		return nodes[randomIndex];
	}

	banNode(node) {
		if (!this.isBanned(node)) {
			this.bannedNodes.push(node);
			return true;
		}
		return false;
	}

	banActiveNode() {
		return this.banNode(this.currentNode);
	}

	banActiveNodeAndSelect() {
		const banned = this.banActiveNode();
		if (banned) {
			this.currentNode = this.getNewNode();
		}
		return banned;
	}

	hasAvailableNodes() {
		return this.nodes.some(node => !this.isBanned(node));
	}

	isBanned(node) {
		return this.bannedNodes.includes(node);
	}
}<|MERGE_RESOLUTION|>--- conflicted
+++ resolved
@@ -38,11 +38,7 @@
 	'Content-Type': 'application/json',
 };
 
-<<<<<<< HEAD
 const getClientHeaders = clientOptions => {
-=======
-const getUserAgent = clientOptions => {
->>>>>>> 401e8658
 	if (!clientOptions) {
 		return {};
 	}
@@ -59,16 +55,12 @@
 	const systemInformation = `${os.platform()} ${os.release()}; ${os.arch()}${
 		locale ? `; ${locale}` : ''
 	}`;
-<<<<<<< HEAD
-	return `${name}/${version} (${engine}) ${liskElementsInformation} ${systemInformation}`;
-=======
 
 	return {
 		'User-Agent': `${name}/${version} (${engine}) ${liskElementsInformation} ${
 			systemInformation
 		}`,
 	};
->>>>>>> 401e8658
 };
 
 export default class APIClient {
@@ -122,11 +114,7 @@
 			{},
 			commonHeaders,
 			options.nethash ? { nethash: options.nethash } : {},
-<<<<<<< HEAD
 			getClientHeaders(options.client),
-=======
-			getUserAgent(options.client),
->>>>>>> 401e8658
 		);
 
 		this.nodes = nodes;
