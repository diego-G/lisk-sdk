--- conflicted
+++ resolved
@@ -11,13 +11,9 @@
 	return myJson;
 }
 
-<<<<<<< HEAD
 process.env.NODE_ENV = 'test';
 
 describe('Lisk.api()', function() {
-=======
-describe('Lisk.api()', function () {
->>>>>>> 24ebf2bd
 
 	var LSK = lisk.api();
 
@@ -223,14 +219,11 @@
 			(objectify).should.have.property('obj');
 			(objectify).should.have.property('key');
 		});
-<<<<<<< HEAD
 
 		after(function() {
 			process.env.NODE_ENV = 'test';
 		});
 
-=======
->>>>>>> 24ebf2bd
 	});
 
 	describe('#getAddressFromSecret', function () {
@@ -244,7 +237,6 @@
 			(LSK.getAddressFromSecret('123')).should.eql(address);
 		});
 	});
-<<<<<<< HEAD
 
 	describe('#checkRequest', function() {
 
@@ -621,7 +613,4 @@
 		});
 
 	});
-
-=======
->>>>>>> 24ebf2bd
 });