--- conflicted
+++ resolved
@@ -114,10 +114,7 @@
 			// (checkRequestRouting.checkOfflineRequestBefore().requestUrl).should.be.equal('transactions');
 			(checkRequestRouting.checkOfflineRequestBefore().params).should.be.ok();
 		});
-<<<<<<< HEAD
-
-=======
->>>>>>> dd3dbf5b
+    
 	});
 
 	describe('#transactionOutputAfter', function () {
