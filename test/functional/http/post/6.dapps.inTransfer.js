--- conflicted
+++ resolved
@@ -40,13 +40,13 @@
 			})
 			.then(function () {
 				transaction = node.lisk.dapp.createDapp(account.password, null, node.guestbookDapp);
-				
+
 				return sendTransactionPromise(transaction);
 			})
 			.then(function (res) {
 				node.expect(res).to.have.property('status').to.equal(200);
 				node.expect(res).to.have.nested.property('body.status').that.is.equal('Transaction(s) accepted');
-				
+
 				node.guestbookDapp.id = transaction.id;
 				transactionsToWaitFor.push(node.guestbookDapp.id);
 				transaction = node.lisk.dapp.createDapp(accountMinimalFunds.password, null, node.blockDataDapp);
@@ -59,7 +59,7 @@
 
 				node.blockDataDapp.id = transaction.id;
 				transactionsToWaitFor.push(node.blockDataDapp.id);
-				
+
 				return waitForConfirmations(transactionsToWaitFor);
 			});
 	});
@@ -67,9 +67,9 @@
 	describe('schema validations', function () {
 
 		shared.invalidAssets('inTransfer', badTransactions);
-		
+
 		describe('dappId', function () {
-			
+
 			it('without should fail', function () {
 				transaction = node.lisk.transfer.createInTransfer(node.guestbookDapp.id, Date.now(), node.gAccount.password);
 				delete transaction.asset.inTransfer.dappId;
@@ -125,7 +125,6 @@
 				});
 			});
 
-<<<<<<< HEAD
 			it('with empty string should fail', function () {
 				transaction = node.lisk.transfer.createInTransfer('', Date.now(), account.password);
 
@@ -137,9 +136,6 @@
 			});
 
 			it('with invalid string should fail', function () {
-=======
-			it('with invalid dapp id should fail', function () {
->>>>>>> f3602fd4
 				var invalidDappId = '1L';
 				transaction = node.lisk.transfer.createInTransfer(invalidDappId, 1, node.gAccount.password);
 
@@ -163,11 +159,11 @@
 				});
 			});
 
-			it('using > balance should fail', function () {				
+			it('using > balance should fail', function () {
 				return getAccountsPromise('address=' + account.address)
 					.then(function (res) {
 						node.expect(res.body).to.have.nested.property('data').to.have.lengthOf(1);
-						
+
 						var balance = res.body.data[0].balance;
 						var amount = new node.bignum(balance).plus('1').toNumber();
 						transaction = node.lisk.transfer.createInTransfer(node.guestbookDapp.id, amount, account.password);
