/*
 * Copyright © 2018 Lisk Foundation
 *
 * See the LICENSE file at the top-level directory of this distribution
 * for licensing information.
 *
 * Unless otherwise agreed in a custom licensing agreement with the Lisk Foundation,
 * no part of this software, including this file, may be copied, modified,
 * propagated, or distributed except according to the terms contained in the
 * LICENSE file.
 *
 * Removal or modification of this copyright notice is prohibited.
 */

'use strict';

require('../../functional.js');
var lisk = require('lisk-js');
var typesRepresentatives = require('../../../fixtures/types_representatives');
var accountFixtures = require('../../../fixtures/accounts');
var apiHelpers = require('../../../common/helpers/api');
var randomUtil = require('../../../common/utils/random');
var errorCodes = require('../../../../helpers/api_codes');

function invalidAssets(option, badTransactions) {
	describe('using invalid asset values', () => {
		var transaction;

<<<<<<< HEAD
	beforeEach(() => {
		switch (option) {
			case 'signature':
				transaction = lisk.signature.createSignature(
					accountFixtures.genesis.password,
					randomUtil.password()
				);
				break;
			case 'delegate':
				transaction = lisk.delegate.createDelegate(
					accountFixtures.genesis.password,
					randomUtil.delegateName()
				);
				break;
			case 'votes':
				transaction = lisk.vote.createVote(
					accountFixtures.genesis.password,
					[]
				);
				break;
			case 'multisignature':
				transaction = lisk.multisignature.createMultisignature(
					accountFixtures.genesis.password,
					null,
					[`+${accountFixtures.existingDelegate.publicKey}`],
					1,
					2
				);
				break;
			case 'dapp':
				transaction = lisk.dapp.createDapp(
					accountFixtures.genesis.password,
					null,
					randomUtil.guestbookDapp
				);
				break;
			case 'inTransfer':
				transaction = lisk.transfer.createInTransfer(
					randomUtil.guestbookDapp.id,
					Date.now(),
					accountFixtures.genesis.password
				);
				break;
			case 'outTransfer':
				transaction = lisk.transfer.createOutTransfer(
					randomUtil.guestbookDapp.id,
					randomUtil.transaction().id,
					accountFixtures.genesis.address,
					Date.now(),
					accountFixtures.genesis.password
				);
				break;
			// no default
		}
	});
=======
		beforeEach(() => {
			switch (option) {
				case 'signature':
					transaction = lisk.signature.createSignature(
						accountFixtures.genesis.password,
						randomUtil.password()
					);
					break;
				case 'delegate':
					transaction = lisk.delegate.createDelegate(
						accountFixtures.genesis.password,
						randomUtil.delegateName()
					);
					break;
				case 'votes':
					transaction = lisk.vote.createVote(
						accountFixtures.genesis.password,
						[]
					);
					break;
				case 'multisignature':
					transaction = lisk.multisignature.createMultisignature(
						accountFixtures.genesis.password,
						null,
						[`+${accountFixtures.existingDelegate.publicKey}`],
						1,
						2
					);
					break;
				case 'dapp':
					transaction = lisk.dapp.createDapp(
						accountFixtures.genesis.password,
						null,
						randomUtil.guestbookDapp
					);
					break;
				case 'inTransfer':
					transaction = lisk.transfer.createInTransfer(
						randomUtil.guestbookDapp.id,
						Date.now(),
						accountFixtures.genesis.password
					);
					break;
				case 'outTransfer':
					transaction = lisk.transfer.createOutTransfer(
						randomUtil.guestbookDapp.id,
						randomUtil.transaction().id,
						accountFixtures.genesis.address,
						Date.now(),
						accountFixtures.genesis.password
					);
					break;
			}
		});
>>>>>>> 5539873b

		describe('without option', () => {
			typesRepresentatives.allTypes.forEach(test => {
				it(`using ${test.description} should fail`, () => {
					transaction.asset = test.input;

					var expectedResponse =
						test.expectation === 'object' && test.description !== 'date'
							? errorCodes.PROCESSING_ERROR
							: errorCodes.BAD_REQUEST;

					return apiHelpers
						.sendTransactionPromise(transaction, expectedResponse)
						.then(res => {
							expect(res.body.message).to.not.be.empty;
							badTransactions.push(transaction);
						});
				});
			});

			it('deleting object should fail', () => {
				delete transaction.asset;

				return apiHelpers
					.sendTransactionPromise(transaction, errorCodes.BAD_REQUEST)
					.then(res => {
						expect(res.body.message).to.not.be.empty;
						badTransactions.push(transaction);
					});
			});
		});
		describe(`with option: ${option}`, () => {
			typesRepresentatives.allTypes.forEach(test => {
				it(`using ${test.description} should fail`, () => {
					transaction.asset[option] = test.input;

					return apiHelpers
						.sendTransactionPromise(transaction, errorCodes.PROCESSING_ERROR)
						.then(res => {
							expect(res.body.message).to.not.be.empty;
							badTransactions.push(transaction);
						});
				});
			});

			it('deleting object should fail', () => {
				delete transaction.asset[option];

				return apiHelpers
					.sendTransactionPromise(transaction, errorCodes.PROCESSING_ERROR)
					.then(res => {
						expect(res.body.message).to.not.be.empty;
						badTransactions.push(transaction);
					});
			});
		});
	});
}

module.exports = {
	invalidAssets,
};<|MERGE_RESOLUTION|>--- conflicted
+++ resolved
@@ -26,63 +26,6 @@
 	describe('using invalid asset values', () => {
 		var transaction;
 
-<<<<<<< HEAD
-	beforeEach(() => {
-		switch (option) {
-			case 'signature':
-				transaction = lisk.signature.createSignature(
-					accountFixtures.genesis.password,
-					randomUtil.password()
-				);
-				break;
-			case 'delegate':
-				transaction = lisk.delegate.createDelegate(
-					accountFixtures.genesis.password,
-					randomUtil.delegateName()
-				);
-				break;
-			case 'votes':
-				transaction = lisk.vote.createVote(
-					accountFixtures.genesis.password,
-					[]
-				);
-				break;
-			case 'multisignature':
-				transaction = lisk.multisignature.createMultisignature(
-					accountFixtures.genesis.password,
-					null,
-					[`+${accountFixtures.existingDelegate.publicKey}`],
-					1,
-					2
-				);
-				break;
-			case 'dapp':
-				transaction = lisk.dapp.createDapp(
-					accountFixtures.genesis.password,
-					null,
-					randomUtil.guestbookDapp
-				);
-				break;
-			case 'inTransfer':
-				transaction = lisk.transfer.createInTransfer(
-					randomUtil.guestbookDapp.id,
-					Date.now(),
-					accountFixtures.genesis.password
-				);
-				break;
-			case 'outTransfer':
-				transaction = lisk.transfer.createOutTransfer(
-					randomUtil.guestbookDapp.id,
-					randomUtil.transaction().id,
-					accountFixtures.genesis.address,
-					Date.now(),
-					accountFixtures.genesis.password
-				);
-				break;
-			// no default
-		}
-	});
-=======
 		beforeEach(() => {
 			switch (option) {
 				case 'signature':
@@ -135,9 +78,9 @@
 						accountFixtures.genesis.password
 					);
 					break;
+				// no default
 			}
 		});
->>>>>>> 5539873b
 
 		describe('without option', () => {
 			typesRepresentatives.allTypes.forEach(test => {
