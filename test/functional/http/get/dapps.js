'use strict';

var node = require('../../../node.js');
var apiCodes = require('../../../../helpers/apiCodes');
var sendTransactionPromise = require('../../../common/apiHelpers').sendTransactionPromise;
var creditAccountPromise = require('../../../common/apiHelpers').creditAccountPromise;
var getDappsPromise = require('../../../common/apiHelpers').getDappsPromise;
var waitForConfirmations = require('../../../common/apiHelpers').waitForConfirmations;

describe('GET /api/dapps', function () {

	var transactionsToWaitFor = [];

	var account = node.randomAccount();
	var dapp1 = node.randomApplication();
	dapp1.category = 1;
	var dapp2 = node.randomApplication();
	dapp2.category = 2;
	var registeredDappsAmount = 2;

	before(function () {
		var transaction = node.lisk.transaction.createTransaction(account.address, 1000 * node.normalizer, node.gAccount.password);
		transactionsToWaitFor.push(transaction.id);
		return sendTransactionPromise(transaction)
			.then(function (res) {
<<<<<<< HEAD
				node.expect(res).to.have.property('status').to.equal(200);
=======
				node.expect(res).to.have.property('success').to.be.true;
				node.expect(res).to.have.property('transactionId').that.is.not.empty;

				transactionsToWaitFor.push(res.transactionId);
>>>>>>> c0bc539d
				return waitForConfirmations(transactionsToWaitFor);
			}).then(function () {
				transactionsToWaitFor = [];

				var transaction1 = node.lisk.dapp.createDapp(account.password, null, dapp1);
				var transaction2 = node.lisk.dapp.createDapp(account.password, null, dapp2);
				var promises = [];
				promises.push(sendTransactionPromise(transaction1));
				promises.push(sendTransactionPromise(transaction2));

<<<<<<< HEAD
				transactionsToWaitFor.push(transaction1.id, transaction2.id);
=======
>>>>>>> c0bc539d
				return node.Promise.all(promises);
			}).then(function (results) {
				results.forEach(function (res) {
<<<<<<< HEAD
					node.expect(res).to.have.property('status').to.equal(200);
				});
=======
					node.expect(res).to.have.property('success').to.be.true;
					node.expect(res).to.have.property('transactionId').that.is.not.empty;
					transactionsToWaitFor.push(res.transactionId);
				});

>>>>>>> c0bc539d
				return waitForConfirmations(transactionsToWaitFor);
			});
	});

	describe('/', function () {

		it('should return all results', function () {
			return getDappsPromise([]).then(function (res) {
				node.expect(res).to.have.property('status').equal(apiCodes.OK);
				node.expect(res).to.have.nested.property('body.dapps').that.is.an('array').and.has.length.at.least(registeredDappsAmount);
			});
		});
	});

	describe('?', function () {

		describe('transactionId=', function () {

			it('using empty string should return all results', function () {
				var params = [
					'transactionId='
				];
				return getDappsPromise(params).then(function (res) {
					node.expect(res).to.have.property('status').equal(apiCodes.BAD_REQUEST);
					node.expect(res).to.have.nested.property('body.message').equal('String is too short (0 chars), minimum 1');
				});
			});

			it('using null should fail', function () {
				var params = [
					'transactionId=' + null
				];
				return getDappsPromise(params).then(function (res) {
					node.expect(res).to.have.property('status').equal(apiCodes.BAD_REQUEST);
					node.expect(res).to.have.nested.property('body.message').equal('Object didn\'t pass validation for format id: null');
				});
			});

			it('using non-numeric id should fail', function () {
				var dappId = 'ABCDEFGHIJKLMNOPQRST';
				var params = [
					'transactionId=' + dappId
				];
				return getDappsPromise(params).then(function (res) {
					node.expect(res).to.have.property('status').equal(apiCodes.BAD_REQUEST);
					node.expect(res).to.have.nested.property('body.message').equal('Object didn\'t pass validation for format id: ' + dappId);
				});
			});

			it('using id with length > 20 should fail', function () {
				var dappId = '012345678901234567890';
				var params = [
					'transactionId=' + dappId
				];
				return getDappsPromise(params).then(function (res) {
					node.expect(res).to.have.property('status').equal(apiCodes.BAD_REQUEST);
					node.expect(res).to.have.nested.property('body.message').equal('String is too long (21 chars), maximum 20');
				});
			});

			it('using unknown id should return an empty array', function () {
				var dappId = '8713095156789756398';
				var params = [
					'transactionId=' + dappId
				];
				return getDappsPromise(params).then(function (res) {
					node.expect(res).to.have.property('status').equal(apiCodes.OK);
					node.expect(res).to.have.nested.property('body.dapps').to.be.an('array').and.to.be.empty;
				});
			});

			it('using known ids should be ok', function () {
				return node.Promise.map(transactionsToWaitFor, function (transaction) {
					var params = [
						'transactionId=' + transaction
					];
					return getDappsPromise(params).then(function (res) {
						node.expect(res).to.have.property('status').equal(apiCodes.OK);
						node.expect(res).to.have.nested.property('body.dapps.0.transactionId').equal(transaction);
					});
				});
			});
		});

		describe('name=', function () {

			it('using string with length < 1 should fail', function () {
				var params = [
					'name='
				];

				return getDappsPromise(params).then(function (res) {
					node.expect(res).to.have.property('status').equal(apiCodes.BAD_REQUEST);
					node.expect(res).to.have.nested.property('body.message').that.is.equal('String is too short (0 chars), minimum 1');
				});
			});

			it('using string with length > 32 should fail', function () {
				var params = [
					'name=' + 'ABCDEFGHIJKLMNOPQRSTUVWXYZABCDEFG'
				];

				return getDappsPromise(params).then(function (res) {
					node.expect(res).to.have.property('status').equal(apiCodes.BAD_REQUEST);
					node.expect(res).to.have.nested.property('body.message').that.is.equal('String is too long (33 chars), maximum 32');
				});
			});

			it('using string = "Unknown" should be ok', function () {
				var params = [
					'name=' + 'Unknown'
				];

				return getDappsPromise(params).then(function (res) {
					node.expect(res).to.have.property('status').equal(apiCodes.OK);
					node.expect(res).to.have.nested.property('body.dapps').to.be.an('array').and.to.be.empty;
				});
			});

			it('using registered dapp1 name should be ok', function () {
				var params = [
					'name=' + dapp1.name
				];

				return getDappsPromise(params).then(function (res) {
					node.expect(res).to.have.property('status').equal(apiCodes.OK);
					node.expect(res).to.have.nested.property('body.dapps').that.is.an('array').and.has.lengthOf(1);
					node.expect(res.body.dapps[0].name).to.equal(dapp1.name);

				});
			});

			it('using registered dapp2 name should be ok', function () {
				var params = [
					'name=' + dapp2.name
				];

				return getDappsPromise(params).then(function (res) {
					node.expect(res).to.have.property('status').equal(apiCodes.OK);
					node.expect(res).to.have.nested.property('body.dapps').that.is.an('array').and.has.lengthOf(1);
					node.expect(res.body.dapps[0].name).to.equal(dapp2.name);
				});
			});
		});

		describe('limit=', function () {

			it('using 0 should fail', function () {
				var params = [
					'limit=' + 0
				];

				return getDappsPromise(params).then(function (res) {
					node.expect(res).to.have.property('status').equal(apiCodes.BAD_REQUEST);
					node.expect(res).to.have.nested.property('body.message').that.is.equal('Value 0 is less than minimum 1');
				});
			});

			it('using integer > 100 should fail', function () {
				var params = [
					'limit=' + 101
				];

				return getDappsPromise(params).then(function (res) {
					node.expect(res).to.have.property('status').equal(apiCodes.BAD_REQUEST);
					node.expect(res).to.have.nested.property('body.message').that.is.equal('Value 101 is greater than maximum 100');
				});
			});

			it('using 1 should be ok', function () {
				var params = [
					'limit=' + 1
				];

				return getDappsPromise(params).then(function (res) {
					node.expect(res).to.have.property('status').equal(apiCodes.OK);
					node.expect(res).to.have.nested.property('body.dapps').that.is.an('array').and.has.length.at.most(1);
				});
			});

			it('using 100 should be ok', function () {
				var params = [
					'limit=' + 100
				];

				return getDappsPromise(params).then(function (res) {
					node.expect(res).to.have.property('status').equal(apiCodes.OK);
					node.expect(res).to.have.nested.property('body.dapps').that.is.an('array').and.has.length.at.most(100);
				});
			});
		});

		describe('limit=1&', function () {

			it('using offset < 0 should fail', function () {
				var params = [
					'limit=' + 1,
					'offset=' + '-1'
				];

				return getDappsPromise(params).then(function (res) {
					node.expect(res).to.have.property('status').equal(apiCodes.BAD_REQUEST);
					node.expect(res).to.have.nested.property('body.message').that.is.equal('Value -1 is less than minimum 0');
				});
			});

			it('using offset 0 should be ok', function () {
				var params = [
					'limit=' + 1,
					'offset=' + 0
				];

				return getDappsPromise(params).then(function (res) {
					node.expect(res).to.have.property('status').equal(apiCodes.OK);
					console.log(res.body.dapps[0].name, dapp1.name, dapp2.name);
					node.expect(res).to.have.nested.property('body.dapps').that.is.an('array').and.has.lengthOf(1);
				});
			});

			it('using offset 1 should be ok', function () {
				var params = [
					'limit=' + 1,
					'offset=' + 1
				];

				return getDappsPromise(params).then(function (res) {
					node.expect(res).to.have.property('status').equal(apiCodes.OK);
					console.log(res.body.dapps[0].name, dapp1.name, dapp2.name);
					node.expect(res).to.have.nested.property('body.dapps').that.is.an('array').and.has.lengthOf(1);
				});
			});
		});

		describe('offset=', function () {

			it('using offset 0 should return different result than offset 1', function () {
				var paramsOffsetZero = [
					'offset=' + 0
				];
				var paramsOffsetOne = [
					'offset=' + 1
				];
				return node.Promise.all([
					getDappsPromise(paramsOffsetZero),
					getDappsPromise(paramsOffsetOne)
				]).then(function (results) {
					node.expect(results).to.have.nested.property('0.body.dapps.0.name');
					node.expect(results).to.have.nested.property('1.body.dapps.0.name');
					node.expect(results[0].body.dapps[0].name).not.to.equal(results[1].body.dapps[0].name);
				});
			});
		});

		describe('orderBy=', function () {

			it('using "unknown:unknown" should be ok', function () {
				var params = [
					'orderBy=' + 'unknown:unknown'
				];

				return getDappsPromise(params).then(function (res) {
					node.expect(res).to.have.property('status').equal(apiCodes.INTERNAL_SERVER_ERROR);
					node.expect(res).to.have.nested.property('body.message').to.equal('Invalid sort field');
				});
			});

			it('using "category:unknown" should return result in ascending order', function () {
				var params = [
					'orderBy=' + 'name:unknown'
				];

				return getDappsPromise(params).then(function (res) {
					node.expect(res).to.have.property('status').equal(apiCodes.OK);
					node.expect(res).to.have.nested.property('body.dapps').that.is.an('array');
					node.expect(node._(res.body.dapps).map('name').sort().value()).eql(node._.map(res.body.dapps, 'name'));
				});
			});

			it('using "name:asc" should return result in ascending order', function () {
				var params = [
					'orderBy=' + 'name:asc'
				];

				return getDappsPromise(params).then(function (res) {
					node.expect(res).to.have.property('status').equal(apiCodes.OK);
					node.expect(res).to.have.nested.property('body.dapps').that.is.an('array');
					node.expect(node._(res.body.dapps).map('name').sort().value()).eql(node._.map(res.body.dapps, 'name'));
				});
			});

			it('using "category:desc" should return result in descending order', function () {
				var params = [
					'orderBy=' + 'name:desc'
				];

				return getDappsPromise(params).then(function (res) {
					node.expect(res).to.have.property('status').equal(apiCodes.OK);
					node.expect(res).to.have.nested.property('body.dapps').that.is.an('array');
					node.expect(node._(res.body.dapps).map('name').sort().reverse().value()).eql(node._.map(res.body.dapps, 'name'));
				});
			});
		});

		describe('unknown=', function () {

			it('using empty string should return all results', function () {
				var params = [
					'unknown='
				];
				return getDappsPromise(params).then(function (res) {
					node.expect(res).to.have.property('status').equal(apiCodes.OK);
					node.expect(res).to.have.nested.property('body.dapps').that.is.an('array').and.has.length.at.least(registeredDappsAmount);
				});
			});

			it('using "unknown" should return all results', function () {
				var params = [
					'unknown=unknown'
				];
				return getDappsPromise(params).then(function (res) {
					node.expect(res).to.have.property('status').equal(apiCodes.OK);
					node.expect(res).to.have.nested.property('body.dapps').that.is.an('array').and.has.length.at.least(registeredDappsAmount);
				});
			});
		});
	});
});<|MERGE_RESOLUTION|>--- conflicted
+++ resolved
@@ -23,14 +23,7 @@
 		transactionsToWaitFor.push(transaction.id);
 		return sendTransactionPromise(transaction)
 			.then(function (res) {
-<<<<<<< HEAD
 				node.expect(res).to.have.property('status').to.equal(200);
-=======
-				node.expect(res).to.have.property('success').to.be.true;
-				node.expect(res).to.have.property('transactionId').that.is.not.empty;
-
-				transactionsToWaitFor.push(res.transactionId);
->>>>>>> c0bc539d
 				return waitForConfirmations(transactionsToWaitFor);
 			}).then(function () {
 				transactionsToWaitFor = [];
@@ -41,23 +34,12 @@
 				promises.push(sendTransactionPromise(transaction1));
 				promises.push(sendTransactionPromise(transaction2));
 
-<<<<<<< HEAD
 				transactionsToWaitFor.push(transaction1.id, transaction2.id);
-=======
->>>>>>> c0bc539d
 				return node.Promise.all(promises);
 			}).then(function (results) {
 				results.forEach(function (res) {
-<<<<<<< HEAD
 					node.expect(res).to.have.property('status').to.equal(200);
 				});
-=======
-					node.expect(res).to.have.property('success').to.be.true;
-					node.expect(res).to.have.property('transactionId').that.is.not.empty;
-					transactionsToWaitFor.push(res.transactionId);
-				});
-
->>>>>>> c0bc539d
 				return waitForConfirmations(transactionsToWaitFor);
 			});
 	});
