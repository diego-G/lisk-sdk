/*
 * Copyright © 2018 Lisk Foundation
 *
 * See the LICENSE file at the top-level directory of this distribution
 * for licensing information.
 *
 * Unless otherwise agreed in a custom licensing agreement with the Lisk Foundation,
 * no part of this software, including this file, may be copied, modified,
 * propagated, or distributed except according to the terms contained in the
 * LICENSE file.
 *
 * Removal or modification of this copyright notice is prohibited.
 */

'use strict';

const Promise = require('bluebird');
const fixtures = require('../fixtures');

let accounts = [];
let blocks = [];

const numSeedRecords = 5;

class DatabaseSeed {
	static getBlocks() {
		return blocks;
	}

	static getAccounts() {
		return accounts;
	}

	static seedAccounts(db) {
		// Prepare some fixture data to seed the database
		for (let i = 0; i < numSeedRecords; i++) {
			accounts.push(fixtures.accounts.Account());
		}
		return db
			.task('db:seed:accounts', t => {
				return t.accounts.insert(accounts);
			})
			.then(() => accounts);
	}

	static seedBlocks(db, accounts) {
		let block;

		// Seed one block per account
		accounts.forEach((account, index) => {
			if (index === 0) {
				block = fixtures.blocks.GenesisBlock({
					generatorPublicKey: account.publicKey,
				});
			} else {
				block = fixtures.blocks.Block({
					id: account.blockId,
					generatorPublicKey: account.publicKey,
					previousBlock: block ? block.id : null,
					height: blocks.length + 1,
				});
			}

			blocks.push(block);
		});

		return db
			.task('db:seed:blocks', t => {
				return Promise.mapSeries(blocks, block => {
					return t.blocks.save(block);
				});
			})
			.then(() => blocks);
	}

	static seedDapps(db, count = 1) {
		const trs = [];

		for (let i = 0; i < count; i++) {
			trs.push(
				fixtures.transactions.Transaction({ blockId: blocks[0].id, type: 5 })
			);
		}

		return db.tx('db:seed:dapps', t => {
			return t.transactions.save(trs).then(() => trs);
		});
	}

	static seedOutTransfer(db, dapp, inTransfer, count = 1) {
		const trs = [];

		for (let i = 0; i < count; i++) {
			trs.push(
				fixtures.transactions.Transaction({
					blockId: blocks[0].id,
					type: 7,
					dapp,
					inTransfer,
				})
			);
		}

		return db.tx('db:seed:outtransfer', t => {
			return t.transactions.save(trs).then(() => trs);
		});
	}

	static seedInTransfer(db, dapp, count = 1) {
		const trs = [];

		for (let i = 0; i < count; i++) {
			trs.push(
				fixtures.transactions.Transaction({
					blockId: blocks[0].id,
					type: 6,
					dapp,
				})
			);
		}

		return db.tx('db:seed:intransfer', t => {
			return t.transactions.save(trs).then(() => trs);
		});
	}

	static seed(db) {
		return this.seedAccounts(db).then(accounts =>
			this.seedBlocks(db, accounts)
		);
	}

	static reset(db) {
		const tables = [
			'mem_accounts',
			'blocks',
			'forks_stat',
			'dapps',
			'intransfer',
			'outtransfer',
<<<<<<< HEAD
			'mem_round',
			'rounds_rewards',
=======
			'peers',
>>>>>>> b905a2ec
			'mem_accounts2multisignatures',
			'mem_accounts2u_multisignatures',
			'mem_accounts2delegates',
			'mem_accounts2u_delegates',
		];
		const promises = [];

		tables.forEach(table => {
			promises.push(db.query(`TRUNCATE TABLE "${table}" CASCADE`));
		});

		return db
			.task('db:seed:reset', t => {
				return t.batch(promises);
			})
			.then(() => {
				accounts = [];
				blocks = [];
			});
	}
}

module.exports = DatabaseSeed;<|MERGE_RESOLUTION|>--- conflicted
+++ resolved
@@ -138,12 +138,9 @@
 			'dapps',
 			'intransfer',
 			'outtransfer',
-<<<<<<< HEAD
 			'mem_round',
 			'rounds_rewards',
-=======
 			'peers',
->>>>>>> b905a2ec
 			'mem_accounts2multisignatures',
 			'mem_accounts2u_multisignatures',
 			'mem_accounts2delegates',
