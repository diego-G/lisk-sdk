--- conflicted
+++ resolved
@@ -42,11 +42,7 @@
 	var accountMock;
 	var accountsMock;
 
-<<<<<<< HEAD
-	var transactionLogic;
-=======
 	var dummyBlock;
->>>>>>> e6fcc73f
 	var multisignature;
 	var transaction;
 	var rawTransaction;
@@ -170,21 +166,12 @@
 			});
 		});
 
-<<<<<<< HEAD
-	before(function (done) {
-		dbSandbox = new DBSandbox(node.config.db, 'lisk_test_logic_multisignature');
-		dbSandbox.create(function (err, __db) {
-			node.initApplication(function (err, scope) {
-				transactionLogic = scope.logic.transaction;
-				multisignature = scope.logic.multisignature;
-=======
 		it('should return error when min value is greater than maximum acceptable value', function (done) {
 			var min = constants.multisigConstraints.min.maximum + 1;
 			var transaction	= node.lisk.multisignature.createMultisignature(node.gAccount.password, null, ['+' + multiSigAccount1.publicKey, '+' + multiSigAccount2.publicKey], 1, min);
 
 			multisignature.verify(transaction, node.gAccount, function (err) {
 				expect(err).to.equal('Invalid multisignature min. Must be between 1 and 15');
->>>>>>> e6fcc73f
 				done();
 			});
 		});
@@ -794,11 +781,7 @@
 				transaction.asset.multisignature.min = min;
 
 				expect(function () {
-<<<<<<< HEAD
-					multisignature.objectNormalize.call(transactionLogic, transaction);
-=======
-					multisignature.objectNormalize(transaction);
->>>>>>> e6fcc73f
+					multisignature.objectNormalize(transaction);
 				}).to.throw('Failed to validate multisignature schema: Expected type integer but found type string');
 			});
 
@@ -808,11 +791,7 @@
 				transaction.asset.multisignature.min = min;
 
 				expect(function () {
-<<<<<<< HEAD
-					multisignature.objectNormalize.call(transactionLogic, transaction);
-=======
-					multisignature.objectNormalize(transaction);
->>>>>>> e6fcc73f
+					multisignature.objectNormalize(transaction);
 				}).to.throw('Failed to validate multisignature schema: Value -1 is less than minimum 1');
 			});
 
@@ -821,11 +800,7 @@
 				var transaction	= node.lisk.multisignature.createMultisignature(node.gAccount.password, null, ['+' + multiSigAccount1.publicKey, '+' + multiSigAccount2.publicKey], 1, min);
 
 				expect(function () {
-<<<<<<< HEAD
-					multisignature.objectNormalize.call(transactionLogic, transaction);
-=======
-					multisignature.objectNormalize(transaction);
->>>>>>> e6fcc73f
+					multisignature.objectNormalize(transaction);
 				}).to.throw('Failed to validate multisignature schema: Value 0 is less than minimum 1');
 			});
 
@@ -834,11 +809,7 @@
 				var transaction	= node.lisk.multisignature.createMultisignature(node.gAccount.password, null, ['+' + multiSigAccount1.publicKey, '-' + multiSigAccount2.publicKey], 1, min);
 
 				expect(function () {
-<<<<<<< HEAD
-					multisignature.objectNormalize.call(transactionLogic, transaction);
-=======
-					multisignature.objectNormalize(transaction);
->>>>>>> e6fcc73f
+					multisignature.objectNormalize(transaction);
 				}).to.throw('Failed to validate multisignature schema: Value 16 is greater than maximum 15');
 			});
 
@@ -848,11 +819,7 @@
 				transaction.asset.multisignature.min = min;
 
 				expect(function () {
-<<<<<<< HEAD
-					multisignature.objectNormalize.call(transactionLogic, transaction);
-=======
-					multisignature.objectNormalize(transaction);
->>>>>>> e6fcc73f
+					multisignature.objectNormalize(transaction);
 				}).to.throw('Failed to validate multisignature schema: Value 1.7976931348623157e+308 is greater than maximum 15');
 			});
 		});
@@ -865,11 +832,7 @@
 				transaction.asset.multisignature.lifetime = lifetime;
 
 				expect(function () {
-<<<<<<< HEAD
-					multisignature.objectNormalize.call(transactionLogic, transaction);
-=======
-					multisignature.objectNormalize(transaction);
->>>>>>> e6fcc73f
+					multisignature.objectNormalize(transaction);
 				}).to.throw('Failed to validate multisignature schema: Expected type integer but found type string');
 			});
 
@@ -878,11 +841,7 @@
 				var transaction	= node.lisk.multisignature.createMultisignature(node.gAccount.password, null, ['+' + multiSigAccount1.publicKey, '-' + multiSigAccount2.publicKey], lifetime, 2);
 
 				expect(function () {
-<<<<<<< HEAD
-					multisignature.objectNormalize.call(transactionLogic, transaction);
-=======
-					multisignature.objectNormalize(transaction);
->>>>>>> e6fcc73f
+					multisignature.objectNormalize(transaction);
 				}).to.throw('Failed to validate multisignature schema: Value 0 is less than minimum 1');
 			});
 
@@ -891,11 +850,7 @@
 				var transaction	= node.lisk.multisignature.createMultisignature(node.gAccount.password, null, ['+' + multiSigAccount1.publicKey, '-' + multiSigAccount2.publicKey], lifetime, 2);
 
 				expect(function () {
-<<<<<<< HEAD
-					multisignature.objectNormalize.call(transactionLogic, transaction);
-=======
-					multisignature.objectNormalize(transaction);
->>>>>>> e6fcc73f
+					multisignature.objectNormalize(transaction);
 				}).to.throw('Failed to validate multisignature schema: Value 73 is greater than maximum 72');
 			});
 
@@ -905,11 +860,7 @@
 				transaction.asset.multisignature.lifetime = lifetime;
 
 				expect(function () {
-<<<<<<< HEAD
-					multisignature.objectNormalize.call(transactionLogic, transaction);
-=======
-					multisignature.objectNormalize(transaction);
->>>>>>> e6fcc73f
+					multisignature.objectNormalize(transaction);
 				}).to.throw('Failed to validate multisignature schema: Value 1.7976931348623157e+308 is greater than maximum 72');
 			});
 		});
@@ -921,11 +872,7 @@
 				transaction.asset.multisignature.keysgroup = '';
 
 				expect(function () {
-<<<<<<< HEAD
-					multisignature.objectNormalize.call(transactionLogic, transaction);
-=======
-					multisignature.objectNormalize(transaction);
->>>>>>> e6fcc73f
+					multisignature.objectNormalize(transaction);
 				}).to.throw('Failed to validate multisignature schema: Expected type array but found type string');
 			});
 
@@ -934,11 +881,7 @@
 				var transaction	= node.lisk.multisignature.createMultisignature(node.gAccount.password, null, keysgroup, 1, 2);
 
 				expect(function () {
-<<<<<<< HEAD
-					multisignature.objectNormalize.call(transactionLogic, transaction);
-=======
-					multisignature.objectNormalize(transaction);
->>>>>>> e6fcc73f
+					multisignature.objectNormalize(transaction);
 				}).to.throw('Failed to validate multisignature schema: Array is too short (0), minimum 1');
 			});
 
@@ -949,11 +892,7 @@
 				var transaction	= node.lisk.multisignature.createMultisignature(node.gAccount.password, null, keysgroup, 1, 2);
 
 				expect(function () {
-<<<<<<< HEAD
-					multisignature.objectNormalize.call(transactionLogic, transaction);
-=======
-					multisignature.objectNormalize(transaction);
->>>>>>> e6fcc73f
+					multisignature.objectNormalize(transaction);
 				}).to.throw('Failed to validate multisignature schema: Array is too long (16), maximum 15');
 			});
 		});
@@ -964,8 +903,6 @@
 			}), 1, 2);
 
 			expect(multisignature.objectNormalize(transaction)).to.eql(transaction);
-<<<<<<< HEAD
-=======
 		});
 
 		it('should use the correct format to validate against', function () {
@@ -987,7 +924,6 @@
 
 		it('should return transaction when asset is valid', function () {
 			expect(multisignature.objectNormalize(transaction)).to.eql(transaction);
->>>>>>> e6fcc73f
 		});
 	});
 
@@ -995,65 +931,15 @@
 
 		describe('when raw.m_keysgroup does not exist', function () {
 
-<<<<<<< HEAD
-			it('should return error when multisignature keysgroup has an entry which does not start with + character', function (done) {
-				var transaction	= node.lisk.multisignature.createMultisignature(node.gAccount.password, null, ['+' + multiSigAccount1.publicKey, '-' + multiSigAccount2.publicKey], 1, 2);
-				transaction.senderId = node.gAccount.address;
-
-				transactionLogic.verify(transaction, node.gAccount, function (err, transaction) {
-					expect(err).to.equal('Invalid math operator in multisignature keysgroup');
-					done();
-				});
-=======
 			beforeEach(function () {
 				delete rawTransaction.m_keysgroup;
 			});
 
 			it('should return null', function () {
 				expect(multisignature.dbRead(rawTransaction)).to.eql(null);
->>>>>>> e6fcc73f
-			});
-		});
-
-<<<<<<< HEAD
-			it('should return error when multisignature keysgroup has an entry which is null', function (done) {
-				var transaction	= node.lisk.multisignature.createMultisignature(node.gAccount.password, null, ['+' + multiSigAccount1.publicKey, null], 1, 2);
-				transaction.senderId = node.gAccount.address;
-
-				transactionLogic.verify(transaction, node.gAccount, function (err, transaction) {
-					expect(err).to.equal('Invalid member in keysgroup');
-					done();
-				});
-			});
-
-			it('should return error when multisignature keysgroup has an entry which is undefined', function (done) {
-				var transaction	= node.lisk.multisignature.createMultisignature(node.gAccount.password, null, ['+' + multiSigAccount1.publicKey, undefined], 1, 2);
-				transaction.senderId = node.gAccount.address;
-
-				transactionLogic.verify(transaction, node.gAccount, function (err, transaction) {
-					expect(err).to.equal('Invalid member in keysgroup');
-					done();
-				});
-			});
-
-			it('should return error when multisignature keysgroup has an entry which is an integer', function (done) {
-				var transaction	= node.lisk.multisignature.createMultisignature(node.gAccount.password, null, ['+' + multiSigAccount1.publicKey, 12], 1, 2);
-				transaction.senderId = node.gAccount.address;
-
-				transactionLogic.verify(transaction, node.gAccount, function (err, transaction) {
-					expect(err).to.equal('Invalid member in keysgroup');
-					done();
-				});
-			});
-
-			it('should be okay for valid transaction', function (done) {
-				var transaction	= node.lisk.multisignature.createMultisignature(node.gAccount.password, null, ['+' + multiSigAccount1.publicKey, '+' + multiSigAccount2.publicKey], 1, 2);
-				transaction.senderId = node.gAccount.address;
-
-				transactionLogic.verify(transaction, node.gAccount, function (err, transaction) {
-					expect(err).to.not.exist;
-					done();
-=======
+			});
+		});
+
 		describe('when raw.m_keysgroup exists', function () {
 
 			it('should return result containing multisignature', function () {
@@ -1087,7 +973,6 @@
 
 				it('should return result containing multisignature.keysgroup = ["a", "b", "c"]', function () {
 					expect(multisignature.dbRead(rawTransaction)).to.have.nested.property('multisignature.keysgroup').eql(['a', 'b', 'c']);
->>>>>>> e6fcc73f
 				});
 			});
 		});
@@ -1095,77 +980,6 @@
 
 	describe('dbSave', function () {
 
-<<<<<<< HEAD
-		it('should return error when min value is smaller than minimum acceptable value', function (done) {
-			var min = constants.multisigConstraints.min.minimum - 1;
-			var transaction	= node.lisk.multisignature.createMultisignature(node.gAccount.password, null, ['+' + multiSigAccount1.publicKey, '+' + multiSigAccount2.publicKey], 1, 1);
-			transaction.asset.multisignature.min = min;
-
-			multisignature.verify(transaction, node.gAccount, function (err) {
-				expect(err).to.equal('Invalid multisignature min. Must be between 1 and 15');
-				done();
-			});
-		});
-
-		it('should return error when min value is greater than maximum acceptable value', function (done) {
-			var min = constants.multisigConstraints.min.maximum + 1;
-			var transaction	= node.lisk.multisignature.createMultisignature(node.gAccount.password, null, ['+' + multiSigAccount1.publicKey, '+' + multiSigAccount2.publicKey], 1, min);
-
-			multisignature.verify(transaction, node.gAccount, function (err) {
-				expect(err).to.equal('Invalid multisignature min. Must be between 1 and 15');
-				done();
-			});
-		});
-
-		it('should return error when multisignature keysgroup has an entry which does not start with + character', function (done) {
-			var transaction	= node.lisk.multisignature.createMultisignature(node.gAccount.password, null, ['+' + multiSigAccount1.publicKey, '-' + multiSigAccount2.publicKey], 1, 2);
-			transaction.senderId = node.gAccount.address;
-
-			multisignature.verify(transaction, node.gAccount, function (err, transaction) {
-				expect(err).to.equal('Invalid math operator in multisignature keysgroup');
-				done();
-			});
-		});
-
-		it('should return error when multisignature keysgroup has an entry which is null', function (done) {
-			var transaction	= node.lisk.multisignature.createMultisignature(node.gAccount.password, null, ['+' + multiSigAccount1.publicKey, null], 1, 2);
-			transaction.senderId = node.gAccount.address;
-
-			multisignature.verify(transaction, node.gAccount, function (err, transaction) {
-				expect(err).to.equal('Invalid member in keysgroup');
-				done();
-			});
-		});
-
-		it('should return error when multisignature keysgroup has an entry which is undefined', function (done) {
-			var transaction	= node.lisk.multisignature.createMultisignature(node.gAccount.password, null, ['+' + multiSigAccount1.publicKey, undefined], 1, 2);
-			transaction.senderId = node.gAccount.address;
-
-			multisignature.verify(transaction, node.gAccount, function (err, transaction) {
-				expect(err).to.equal('Invalid member in keysgroup');
-				done();
-			});
-		});
-
-		it('should return error when multisignature keysgroup has an entry which is an integer', function (done) {
-			var transaction	= node.lisk.multisignature.createMultisignature(node.gAccount.password, null, ['+' + multiSigAccount1.publicKey, 12], 1, 2);
-			transaction.senderId = node.gAccount.address;
-
-			multisignature.verify(transaction, node.gAccount, function (err, transaction) {
-				expect(err).to.equal('Invalid member in keysgroup');
-				done();
-			});
-		});
-
-		it('should be okay for valid transaction', function (done) {
-			var transaction	= node.lisk.multisignature.createMultisignature(node.gAccount.password, null, ['+' + multiSigAccount1.publicKey, '+' + multiSigAccount2.publicKey], 1, 2);
-			transaction.senderId = node.gAccount.address;
-
-			multisignature.verify(transaction, node.gAccount, function (err, transaction) {
-				expect(err).to.not.exist;
-				done();
-			});
-=======
 		var dbSaveResult;
 
 		beforeEach(function () {
@@ -1223,7 +1037,6 @@
 			transaction.signatures = [crypto.randomBytes(64).toString('hex')];
 
 			expect(multisignature.ready(transaction, sender)).to.equal(true);
->>>>>>> e6fcc73f
 		});
 	});
 });