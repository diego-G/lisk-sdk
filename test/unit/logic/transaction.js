'use strict';/*eslint*/

var node = require('./../../node.js');
var ed = require('../../../helpers/ed');
var bignum = require('../../../helpers/bignum.js');
var crypto = require('crypto');
var async = require('async');

var chai = require('chai');
var expect = require('chai').expect;
var _  = require('lodash');
var transactionTypes = require('../../../helpers/transactionTypes');
var slots = require('../../../helpers/slots');

var modulesLoader = require('../../common/initModule').modulesLoader;
var Transaction = require('../../../logic/transaction.js');
var Rounds = require('../../../modules/rounds.js');
var AccountLogic = require('../../../logic/account.js');
var AccountModule = require('../../../modules/accounts.js');

var Vote = require('../../../logic/vote.js');
var Transfer = require('../../../logic/transfer.js');
var Delegate = require('../../../logic/delegate.js');
var Signature = require('../../../logic/signature.js');
var Multisignature = require('../../../logic/multisignature.js');
var Dapp = require('../../../logic/dapp.js');
var InTransfer = require('../../../logic/inTransfer.js');
var OutTransfer = require('../../../logic/outTransfer.js');

var validPassword = 'robust weapon course unknown head trial pencil latin acid';
var validKeypair = ed.makeKeypair(crypto.createHash('sha256').update(validPassword, 'utf8').digest());

var senderPassword = node.gAccount.password;
var senderHash = crypto.createHash('sha256').update(senderPassword, 'utf8').digest();
var senderKeypair = ed.makeKeypair(senderHash);

var sender = {
	username: null,
	isDelegate: 0,
	secondSignature: 0,
	address: '16313739661670634666L',
	publicKey: 'c094ebee7ec0c50ebee32918655e089f6e1a604b83bcaa760293c61e0f18ab6f',
	secondPublicKey: null,
	balance: 9850458911801508,
	u_balance: 9850458911801508,
	vote: 0,
	multisignatures: null,
	multimin: 0,
	multilifetime: 0,
	blockId: '8505659485551877884',
	nameexist: 0,
	producedblocks: 0,
	missedblocks: 0,
	fees: 0,
	rewards: 0,
	virgin: 0
};

var transactionData = {
	type: 0,
	amount: 8067474861277,
	sender: sender,
	senderId: '16313739661670634666L',
	recipientId: '5649948960790668770L',
	fee: 10000000,
	publicKey: 'c094ebee7ec0c50ebee32918655e089f6e1a604b83bcaa760293c61e0f18ab6f',
	secret: senderPassword
};

var transaction = {
	id: '16140284222734558289',
	rowId: 133,
	blockId: '1462190441827192029',
	type: 0,
	timestamp: 33363661,
	senderPublicKey: 'c094ebee7ec0c50ebee32918655e089f6e1a604b83bcaa760293c61e0f18ab6f',
	senderId: '16313739661670634666L',
	recipientId: '5649948960790668770L',
	amount: 8067474861277,
	fee: 10000000,
	signature: '7ff5f0ee2c4d4c83d6980a46efe31befca41f7aa8cda5f7b4c2850e4942d923af058561a6a3312005ddee566244346bdbccf004bc8e2c84e653f9825c20be008',
	signSignature: null,
	requesterPublicKey: null,
	signatures: null,
	asset: {},
};

var rawTransaction = {
	t_id: '16140284222734558289',
	b_height: 981,
	t_blockId: '1462190441827192029',
	t_type: 0,
	t_timestamp: 33363661,
	t_senderPublicKey: 'c094ebee7ec0c50ebee32918655e089f6e1a604b83bcaa760293c61e0f18ab6f',
	m_recipientPublicKey: null,
	t_senderId: '16313739661670634666L',
	t_recipientId: '5649948960790668770L',
	t_amount: 8067474861277,
	t_fee: 10000000,
	t_signature: '7ff5f0ee2c4d4c83d6980a46efe31befca41f7aa8cda5f7b4c2850e4942d923af058561a6a3312005ddee566244346bdbccf004bc8e2c84e653f9825c20be008',
	confirmations: 8343
};

var genesisTrs = {
	type: 0,
	amount: 10000000000000000,
	fee: 0,
	timestamp: 0,
	recipientId: '16313739661670634666L',
	senderId: '1085993630748340485L',
	senderPublicKey: 'c96dec3595ff6041c3bd28b76b8cf75dce8225173d1bd00241624ee89b50f2a8',
	signature: 'd8103d0ea2004c3dea8076a6a22c6db8bae95bc0db819240c77fc5335f32920e91b9f41f58b01fc86dfda11019c9fd1c6c3dcbab0a4e478e3c9186ff6090dc05',
	blockId: '9314232245035524467',
	id: '1465651642158264047'
};

var unconfirmedTrs = {
	type: 0,
	amount: 8067474861277,
	senderPublicKey: 'c094ebee7ec0c50ebee32918655e089f6e1a604b83bcaa760293c61e0f18ab6f',
	senderId: '16313739661670634666L',
	requesterPublicKey: null,
	timestamp: 33641482,
	asset: {},
	recipientId: '5649948960790668770L',
	signature: '24c65ac5562a8ae252aa308926b60342829e82f285e704814d0d3c3954078c946d113aa0bd5388b2c863874e63f71e8e0a284a03274e66c719e69d443d91f309',
	fee: 10000000,
	id: '16580139363949197645' 
};

describe('transaction', function () {

	var transactionLogic;
	var accountModule;

	var attachTransferAsset = function (transactionLogic, accountLogic, rounds, done) {
		modulesLoader.initModuleWithDb(AccountModule, function (err, __accountModule) {
			var transfer = new Transfer();
			transfer.bind(__accountModule, rounds);
			transactionLogic.attachAssetType(transactionTypes.SEND, transfer);
			accountModule = __accountModule;
			done();
		}, {
			logic: {
				account: accountLogic,
				transaction: transactionLogic
			}
		});
	};

	before(function (done) {
		async.auto({
			rounds: function (cb) {
				modulesLoader.initModule(Rounds, modulesLoader.scope, cb);
			},
			accountLogic: function (cb) {
				modulesLoader.initLogicWithDb(AccountLogic, cb);
			},
			transactionLogic: ['accountLogic', function (result, cb) {
				modulesLoader.initLogicWithDb(Transaction, cb, {
					ed: require('../../../helpers/ed'),
					account: result.accountLogic
				});
			}]
		}, function (err, result) {
<<<<<<< HEAD
			transaction = result.transaction;
			transaction.bindModules(result);
			attachTransferAsset(transaction, result.accountLogic, result.rounds, done); 
=======
			transactionLogic = result.transactionLogic;
			transactionLogic.bindModules(result);
			attachTransferAsset(transactionLogic, result.accountLogic, result.rounds, done); 
>>>>>>> 7f5d262d
		});
	});

	describe('attachAssetType', function () {

		it('should attach all transaction types', function () {
			var appliedLogic;
			appliedLogic = transactionLogic.attachAssetType(transactionTypes.VOTE, new Vote());
			expect(appliedLogic).to.be.an.instanceof(Vote);
			appliedLogic = transactionLogic.attachAssetType(transactionTypes.SEND, new Transfer());
			expect(appliedLogic).to.be.an.instanceof(Transfer);
			appliedLogic = transactionLogic.attachAssetType(transactionTypes.DELEGATE, new Delegate());
			expect(appliedLogic).to.be.an.instanceof(Delegate);
			appliedLogic = transactionLogic.attachAssetType(transactionTypes.SIGNATURE, new Signature());
			expect(appliedLogic).to.be.an.instanceof(Signature);
			appliedLogic = transactionLogic.attachAssetType(transactionTypes.MULTI, new Multisignature());
			expect(appliedLogic).to.be.an.instanceof(Multisignature);
			appliedLogic = transactionLogic.attachAssetType(transactionTypes.DAPP, new Dapp());
			expect(appliedLogic).to.be.an.instanceof(Dapp);
			appliedLogic = transactionLogic.attachAssetType(transactionTypes.IN_TRANSFER, new InTransfer());
			expect(appliedLogic).to.be.an.instanceof(InTransfer);
			appliedLogic = transactionLogic.attachAssetType(transactionTypes.OUT_TRANSFER, new OutTransfer());
			expect(appliedLogic).to.be.an.instanceof(OutTransfer);
			return transactionLogic;
		});

		it('should throw an error on invalid asset', function () {
			expect(function () {
				var invalidAsset = {};
				transactionLogic.attachAssetType(-1, invalidAsset);
			}).to.throw('Invalid instance interface');
		});

		it('should throw an error with no param', function () {
			expect(transactionLogic.attachAssetType).to.throw();
		});
	});

	describe('sign', function () {
		it('should throw an error with no param', function () {
			expect(transactionLogic.sign).to.throw();
		});

		it('should sign transaction', function () {
			expect(transactionLogic.sign(senderKeypair, transaction)).to.be.a('string').which.is.equal('8f9c4242dc562599f95f5481469d22567987536112663156761e4b2b3f1142c4f5355a2a7c7b254f40d370bef7e76b4a11c8a1836e0c9b0bcab3e834ca1e7502');
		});
	});

	describe('multisign', function () {

		it('should throw an error with no param', function () {
			expect(transactionLogic.multisign).to.throw();
		});

		it('should multisign the transaction', function () {
			expect(transactionLogic.multisign(senderKeypair, transaction)).to.equal(transaction.signature);
		});
	});

	describe('getId', function () {

		it('should throw an error with no param', function () {
			expect(transactionLogic.getId).to.throw();
		});

		it('should generate the id of the trs', function () {
			expect(transactionLogic.getId(transaction)).to.be.a('string').which.is.equal(transaction.id);
		});

		it('should update id if a field in trs value changes', function () {
			var id = transaction.id;
			var trs = _.cloneDeep(transaction);
			trs.amount = 4000;
			expect(transactionLogic.getId(trs)).to.not.equal(id);
		});
	});

	describe('getHash', function () {

		it('should throw an error with no param', function () {
			expect(transactionLogic.getHash).to.throw();
		});

		it('should return hash for trs', function () {
			var trs = transaction;
			var expectedHash = '5164ef55fccefddf72360ea6e05f19eed7c8d2653c5069df4db899c47246dd2f';
			expect(transactionLogic.getHash(trs).toString('hex')).to.be.a('string').which.is.equal(expectedHash);
		});

		it('should update hash if a field is trs value changes', function () {
			var originalTrsHash = '5164ef55fccefddf72360ea6e05f19eed7c8d2653c5069df4db899c47246dd2f';
			var trs = _.cloneDeep(transaction);
			trs.amount = 4000;
			expect(transactionLogic.getHash(trs).toString('hex')).to.not.equal(originalTrsHash);
		});
	});

	describe('getBytes', function () {

		it('should throw an error with no param', function () {
			expect(transactionLogic.getBytes).to.throw();
		});

		it('should return same result when called multiple times', function () {
			var firstCalculation = transactionLogic.getBytes(transaction);
			var secondCalculation = transactionLogic.getBytes(transaction);
			expect(firstCalculation.equals(secondCalculation)).to.be.ok;
		});

		it('should return same result of getBytes using /logic/transaction and lisk-js package (without data field)', function () {
			var trsBytesFromLogic = transactionLogic.getBytes(transaction);
			var trsBytesFromLiskJs = node.lisk.crypto.getBytes(transaction);
			expect(trsBytesFromLogic.equals(trsBytesFromLiskJs)).to.be.ok;
		});

		it('should skip signature, second signature for getting bytes', function () {
			var trsBytes = transactionLogic.getBytes(transaction, true);
			expect(trsBytes.length).to.equal(53);
		});
	});

	describe('ready', function () {

		it('should throw an error with no param', function () {
			expect(transactionLogic.ready).to.throw();
		});

		it('should throw error when trs type is invalid', function () {
			var trs = _.cloneDeep(transaction);
			var invalidTrsType = -1;
			trs.type = invalidTrsType;
			expect(function () {
				transactionLogic.ready(trs, sender);
			}).to.throw('Unknown transaction type ' + invalidTrsType);
		});

		it('should return false when sender not provided', function () {
			var trs = transaction;
			expect(transactionLogic.ready(trs)).to.equal(false);
		});

		it('should return true for valid trs and sender', function () {
			var trs = transaction;
			expect(transactionLogic.ready(trs, sender)).to.equal(true);
		});
	});

	describe('countById', function () {

		it('should throw an error with no param', function () {
			expect(transactionLogic.countById).to.throw();
		});

		it('should return count of trs in db with trs id', function (done) {
			transactionLogic.countById(transaction, function (err, count) {
				expect(err).to.not.exist;
				expect(count).to.be.equal(0);
				done();
			});
		});

		it('should return 1 for transaction from genesis block', function (done) {
			transactionLogic.countById(genesisTrs, function (err, count) {
				expect(err).to.not.exist;
				expect(count).to.equal(1);
				done();
			});
		});
	});

	describe('checkConfirmed', function () {

		it('should throw an error with no param', function () {
			expect(transactionLogic.checkConfirmed).to.throw();
		});

		it('should not return error when trs is not confirmed', function (done) {
<<<<<<< HEAD
			var trs = node.lisk.transaction.createTransaction(validTransactionData.recipientId, validTransactionData.amount, validTransactionData.keypair.privateKey);
			transaction.checkConfirmed(trs, function (err) {
=======
			var trs = node.lisk.transaction.createTransaction(transactionData.recipientId, transactionData.amount, transactionData.secret);
			transactionLogic.checkConfirmed(trs, function (err) {
>>>>>>> 7f5d262d
				expect(err).to.not.exist;
				done();
			});
		});

		it('should return error for transaction which is already confirmed', function (done) {
			var dummyConfirmedTrs = {
				id: '1465651642158264047'
			};
			transactionLogic.checkConfirmed(dummyConfirmedTrs, function (err) {
				expect(err).to.include('Transaction is already confirmed');
				done();
			});
		});
	});

	describe('checkBalance', function () {

		it('should throw an error with no param', function () {
			expect(transactionLogic.checkBalance).to.throw();
		});

		it('should return error when sender has insufficiant balance', function () {
			var amount =  '9850458911801509';
			var balanceKey = 'balance';
			var res = transactionLogic.checkBalance(amount, balanceKey, transaction, sender);
			expect(res.exceeded).to.equal(true);
			expect(res.error).to.include('Account does not have enough LSK:');
		});

		it('should be okay if insufficient balance from genesis account', function () {
			var amount =  '999823366072900';
			var balanceKey = 'balance';
			var res = transactionLogic.checkBalance(amount, balanceKey, genesisTrs, sender);
			expect(res.exceeded).to.equal(false);
			expect(res.error).to.not.exist;
		});

		it('should be okay if sender has sufficient balance', function () {
			var balanceKey = 'balance';
			var res = transactionLogic.checkBalance(transaction.amount, balanceKey, transaction, sender);
			expect(res.exceeded).to.equal(false);
			expect(res.error).to.not.exist;
		});
	});

	describe('process', function () {

		it('should throw an error with no param', function () {
			expect(transactionLogic.process).to.throw();
		});

		it('should return error sender is not supplied', function (done) {
			transactionLogic.process(transaction, null, function (err, res) {
				expect(err).to.be.equal('Missing sender');
				done();
			});
		});

		it('should return error if generated id is different from id supplied of trs', function (done) {
			var trs = _.cloneDeep(transaction);
			trs.id = 'invalid trs id';
			transactionLogic.process(trs, sender, function (err, res) {
				expect(err).to.equal('Invalid transaction id');
				done();
			});
		});

		it('should return error when failed to generate id', function (done) {
			var trs = {
				type: 0
			};
			transactionLogic.process(trs, sender, function (err, res) {
				expect(err).to.equal('Failed to get transaction id');
				done();
			});
		});

		it('should process the transaction', function (done) {
			transactionLogic.process(transaction, sender, function (err, res) {
				expect(err).to.not.be.ok;
				expect(res).to.be.an('object');
				expect(res.senderId).to.be.a('string').which.is.equal(sender.address);
				done();
			});
		});
	});

	describe('verify', function () {

		function createAndProcess (trsData, sender, cb) {
<<<<<<< HEAD
			var trs = node.lisk.transaction.createTransaction(trsData.recipientId, trsData.amount, trsData.keypair.privateKey, trsData.secondKeypair.privateKey);
			transaction.process(validTransaction, sender, function (err, __trs) {
=======
			var trs = node.lisk.transaction.createTransaction(trsData.recipientId, trsData.amount, trsData.secret, trsData.secondSecret);
			transactionLogic.process(trs, sender, function (err, __trs) {
>>>>>>> 7f5d262d
				expect(err).to.not.exist;
				expect(__trs).to.be.an('object');
				cb(__trs);
			});
		}

		it('should return error when sender is missing', function (done) {
			transactionLogic.verify(transaction, null, {}, function (err) {
				expect(err).to.equal('Missing sender');
				done();
			});
		});

		it('should return error with invalid trs type', function (done) {
			var trs = _.cloneDeep(transaction);
			trs.type = -1;

			transactionLogic.verify(trs, sender, {}, function (err) {
				expect(err).to.include('Unknown transaction type');
				done();
			});
		});

		it('should return error when missing sender second signature', function (done) {
			var trs = _.cloneDeep(transaction);
			var vs = _.cloneDeep(sender);
			vs.secondSignature = '839eba0f811554b9f935e39a68b3078f90bea22c5424d3ad16630f027a48362f78349ddc3948360045d6460404f5bc8e25b662d4fd09e60c89453776962df40d';

			transactionLogic.verify(trs, vs, {}, function (err) {
				expect(err).to.include('Missing sender second signature');
				done();
			});
		});

		it('should return error when sender does not have a second signature', function (done) {
			var trs = _.cloneDeep(transaction);
			trs.signSignature = [transactionLogic.sign(validKeypair, trs)];

			transactionLogic.verify(trs, sender, {}, function (err) {
				expect(err).to.include('Sender does not have a second signature');
				done();
			});
		});

		it('should return error when requester does not have a second signature', function (done) {
			var trs = _.cloneDeep(transaction);
			var dummyRequester = {
				secondSignature : 'c094ebee7ec0c50ebee32918655e089f6e1a604b83bcaa760293c61e0f18ab6f'
			};
			trs.requesterPublicKey = '839eba0f811554b9f935e39a68b3078f90bea22c5424d3ad16630f027a48362f78349ddc3948360045d6460404f5bc8e25b662d4fd09e60c89453776962df40d';

			transactionLogic.verify(trs, sender, dummyRequester, function (err) {
				expect(err).to.include('Missing requester second signature');
				done();
			});
		});

		it('should return error when trs sender publicKey and sender public key are different', function (done) {
			var trs = _.cloneDeep(transaction);
			var invalidPublicKey =  '01389197bbaf1afb0acd47bbfeabb34aca80fb372a8f694a1c0716b3398db746';
			trs.senderPublicKey = invalidPublicKey;

			transactionLogic.verify(trs, sender, {}, function (err) {
				expect(err).to.include(['Invalid sender public key:', invalidPublicKey, 'expected:', sender.publicKey].join(' '));
				done();
			});
		});

		it('should be impossible to send the money from genesis account', function (done) {
			var trs = _.cloneDeep(transaction);
			//genesis account info
			trs.senderPublicKey = 'c96dec3595ff6041c3bd28b76b8cf75dce8225173d1bd00241624ee89b50f2a8';
			var vs = _.cloneDeep(sender);
			vs.publicKey = 'c96dec3595ff6041c3bd28b76b8cf75dce8225173d1bd00241624ee89b50f2a8';

			transactionLogic.verify(trs, vs, {}, function (err) {
				expect(err).to.include('Invalid sender. Can not send from genesis account');
				done();
			});
		});

		it('should return error on different sender address in trs and sender', function (done) {
			var trs = _.cloneDeep(transaction);
			trs.senderId = '2581762640681118072L';

			transactionLogic.verify(trs, sender, {}, function (err) {
				expect(err).to.include('Invalid sender address');
				done();
			});
		});

		it('should return error when Account does not belong to multisignature group', function (done) {
			var trs = _.cloneDeep(transaction);
			var vs = _.cloneDeep(sender);
			// Different publicKey for multisignature account
			vs.multisignatures = [node.eAccount.publicKey];
			trs.requesterPublicKey = validKeypair.publicKey.toString('hex');
			delete trs.signature;
			trs.signature = transactionLogic.sign(validKeypair, trs);
			transactionLogic.verify(trs, vs, {}, function (err) {
				expect(err).to.equal('Account does not belong to multisignature group');
				done();
			});
		});

		it('should return error when signature is not correct', function (done) {
			var trs = _.cloneDeep(transaction);
			// valid keypair is a different account
			trs.signature = transactionLogic.sign(validKeypair, trs);
			transactionLogic.verify(trs, sender, {}, function (err) {
				expect(err).to.equal('Failed to verify signature');
				done();
			});
		});

		it('should return error when duplicate signature in transaction', function (done) {
			var trs = _.cloneDeep(transaction);
			var vs = _.cloneDeep(sender);
			vs.multisignatures = [validKeypair.publicKey.toString('hex')];
			delete trs.signature;
			trs.signatures = Array(2).fill(transactionLogic.sign(validKeypair, trs));
			trs.signature = transactionLogic.sign(senderKeypair, trs);
			transactionLogic.verify(trs, vs, {}, function (err) {
				expect(err).to.equal('Encountered duplicate signature in transaction');
				done();
			});
		});

		it('should return error when failed to verify multisignature', function (done) {
			var trs = _.cloneDeep(transaction);
			var vs = _.cloneDeep(sender);
			vs.multisignatures = [validKeypair.publicKey.toString('hex')];
			trs.requesterPublicKey = validKeypair.publicKey.toString('hex');
			delete trs.signature;
			// using validKeypair as opposed to senderKeypair
			trs.signatures = [transactionLogic.sign(validKeypair, trs)];
			trs.signature = transactionLogic.sign(validKeypair, trs);
			transactionLogic.verify(trs, vs, {}, function (err) {
				expect(err).to.equal('Failed to verify multisignature');
				done();
			});
		});

		it('should be okay with valid multisignature', function (done) {
			var trs = _.cloneDeep(transaction);
			var vs = _.cloneDeep(sender);
			vs.multisignatures = [validKeypair.publicKey.toString('hex')];
			delete trs.signature;
			trs.signature = transactionLogic.sign(senderKeypair, trs);
			trs.signatures = [transactionLogic.multisign(validKeypair, trs)];
			transactionLogic.verify(trs, vs, {}, function (err) {
				expect(err).to.not.exist;
				done();
			});
		});

		it('should return error when second signature is invalid', function (done) {
			var vs = _.cloneDeep(sender);
			vs.secondPublicKey = validKeypair.publicKey.toString('hex');
			vs.secondSignature = 1;

			var trsData = _.cloneDeep(transactionData);
			trsData.secret = senderPassword;
			trsData.secondSecret = validPassword;
			createAndProcess(trsData, vs, function (trs) {
				trs.signSignature = '7af5f0ee2c4d4c83d6980a46efe31befca41f7aa8cda5f7b4c2850e4942d923af058561a6a3312005ddee566244346bdbccf004bc8e2c84e653f9825c20be008';
				transactionLogic.verify(trs, vs, function (err) {
					expect(err).to.equal('Failed to verify second signature');
					done();
				});
			});
		});
		
		it('should be okay for valid second signature', function (done) {
			var vs = _.cloneDeep(sender);
			vs.secondPublicKey = validKeypair.publicKey.toString('hex');
			vs.secondSignature = 1;

			var trsData = _.cloneDeep(transactionData);
			trsData.secret = senderPassword;
			trsData.secondSecret = validPassword;
			createAndProcess(trsData, vs, function (trs) {
				transactionLogic.verify(trs, vs, {}, function (err) {
					expect(err).to.not.exist;
					done();
				});
			});
		});

		it('should throw return error transaction fee is incorrect', function (done) {
			var trs = _.cloneDeep(transaction);
			trs.fee = -100;
			transactionLogic.verify(trs, sender, {}, function (err) {
				expect(err).to.include('Invalid transaction fee');
				done();
			});
		});

		it('should verify transaction with correct fee (without data field)', function (done) {
			transactionLogic.verify(transaction, sender, {}, function (err) {
				expect(err).to.not.exist;
				done();
			});
		});

		it('should return error when transaction amount is invalid', function (done) {
			var trsData = _.cloneDeep(transactionData);
			trsData.amount = node.constants.totalAmount + 10;
			createAndProcess(trsData, sender, function (trs) {
				transactionLogic.verify(trs, sender, {}, function (err) {
					expect(err).to.include('Invalid transaction amount');
					done();
				});
			});
		});

		it('should return error when account balance is less than transaction amount', function (done) {
			var trsData = _.cloneDeep(transactionData);
			trsData.amount = node.constants.totalAmount;
			createAndProcess(trsData, sender, function (trs) {
				transactionLogic.verify(trs, sender, {}, function (err) {
					expect(err).to.include('Account does not have enough LSK:');
					done();
				});
			});
		});

		it('should return error on future timestamp', function (done) {
			var trs = _.cloneDeep(transaction);
			trs.timestamp = slots.getTime() + 100;
			delete trs.signature;
			trs.signature = transactionLogic.sign(senderKeypair, trs);
			transactionLogic.verify(trs, sender, {}, function (err) {
				expect(err).to.include('Invalid transaction timestamp');
				done();
			});
		});

		it('should verify proper transaction with proper sender', function (done) {
			transactionLogic.verify(transaction, sender, {}, function (err) {
				expect(err).to.not.be.ok;
				done();
			});
		});

		it('should throw an error with no param', function () {
			expect(transactionLogic.verify).to.throw();
		});
	});

	describe('verifySignature', function () {

		it('should throw an error with no param', function () {
			expect(transactionLogic.verifySignature).to.throw();
		});

		it('should return false if trs is changed', function () {
			var trs = _.cloneDeep(transaction);
			// change trs value
			trs.amount = 1001;
			expect(transactionLogic.verifySignature(trs, sender.publicKey, trs.signature)).to.equal(false);
		});

		it('should return false if signature not provided', function () {
			var trs = transaction;
			expect(transactionLogic.verifySignature(trs, sender.publicKey, null)).to.equal(false);
		});

		it('should return valid signature for correct trs', function () {
			var trs = transaction;
			expect(transactionLogic.verifySignature(trs, sender.publicKey, trs.signature)).to.equal(true);
		});

		it('should throw if public key is invalid', function () {
			var trs = transaction;
			var invalidPublicKey = '123123123';
			expect(function () {
				transactionLogic.verifySignature(trs, invalidPublicKey, trs.signature);
			}).to.throw();
		});
	});

	describe('verifySecondSignature', function () {

		it('should throw an error with no param', function () {
			expect(transactionLogic.verifySecondSignature).to.throw();
		});

		it('should verify the second signature correctly', function () {
			var signature = transactionLogic.sign(validKeypair, transaction);
			expect(transactionLogic.verifySecondSignature(transaction, validKeypair.publicKey.toString('hex'), signature)).to.equal(true);
		});
	});

	describe('verifyBytes', function () {

		it('should throw an error with no param', function () {
			expect(transactionLogic.verifyBytes).to.throw();
		});

		it('should return when sender public is different', function () {
			var trsBytes = transactionLogic.getBytes(transaction);
			var invalidPublicKey = 'addb0e15a44b0fdc6ff291be28d8c98f5551d0cd9218d749e30ddb87c6e31ca9';
			expect(transactionLogic.verifyBytes(trsBytes, invalidPublicKey, transaction.signature)).to.equal(false);
		});

		it('should throw when publickey is not in the right format', function () {
			var trsBytes = transactionLogic.getBytes(transaction);
			var invalidPublicKey = 'iddb0e15a44b0fdc6ff291be28d8c98f5551d0cd9218d749e30ddb87c6e31ca9';
			expect(function () {
				transactionLogic.verifyBytes(trsBytes, invalidPublicKey, transaction.signature);
			}).to.throw();
		});

		it('should be okay for valid bytes', function () {
			var trsBytes = transactionLogic.getBytes(transaction, true, true);
			var res = transactionLogic.verifyBytes(trsBytes, transaction.senderPublicKey, transaction.signature);
			expect(res).to.equal(true);
		});
	});

	describe('apply', function () {
		var dummyBlock = {
			id: '9314232245035524467',
			height: 1
		};

		function undoTransaction (trs, sender, done) {
			transactionLogic.undo(trs, dummyBlock, sender, done); 
		}

		it('should throw an error with no param', function () {
			expect(function () { transactionLogic.apply(); }).to.throw();
		});

		it('should be okay with valid params', function (done) {
			var trs = unconfirmedTrs;
			transactionLogic.apply(trs, dummyBlock, sender, done);
		});

		it('should return error on if balance is low', function (done) {
			var trs = _.cloneDeep(transaction);
			trs.amount = '9850458911801908';

			transactionLogic.apply(trs, dummyBlock, sender, function (err) {
				expect(err).to.include('Account does not have enough ');
				done();
			});
		});

		it('should subtract balance from sender account on valid transaction', function (done) {
			accountModule.getAccount({publicKey: transaction.senderPublicKey}, function (err, accountBefore) {
				var amount = new bignum(transaction.amount.toString()).plus(transaction.fee.toString());
				var balanceBefore = new bignum(accountBefore.balance.toString());

				transactionLogic.apply(transaction, dummyBlock, sender, function (err) {
					accountModule.getAccount({publicKey: transaction.senderPublicKey}, function (err, accountAfter) {
						expect(err).to.not.exist;
						var balanceAfter = new bignum(accountAfter.balance.toString());
						expect(balanceAfter.plus(amount).toString()).to.equal(balanceBefore.toString());
						undoTransaction(transaction, sender, done);
					});
				});
			});
		});
	});

	describe('undo', function () {
		var dummyBlock = {
			id: '9314232245035524467',
			height: 1
		};

		function applyTransaction (trs, sender, done) {
			transactionLogic.apply(trs, dummyBlock, sender, done);
		}

		it('should throw an error with no param', function () {
			expect(transactionLogic.undo).to.throw();
		});

		it('should not update sender balance when transaction is invalid', function (done) {

			var trs = _.cloneDeep(transaction);
			var amount = new bignum(trs.amount.toString()).plus(trs.fee.toString());
			delete trs.recipientId;

			accountModule.getAccount({publicKey: trs.senderPublicKey}, function (err, accountBefore) {
				var balanceBefore = new bignum(accountBefore.balance.toString());

				transactionLogic.undo(trs, dummyBlock, sender, function (err) {
					accountModule.getAccount({publicKey: trs.senderPublicKey}, function (err, accountAfter) {
						var balanceAfter = new bignum(accountAfter.balance.toString());

						expect(balanceBefore.plus(amount.mul(2)).toString()).to.not.equal(balanceAfter.toString());
						expect(balanceBefore.toString()).to.equal(balanceAfter.toString());
						done();
					});
				});
			});
		});

		it('should be okay with valid params', function (done) {
			var trs = transaction;
			var amount = new bignum(trs.amount.toString()).plus(trs.fee.toString());

			accountModule.getAccount({publicKey: trs.senderPublicKey}, function (err, accountBefore) {
				var balanceBefore = new bignum(accountBefore.balance.toString());

				transactionLogic.undo(trs, dummyBlock, sender, function (err) {
					accountModule.getAccount({publicKey: trs.senderPublicKey}, function (err, accountAfter) {
						expect(err).to.not.exist;

						var balanceAfter = new bignum(accountAfter.balance.toString());
						expect(balanceBefore.plus(amount).toString()).to.equal(balanceAfter.toString());
						applyTransaction(trs, sender, done);
					});
				});
			});
		});
	});

	describe('applyUnconfirmed', function () {

		function undoUnconfirmedTransaction (trs, sender, done) {
			transactionLogic.undoUnconfirmed(trs, sender, done); 
		}

		it('should throw an error with no param', function () {
			expect(function () { transactionLogic.applyUnconfirmed(); }).to.throw();
		});

		it('should be okay with valid params', function (done) {
			var trs = transaction;
			transactionLogic.applyUnconfirmed(trs, sender, done);
		});

		it('should return error on if balance is low', function (done) {
			var trs = _.cloneDeep(transaction);
			trs.amount = '9850458911801908';

			transactionLogic.applyUnconfirmed(trs, sender, function (err) {
				expect(err).to.include('Account does not have enough ');
				done();
			});
		});

		it('should okay for valid params', function (done) {
			transactionLogic.applyUnconfirmed(transaction, sender, function (err) {
				expect(err).to.not.exist;
				undoUnconfirmedTransaction(transaction, sender, done);
			});
		});
	});

	describe('undoUnconfirmed', function () {

		function applyUnconfirmedTransaction (trs, sender, done) {
			transactionLogic.applyUnconfirmed(trs, sender, done);
		}

		it('should throw an error with no param', function () {
			expect(transactionLogic.undoUnconfirmed).to.throw();
		});

		it('should be okay with valid params', function (done) {
			transactionLogic.undoUnconfirmed(transaction, sender, function (err) {
				expect(err).to.not.exist;
				applyUnconfirmedTransaction(transaction, sender, done);
			}); 
		});
	});

	describe('dbSave', function () {

		it('should throw an error with no param', function () {
			expect(transactionLogic.dbSave).to.throw();
		});

		it('should throw an error when type is not specified', function () {
			var trs = _.cloneDeep(transaction);
			delete trs.type;
			expect(function () {
				transactionLogic.dbSave(trs);
			}).to.throw();
		});

		it('should create comma separated trs signatures', function () {
			var trs = _.cloneDeep(transaction);
			var vs = _.cloneDeep(sender);
			vs.multisignatures = [validKeypair.publicKey.toString('hex')];
			delete trs.signature;
			trs.signature = transactionLogic.sign(senderKeypair, trs);
			trs.signatures = [transactionLogic.multisign(validKeypair, trs)];
			var savePromise = transactionLogic.dbSave(trs);
			expect(savePromise).to.be.an('Array');
			expect(savePromise).to.have.length(1);
			var trsValues = savePromise[0].values;
			expect(trsValues).to.have.property('signatures').which.is.equal(trs.signatures.join(','));
		});

		it('should return promise object for valid parameters', function () {
			var savePromise = transactionLogic.dbSave(transaction);
			var keys = [
				'table',
				'fields',
				'values'
			];
			var valuesKeys = [
				'id',
				'blockId',
				'type',
				'timestamp',
				'senderPublicKey',
				'requesterPublicKey',
				'senderId',
				'recipientId',
				'amount',
				'fee',
				'signature',
				'signSignature',
				'signatures'
			];
			expect(savePromise).to.be.an('Array');
			expect(savePromise).to.have.length(1);
			expect(savePromise[0]).to.have.keys(keys);
			expect(savePromise[0].values).to.have.keys(valuesKeys);
		});
	});

	describe('afterSave', function () {

		it('should throw an error with no param', function () {
			expect(transactionLogic.afterSave).to.throw();
		});

		it('should invoke the passed callback', function (done) {
			transactionLogic.afterSave(transaction, done);
		});
	});

	describe('objectNormalize', function () {

		it('should throw an error with no param', function () {
			expect(transactionLogic.objectNormalize).to.throw();
		});

		it('should remove keys with null or undefined attribute', function () {
			var trs = _.cloneDeep(transaction);
			trs.amount = null;
			expect(_.keys(transactionLogic.objectNormalize(trs))).to.not.include('amount');
		});

		it('should not remove any keys with valid entries', function () {
			expect(_.keys(transactionLogic.objectNormalize(transaction))).to.have.length(11);
		});

		it('should throw error for invalid schema types', function () {
			var trs = _.cloneDeep(transaction);
			trs.amount = 'Invalid value';
			expect(function () {
				transactionLogic.objectNormalize(trs);
			}).to.throw();
		});
	});

	describe('dbRead', function () {

		it('should throw an error with no param', function () {
			expect(transactionLogic.dbRead).to.throw();
		});

		it('should return null if id field is not present', function () {
			var rawTrs = _.cloneDeep(rawTransaction);
			delete rawTrs.t_id;
			var trs = transactionLogic.dbRead(rawTrs);
			expect(trs).to.be.a('null');
		});

		it('should return transaction object with correct fields', function () {
			var rawTrs = _.cloneDeep(rawTransaction);
			var trs = transactionLogic.dbRead(rawTrs);
			var expectedKeys = [
				'id',
				'height',
				'blockId',
				'type',
				'timestamp',
				'senderPublicKey',
				'requesterPublicKey',
				'senderId',
				'recipientId',
				'recipientPublicKey',
				'amount',
				'fee',
				'signature',
				'signSignature',
				'signatures',
				'confirmations',
				'asset',
			];
			expect(trs).to.be.an('object');
			expect((trs)).to.have.keys(expectedKeys);
		});
	});
});<|MERGE_RESOLUTION|>--- conflicted
+++ resolved
@@ -151,7 +151,7 @@
 	before(function (done) {
 		async.auto({
 			rounds: function (cb) {
-				modulesLoader.initModule(Rounds, modulesLoader.scope, cb);
+				modulesLoader.initModule(Rounds, modulesLoader.scope,cb);
 			},
 			accountLogic: function (cb) {
 				modulesLoader.initLogicWithDb(AccountLogic, cb);
@@ -163,15 +163,9 @@
 				});
 			}]
 		}, function (err, result) {
-<<<<<<< HEAD
-			transaction = result.transaction;
-			transaction.bindModules(result);
-			attachTransferAsset(transaction, result.accountLogic, result.rounds, done); 
-=======
 			transactionLogic = result.transactionLogic;
 			transactionLogic.bindModules(result);
 			attachTransferAsset(transactionLogic, result.accountLogic, result.rounds, done); 
->>>>>>> 7f5d262d
 		});
 	});
 
@@ -349,13 +343,8 @@
 		});
 
 		it('should not return error when trs is not confirmed', function (done) {
-<<<<<<< HEAD
-			var trs = node.lisk.transaction.createTransaction(validTransactionData.recipientId, validTransactionData.amount, validTransactionData.keypair.privateKey);
-			transaction.checkConfirmed(trs, function (err) {
-=======
 			var trs = node.lisk.transaction.createTransaction(transactionData.recipientId, transactionData.amount, transactionData.secret);
 			transactionLogic.checkConfirmed(trs, function (err) {
->>>>>>> 7f5d262d
 				expect(err).to.not.exist;
 				done();
 			});
@@ -447,13 +436,8 @@
 	describe('verify', function () {
 
 		function createAndProcess (trsData, sender, cb) {
-<<<<<<< HEAD
-			var trs = node.lisk.transaction.createTransaction(trsData.recipientId, trsData.amount, trsData.keypair.privateKey, trsData.secondKeypair.privateKey);
-			transaction.process(validTransaction, sender, function (err, __trs) {
-=======
 			var trs = node.lisk.transaction.createTransaction(trsData.recipientId, trsData.amount, trsData.secret, trsData.secondSecret);
 			transactionLogic.process(trs, sender, function (err, __trs) {
->>>>>>> 7f5d262d
 				expect(err).to.not.exist;
 				expect(__trs).to.be.an('object');
 				cb(__trs);
