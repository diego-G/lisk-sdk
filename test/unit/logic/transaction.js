/*
 * Copyright © 2018 Lisk Foundation
 *
 * See the LICENSE file at the top-level directory of this distribution
 * for licensing information.
 *
 * Unless otherwise agreed in a custom licensing agreement with the Lisk Foundation,
 * no part of this software, including this file, may be copied, modified,
 * propagated, or distributed except according to the terms contained in the
 * LICENSE file.
 *
 * Removal or modification of this copyright notice is prohibited.
 */

'use strict';

const crypto = require('crypto');
const lisk = require('lisk-elements').default;
const accountFixtures = require('../../fixtures/accounts');
const modulesLoader = require('../../common/modules_loader');
const application = require('../../common/application');
const ed = require('../../../helpers/ed');
const Bignum = require('../../../helpers/bignum.js');
const transactionTypes = require('../../../helpers/transaction_types');
const slots = require('../../../helpers/slots');
const Vote = require('../../../logic/vote');
const Transfer = require('../../../logic/transfer');
const Delegate = require('../../../logic/delegate');
const Signature = require('../../../logic/signature');
const Multisignature = require('../../../logic/multisignature');
const Dapp = require('../../../logic/dapp');
const InTransfer = require('../../../logic/in_transfer');
const OutTransfer = require('../../../logic/out_transfer');
const MultisignatureMocks = require('./test_data/multisignature.js');

const { TOTAL_AMOUNT } = __testContext.config.constants;
const exceptions = global.exceptions;

const validPassphrase =
	'robust weapon course unknown head trial pencil latin acid';
const validKeypair = ed.makeKeypair(
	crypto
		.createHash('sha256')
		.update(validPassphrase, 'utf8')
		.digest()
);

const senderPassphrase = accountFixtures.genesis.passphrase;

const generateHash = passPhrase =>
	crypto
		.createHash('sha256')
		.update(passPhrase || senderPassphrase, 'utf8')
		.digest();

const senderKeyPair = passPhrase => {
	const userHash = generateHash(passPhrase);
	return ed.makeKeypair(userHash);
};

const keyPair = senderKeyPair();

const sender = {
	username: null,
	isDelegate: 0,
	secondSignature: 0,
	address: '16313739661670634666L',
	publicKey: 'c094ebee7ec0c50ebee32918655e089f6e1a604b83bcaa760293c61e0f18ab6f',
	secondPublicKey: null,
	balance: new Bignum('9850458911801508'),
	u_balance: new Bignum('9850458911801508'),
	vote: 0,
	multisignatures: null,
	multimin: 0,
	multilifetime: 0,
	blockId: '8505659485551877884',
	nameexist: 0,
	producedBlocks: 0,
	missedBlocks: 0,
	fees: new Bignum('0'),
	rewards: new Bignum('0'),
};

const transactionData = {
	type: 0,
	amount: new Bignum('8067474861277'),
	sender,
	senderId: '16313739661670634666L',
	recipientId: '5649948960790668770L',
	fee: new Bignum('10000000'),
	publicKey: 'c094ebee7ec0c50ebee32918655e089f6e1a604b83bcaa760293c61e0f18ab6f',
	passphrase: senderPassphrase,
};

const validTransaction = {
	id: '16140284222734558289',
	rowId: 133,
	blockId: '1462190441827192029',
	type: 0,
	timestamp: 33363661,
	senderPublicKey:
		'c094ebee7ec0c50ebee32918655e089f6e1a604b83bcaa760293c61e0f18ab6f',
	senderId: '16313739661670634666L',
	recipientId: '5649948960790668770L',
	amount: new Bignum('8067474861277'),
	fee: new Bignum('10000000'),
	signature:
		'7ff5f0ee2c4d4c83d6980a46efe31befca41f7aa8cda5f7b4c2850e4942d923af058561a6a3312005ddee566244346bdbccf004bc8e2c84e653f9825c20be008',
	signSignature: null,
	requesterPublicKey: null,
	signatures: null,
	asset: {},
};

const rawTransaction = {
	t_id: '16140284222734558289',
	b_height: 981,
	t_blockId: '1462190441827192029',
	t_type: 0,
	t_timestamp: 33363661,
	t_senderPublicKey:
		'c094ebee7ec0c50ebee32918655e089f6e1a604b83bcaa760293c61e0f18ab6f',
	m_recipientPublicKey: null,
	t_senderId: '16313739661670634666L',
	t_recipientId: '5649948960790668770L',
	t_amount: new Bignum('8067474861277'),
	t_fee: new Bignum('10000000'),
	t_signature:
		'7ff5f0ee2c4d4c83d6980a46efe31befca41f7aa8cda5f7b4c2850e4942d923af058561a6a3312005ddee566244346bdbccf004bc8e2c84e653f9825c20be008',
	tf_data: '123',
	confirmations: 8343,
};

const genesisTransaction = {
	type: 0,
	amount: new Bignum('10000000000000000'),
	fee: new Bignum('0'),
	timestamp: 0,
	recipientId: '16313739661670634666L',
	senderId: '1085993630748340485L',
	senderPublicKey:
		'c96dec3595ff6041c3bd28b76b8cf75dce8225173d1bd00241624ee89b50f2a8',
	signature:
		'd8103d0ea2004c3dea8076a6a22c6db8bae95bc0db819240c77fc5335f32920e91b9f41f58b01fc86dfda11019c9fd1c6c3dcbab0a4e478e3c9186ff6090dc05',
	blockId: '9314232245035524467',
	id: '1465651642158264047',
};

const unconfirmedTransaction = {
	type: 0,
	amount: new Bignum('8067474861277'),
	senderPublicKey:
		'c094ebee7ec0c50ebee32918655e089f6e1a604b83bcaa760293c61e0f18ab6f',
	senderId: '16313739661670634666L',
	requesterPublicKey: null,
	timestamp: 33641482,
	asset: {},
	data: undefined,
	recipientId: '5649948960790668770L',
	signature:
		'24c65ac5562a8ae252aa308926b60342829e82f285e704814d0d3c3954078c946d113aa0bd5388b2c863874e63f71e8e0a284a03274e66c719e69d443d91f309',
	fee: new Bignum('10000000'),
	id: '16580139363949197645',
};

describe('transaction', () => {
	let transactionLogic;
	let accountModule;

	before(done => {
		const transfer = new Transfer(
			modulesLoader.scope.logger,
			modulesLoader.scope.schema
		);
		application.init(
			{ sandbox: { name: 'lisk_test_logic_transactions' } },
			(_err, scope) => {
				transactionLogic = scope.logic.transaction;
				accountModule = scope.modules.accounts;
				transfer.bind(accountModule);
				transactionLogic.attachAssetType(transactionTypes.SEND, transfer);
				done();
			}
		);
	});

	after(done => {
		application.cleanup(done);
	});

	describe('sign', () => {
		it('should throw an error with no param', () => {
			return expect(transactionLogic.sign).to.throw();
		});

		it('should throw an error Argument must be a valid hex string.', done => {
			const invalidTransaction = Object.assign({}, validTransaction);
			let error;
			invalidTransaction.senderPublicKey =
				'c094ebee7ec0c50ebee32918655e089f6e1a604b83bcaa760293c61e0f18ab6fx';
			try {
				transactionLogic.sign(keyPair, invalidTransaction);
			} catch (e) {
				error = e.message;
			} finally {
				expect(error).to.equal('Argument must be a valid hex string.');
			}
			done();
		});

		it('should sign transaction', () => {
			return expect(transactionLogic.sign(keyPair, validTransaction))
				.to.be.a('string')
				.which.is.equal(
					'8f9c4242dc562599f95f5481469d22567987536112663156761e4b2b3f1142c4f5355a2a7c7b254f40d370bef7e76b4a11c8a1836e0c9b0bcab3e834ca1e7502'
				);
		});

		it('should update signature when data is changed', () => {
			const originalSignature = validTransaction.signature;
			const transaction = _.cloneDeep(validTransaction);
			transaction.data = '123';

			return expect(transactionLogic.sign(keyPair, transaction))
				.to.be.a('string')
				.which.is.not.equal(originalSignature);
		});
	});

	describe('multisign', () => {
		it('should throw an error with no param', () => {
			return expect(transactionLogic.multisign).to.throw();
		});

		it('should multisign the transaction', () => {
			return expect(
				transactionLogic.multisign(keyPair, validTransaction)
			).to.equal(validTransaction.signature);
		});
	});

	describe('getId', () => {
		it('should throw an error with no param', () => {
			return expect(transactionLogic.getId).to.throw();
		});

		it('should generate the id of the transaction', () => {
			return expect(transactionLogic.getId(validTransaction))
				.to.be.a('string')
				.which.is.equal(validTransaction.id);
		});

		it('should update id if a field in transaction value changes', () => {
			const id = validTransaction.id;
			const transaction = _.cloneDeep(validTransaction);
			transaction.amount = 4000;

			return expect(transactionLogic.getId(transaction)).to.not.equal(id);
		});
	});

	describe('getHash', () => {
		it('should throw an error with no param', () => {
			return expect(transactionLogic.getHash).to.throw();
		});

		it('should return hash for transaction', () => {
			const transaction = validTransaction;
			const expectedHash =
				'5164ef55fccefddf72360ea6e05f19eed7c8d2653c5069df4db899c47246dd2f';

			return expect(transactionLogic.getHash(transaction).toString('hex'))
				.to.be.a('string')
				.which.is.equal(expectedHash);
		});

		it('should update hash if a field is transaction value changes', () => {
			const originalTransactionHash =
				'5164ef55fccefddf72360ea6e05f19eed7c8d2653c5069df4db899c47246dd2f';
			const transaction = _.cloneDeep(validTransaction);
			transaction.amount = 4000;

			return expect(
				transactionLogic.getHash(transaction).toString('hex')
			).to.not.equal(originalTransactionHash);
		});
	});

	describe('getBytes', () => {
		it('should throw an error with no param', () => {
			return expect(transactionLogic.getBytes).to.throw();
		});

		it('should return same result when called multiple times (without data field)', () => {
			const firstCalculation = transactionLogic.getBytes(validTransaction);
			const secondCalculation = transactionLogic.getBytes(validTransaction);

			return expect(firstCalculation.equals(secondCalculation)).to.be.ok;
		});

		it('should return same result of getBytes using /logic/transaction and lisk-elements package (without data field)', () => {
			const transactionBytesFromLogic = transactionLogic.getBytes(
				validTransaction
			);
			const transactionBytesFromLiskJs = lisk.transaction.utils.getTransactionBytes(
				validTransaction
			);

			return expect(
				transactionBytesFromLogic.equals(transactionBytesFromLiskJs)
			).to.be.ok;
		});

		it('should skip signature, second signature for getting bytes', () => {
			const transactionBytes = transactionLogic.getBytes(
				validTransaction,
				true
			);

			return expect(transactionBytes.length).to.equal(53);
		});
	});

	describe('ready', () => {
		it('should throw an error with no param', () => {
			return expect(transactionLogic.ready).to.throw();
		});

		it('should throw error when transaction type is invalid', () => {
			const transaction = _.cloneDeep(validTransaction);
			const invalidTransactionType = -1;
			transaction.type = invalidTransactionType;

			return expect(() => {
				transactionLogic.ready(transaction, sender);
			}).to.throw(`Unknown transaction type ${invalidTransactionType}`);
		});

		it('should return false when sender not provided', () => {
			return expect(transactionLogic.ready(validTransaction)).to.equal(false);
		});

		it('should return true for valid transaction and sender', () => {
			return expect(transactionLogic.ready(validTransaction, sender)).to.equal(
				true
			);
		});

		it('should correct true property when signatures present and ready set to false', () => {
			const transactionAllSignaturesReadyFalse = _.cloneDeep(
				MultisignatureMocks.invalidAllSignaturesReadyFalse
			);
			const correctedTransaction = transactionLogic.ready(
				transactionAllSignaturesReadyFalse,
				sender
			);
			return expect(correctedTransaction).to.equal(true);
		});

		it('should correct true property when signatures not present and ready set to true', () => {
			const transactionNoSignaturesReadyTrue = _.cloneDeep(
				MultisignatureMocks.invalidNoSignaturesReadyTrue
			);
			const correctedTransaction = transactionLogic.ready(
				transactionNoSignaturesReadyTrue,
				sender
			);
			return expect(correctedTransaction).to.equal(false);
		});

		it('should correct true property when signatures present but less than min, ready set to true', () => {
			const transactionSomeSignaturesReadyTrue = _.cloneDeep(
				MultisignatureMocks.invalidSomeSignaturesReadyTrue
			);

			const correctedTransaction = transactionLogic.ready(
				transactionSomeSignaturesReadyTrue,
				sender
			);
			return expect(correctedTransaction).to.equal(false);
		});

		it('should set ready for type 0 if not present', () => {
			const typeZero = _.cloneDeep(validTransaction);
			const correctedTransaction = transactionLogic.ready(typeZero, sender);
			return expect(correctedTransaction).to.equal(true);
		});
	});

	describe('countById', () => {
		it('should throw an error with no param', () => {
			return expect(transactionLogic.countById.bind(transactionLogic)).to.throw(
				"Cannot read property 'id' of undefined"
			);
		});

		it('should return count of transaction in db with transaction id', done => {
			transactionLogic.countById(validTransaction, (err, count) => {
				expect(err).to.not.exist;
				expect(count).to.equal(0);
				done();
			});
		});

		it('should return 1 for transaction from genesis block', done => {
			transactionLogic.countById(genesisTransaction, (err, count) => {
				expect(err).to.not.exist;
				expect(count).to.equal(1);
				done();
			});
		});
	});

	describe('checkConfirmed', () => {
		it('should throw an error with no param', () => {
			return expect(
				transactionLogic.checkConfirmed.bind(transactionLogic)
			).to.throw('"callback" argument must be a function');
		});

		it('should return an error with no transaction', done => {
			transactionLogic.checkConfirmed(null, err => {
				expect(err).to.equal('Invalid transaction id');
				done();
			});
		});

		it('should not return error when transaction is not confirmed', done => {
			const transaction = lisk.transaction.transfer({
				amount: transactionData.amount,
				passphrase: transactionData.passphrase,
				recipientId: transactionData.recipientId,
			});

			transactionLogic.checkConfirmed(transaction, err => {
				expect(err).to.be.a('null');
				done();
			});
		});

		it('should return true for transaction which is already confirmed', done => {
			const dummyConfirmedTransaction = {
				id: '1465651642158264047',
			};

			transactionLogic.checkConfirmed(
				dummyConfirmedTransaction,
				(err, isConfirmed) => {
					expect(err).to.be.a('null');
					expect(isConfirmed).to.be.true;
					done();
				}
			);
		});
	});

	describe('checkBalance', () => {
		it('should throw an error with no param', () => {
			return expect(transactionLogic.checkBalance).to.throw();
		});

		it('should return error when sender has insufficiant balance', () => {
			const amount = '9850458911801509';
			const balanceKey = 'balance';
			const res = transactionLogic.checkBalance(
				amount,
				balanceKey,
				validTransaction,
				sender
			);

			expect(res.exceeded).to.equal(true);
			return expect(res.error).to.include('Account does not have enough LSK:');
		});

		it('should be okay if insufficient balance from genesis account', () => {
			const amount = '999823366072900';
			const balanceKey = 'balance';
			const res = transactionLogic.checkBalance(
				amount,
				balanceKey,
				genesisTransaction,
				sender
			);

			expect(res.exceeded).to.equal(false);
			return expect(res.error).to.not.exist;
		});

		it('should be okay if sender has sufficient balance', () => {
			const balanceKey = 'balance';
			const res = transactionLogic.checkBalance(
				validTransaction.amount,
				balanceKey,
				validTransaction,
				sender
			);

			expect(res.exceeded).to.equal(false);
			return expect(res.error).to.not.exist;
		});
	});

	describe('process', () => {
		it('should throw an error with no param', () => {
			return expect(transactionLogic.process).to.throw();
		});

		it('should return error sender is not supplied', done => {
			transactionLogic.process(validTransaction, null, err => {
				expect(err).to.equal('Missing sender');
				done();
			});
		});

		it('should return error if generated id is different from id supplied of transaction', done => {
			const transaction = _.cloneDeep(validTransaction);
			transaction.id = 'invalid transaction id';

			transactionLogic.process(transaction, sender, err => {
				expect(err).to.equal('Invalid transaction id');
				done();
			});
		});

		it('should return error when failed to generate id', done => {
			const transaction = {
				type: 0,
			};

			transactionLogic.process(transaction, sender, err => {
				expect(err).to.equal('Failed to get transaction id');
				done();
			});
		});

		it('should process the transaction', done => {
			transactionLogic.process(validTransaction, sender, (err, res) => {
				expect(err).to.not.be.ok;
				expect(res).to.be.an('object');
				expect(res.senderId)
					.to.be.a('string')
					.which.is.equal(sender.address);
				done();
			});
		});
	});

	describe('verify', () => {
<<<<<<< HEAD
		function createAndProcess(transactionDataArg, senderArg, cb) {
			var transferObject = {
				amount: transactionDataArg.amount,
				passphrase: transactionDataArg.passphrase,
				secondPassphrase: transactionDataArg.secondPassphrase,
				recipientId: transactionDataArg.recipientId,
=======
		function createAndProcess(transactionData, sender, cb) {
			const transferObject = {
				amount: transactionData.amount,
				passphrase: transactionData.passphrase,
				secondPassphrase: transactionData.secondPassphrase,
				recipientId: transactionData.recipientId,
>>>>>>> ef1a7c56
			};
			const transaction = lisk.transaction.transfer(transferObject);
			transaction.amount = new Bignum(transaction.amount);
			transaction.fee = new Bignum(transaction.fee);
			transactionLogic.process(
				transaction,
				senderArg,
				(err, processedTransaction) => {
					cb(err, processedTransaction);
				}
			);
		}

		it('should return error when sender is missing', done => {
			transactionLogic.verify(validTransaction, null, null, null, err => {
				expect(err).to.equal('Missing sender');
				done();
			});
		});

		it('should return error with invalid transaction type', done => {
			const transaction = _.cloneDeep(validTransaction);
			transaction.type = -1;

			transactionLogic.verify(transaction, sender, null, null, err => {
				expect(err).to.include('Unknown transaction type');
				done();
			});
		});

		it('should return error when missing sender second signature', done => {
			const transaction = _.cloneDeep(validTransaction);
			const vs = _.cloneDeep(sender);
			vs.secondSignature =
				'839eba0f811554b9f935e39a68b3078f90bea22c5424d3ad16630f027a48362f78349ddc3948360045d6460404f5bc8e25b662d4fd09e60c89453776962df40d';

			transactionLogic.verify(transaction, vs, null, null, err => {
				expect(err).to.include('Missing sender second signature');
				done();
			});
		});

		it('should return error when sender does not have a second signature', done => {
			const transaction = _.cloneDeep(validTransaction);
			transaction.signSignature = [
				transactionLogic.sign(validKeypair, transaction),
			];

			transactionLogic.verify(transaction, sender, null, null, err => {
				expect(err).to.include('Sender does not have a second signature');
				done();
			});
		});

		it('should return error when requester does not have a second signature', done => {
			const transaction = _.cloneDeep(validTransaction);
			const dummyRequester = {
				secondSignature:
					'c094ebee7ec0c50ebee32918655e089f6e1a604b83bcaa760293c61e0f18ab6f',
			};
			transaction.requesterPublicKey =
				'839eba0f811554b9f935e39a68b3078f90bea22c5424d3ad16630f027a48362f78349ddc3948360045d6460404f5bc8e25b662d4fd09e60c89453776962df40d';

			transactionLogic.verify(
				transaction,
				sender,
				dummyRequester,
				null,
				err => {
					expect(err).to.include('Multisig request is not allowed');
					done();
				}
			);
		});

		it('should return error when transaction sender publicKey and sender public key are different', done => {
			const transaction = _.cloneDeep(validTransaction);
			const invalidPublicKey =
				'01389197bbaf1afb0acd47bbfeabb34aca80fb372a8f694a1c0716b3398db746';
			transaction.senderPublicKey = invalidPublicKey;

			transactionLogic.verify(transaction, sender, null, null, err => {
				expect(err).to.include(
					[
						'Invalid sender public key:',
						invalidPublicKey,
						'expected:',
						sender.publicKey,
					].join(' ')
				);
				done();
			});
		});

		it('should be impossible to send the money from genesis account', done => {
			const transaction = _.cloneDeep(validTransaction);
			// genesis account info
			transaction.senderPublicKey =
				'c96dec3595ff6041c3bd28b76b8cf75dce8225173d1bd00241624ee89b50f2a8';
			const vs = _.cloneDeep(sender);
			vs.publicKey =
				'c96dec3595ff6041c3bd28b76b8cf75dce8225173d1bd00241624ee89b50f2a8';

			transactionLogic.verify(transaction, vs, null, null, err => {
				expect(err).to.include(
					'Invalid sender. Can not send from genesis account'
				);
				done();
			});
		});

		it('should return error on different sender address in transaction and sender', done => {
			const transaction = _.cloneDeep(validTransaction);
			transaction.senderId = '2581762640681118072L';

			transactionLogic.verify(transaction, sender, null, null, err => {
				expect(err).to.include('Invalid sender address');
				done();
			});
		});

		it('should return error when transaction has requester', done => {
			const transaction = _.cloneDeep(validTransaction);
			const vs = _.cloneDeep(sender);
			// Different publicKey for multisignature account
			vs.multisignatures = [accountFixtures.existingDelegate.publicKey];
			transaction.requesterPublicKey = validKeypair.publicKey.toString('hex');
			delete transaction.signature;
			transaction.signature = transactionLogic.sign(validKeypair, transaction);

			transactionLogic.verify(transaction, vs, null, null, err => {
				expect(err).to.equal('Multisig request is not allowed');
				done();
			});
		});

		it('should return error when signature is not correct', done => {
			const transaction = _.cloneDeep(validTransaction);
			// valid keypair is a different account
			transaction.signature = transactionLogic.sign(validKeypair, transaction);

			transactionLogic.verify(transaction, sender, null, null, err => {
				expect(err).to.equal('Failed to verify signature');
				done();
			});
		});

		it('should return error when duplicate signature in transaction', done => {
			const transaction = _.cloneDeep(validTransaction);
			const vs = _.cloneDeep(sender);
			vs.multisignatures = [validKeypair.publicKey.toString('hex')];
			delete transaction.signature;
			transaction.signatures = Array(...Array(2)).map(() => {
				return transactionLogic.sign(validKeypair, transaction);
			});
			transaction.signature = transactionLogic.sign(keyPair, transaction);
			transactionLogic.verify(transaction, vs, null, null, err => {
				expect(err).to.equal('Encountered duplicate signature in transaction');
				done();
			});
		});

		it('should be okay with valid multisignature', done => {
			const transaction = _.cloneDeep(validTransaction);
			const vs = _.cloneDeep(sender);
			vs.multisignatures = [validKeypair.publicKey.toString('hex')];
			delete transaction.signature;
			transaction.signature = transactionLogic.sign(keyPair, transaction);
			transaction.signatures = [
				transactionLogic.multisign(validKeypair, transaction),
			];
			transaction.amount = new Bignum(transaction.amount);
			transaction.fee = new Bignum(transaction.fee);

			transactionLogic.verify(transaction, vs, null, null, err => {
				expect(err).to.not.exist;
				done();
			});
		});

		it('should return error when second signature is invalid', done => {
			const vs = _.cloneDeep(sender);
			vs.secondPublicKey = validKeypair.publicKey.toString('hex');
			vs.secondSignature = 1;

			const transactionDataClone = _.cloneDeep(transactionData);
			transactionDataClone.passphrase = senderPassphrase;
			transactionDataClone.secondPassphrase = validPassphrase;

			createAndProcess(transactionDataClone, vs, (_err, transaction) => {
				transaction.signSignature =
					'7af5f0ee2c4d4c83d6980a46efe31befca41f7aa8cda5f7b4c2850e4942d923af058561a6a3312005ddee566244346bdbccf004bc8e2c84e653f9825c20be008';
				transactionLogic.verify(transaction, vs, null, null, err => {
					expect(err).to.equal('Failed to verify second signature');
					done();
				});
			});
		});

		it('should be okay for valid second signature', done => {
			const vs = _.cloneDeep(sender);
			vs.secondPublicKey = validKeypair.publicKey.toString('hex');
			vs.secondSignature = 1;

			const transactionDataClone = _.cloneDeep(transactionData);
			transactionDataClone.passphrase = senderPassphrase;
			transactionDataClone.secondPassphrase = validPassphrase;

			createAndProcess(transactionDataClone, vs, (_err, transaction) => {
				transactionLogic.verify(transaction, vs, null, null, err => {
					expect(err).to.not.exist;
					done();
				});
			});
		});

		it('should throw return error transaction fee is incorrect', done => {
			const transaction = _.cloneDeep(validTransaction);
			transaction.amount = new Bignum(transaction.amount);
			transaction.fee = new Bignum(-100);

			transactionLogic.verify(transaction, sender, null, null, err => {
				expect(err).to.include('Invalid transaction fee');
				done();
			});
		});

		it('should verify transaction with correct fee (with data field)', done => {
			const transaction = _.cloneDeep(validTransaction);
			transaction.asset = { data: '123' };
			delete transaction.signature;
			transaction.signature = transactionLogic.sign(keyPair, transaction);
			transaction.amount = new Bignum(transaction.amount);
			transaction.fee = new Bignum(transaction.fee);

			transactionLogic.verify(transaction, sender, null, null, err => {
				expect(err).to.not.exist;
				done();
			});
		});

		it('should verify transaction with correct fee (without data field)', done => {
			transactionLogic.verify(validTransaction, sender, null, null, err => {
				expect(err).to.not.exist;
				done();
			});
		});

		it("should return error when transaction amount is bigger than postgreSQL's Max BigInt value", done => {
			// lisk-elements cannot create a transaction with higher amount than max amount. So, this test needs to use hardcoded transaction object
			const transaction = {
				type: 0,
				amount: new Bignum('1000000000000000000000000000'),
				senderId: '16313739661670634666L',
				fee: new Bignum(10000000),
				recipientId: '16313739661670634666L',
				senderPublicKey:
					'c094ebee7ec0c50ebee32918655e089f6e1a604b83bcaa760293c61e0f18ab6f',
				timestamp: 69548399,
				asset: {},
				signature:
					'd6a9824d7b88bdde4426f3496881e54d42b6b1d1f06e2d11e46b3f1901d2b2b826a992104e618ec62ba01deb1e3b31820eb77bd26aa6d4a972e0bbd2503db60c',
				id: '16729891751827725251',
			};

			transactionLogic.verify(transaction, sender, null, null, err => {
				expect(err).to.include('Invalid transaction amount');
				done();
			});
		});

		it('should return error when account balance is less than transaction amount', done => {
			const transactionDataClone = _.cloneDeep(transactionData);
			transactionDataClone.amount = TOTAL_AMOUNT;

			createAndProcess(transactionDataClone, sender, (_err, transaction) => {
				transactionLogic.verify(transaction, sender, null, null, err => {
					expect(err).to.include('Account does not have enough LSK:');
					done();
				});
			});
		});

		it('should return error on timestamp below the int32 range', done => {
			const transaction = _.cloneDeep(validTransaction);
			transaction.timestamp = -2147483648 - 1;
			delete transaction.signature;
			transaction.signature = transactionLogic.sign(keyPair, transaction);
			transaction.amount = new Bignum(transaction.amount);
			transaction.fee = new Bignum(transaction.fee);
			transactionLogic.verify(transaction, sender, null, null, err => {
				expect(err).to.eql(
					'Invalid transaction timestamp. Timestamp is not in the int32 range'
				);
				done();
			});
		});

		it('should return error on timestamp above the int32 range', done => {
			const transaction = _.cloneDeep(validTransaction);
			transaction.timestamp = 2147483647 + 1;
			delete transaction.signature;
			transaction.signature = transactionLogic.sign(keyPair, transaction);
			transaction.amount = new Bignum(transaction.amount);
			transaction.fee = new Bignum(transaction.fee);
			transactionLogic.verify(transaction, sender, null, null, err => {
				expect(err).to.eql(
					'Invalid transaction timestamp. Timestamp is not in the int32 range'
				);
				done();
			});
		});

		it('should return error on future timestamp', done => {
			const transaction = _.cloneDeep(validTransaction);
			transaction.timestamp = slots.getTime() + 100;
			delete transaction.signature;

			transaction.signature = transactionLogic.sign(keyPair, transaction);
			transaction.amount = new Bignum(transaction.amount);
			transaction.fee = new Bignum(transaction.fee);

			transactionLogic.verify(transaction, sender, null, null, err => {
				expect(err).to.eql(
					'Invalid transaction timestamp. Timestamp is in the future'
				);
				done();
			});
		});

		it('should verify proper transaction with proper sender', done => {
			transactionLogic.verify(validTransaction, sender, null, null, err => {
				expect(err).to.not.be.ok;
				done();
			});
		});

		it('should throw an error with no param', () => {
			return expect(transactionLogic.verify).to.throw();
		});
	});

	describe('verifySignature', () => {
		it('should throw an error with no param', () => {
			return expect(transactionLogic.verifySignature).to.throw();
		});

		it('should return false if transaction is changed', () => {
			const transaction = _.cloneDeep(validTransaction);
			// change transaction value
			transaction.amount = 1001;

			return expect(
				transactionLogic.verifySignature(
					transaction,
					sender.publicKey,
					transaction.signature
				)
			).to.equal(false);
		});

		it('should return false if signature not provided', () => {
			return expect(
				transactionLogic.verifySignature(
					validTransaction,
					sender.publicKey,
					null
				)
			).to.equal(false);
		});

		it('should return valid signature for correct transaction', () => {
			return expect(
				transactionLogic.verifySignature(
					validTransaction,
					sender.publicKey,
					validTransaction.signature
				)
			).to.equal(true);
		});

		it('should throw if public key is invalid', () => {
			const transaction = _.cloneDeep(validTransaction);
			const invalidPublicKey = '123123123';

			return expect(() => {
				transactionLogic.verifySignature(
					transaction,
					invalidPublicKey,
					transaction.signature
				);
			}).to.throw();
		});
	});

	describe('verifySecondSignature', () => {
		it('should throw an error with no param', () => {
			return expect(transactionLogic.verifySecondSignature).to.throw();
		});

		it('should verify the second signature correctly', () => {
			const signature = transactionLogic.sign(validKeypair, validTransaction);

			return expect(
				transactionLogic.verifySecondSignature(
					validTransaction,
					validKeypair.publicKey.toString('hex'),
					signature
				)
			).to.equal(true);
		});
	});

	describe('verifyBytes', () => {
		it('should throw an error with no param', () => {
			return expect(transactionLogic.verifyBytes).to.throw();
		});

		it('should return when sender public is different', () => {
			const transactionBytes = transactionLogic.getBytes(validTransaction);
			const invalidPublicKey =
				'addb0e15a44b0fdc6ff291be28d8c98f5551d0cd9218d749e30ddb87c6e31ca9';

			return expect(
				transactionLogic.verifyBytes(
					transactionBytes,
					invalidPublicKey,
					validTransaction.signature
				)
			).to.equal(false);
		});

		it('should throw when publickey is not in the right format', () => {
			const transactionBytes = transactionLogic.getBytes(validTransaction);
			const invalidPublicKey =
				'iddb0e15a44b0fdc6ff291be28d8c98f5551d0cd9218d749e30ddb87c6e31ca9';

			return expect(() => {
				transactionLogic.verifyBytes(
					transactionBytes,
					invalidPublicKey,
					validTransaction.signature
				);
			}).to.throw();
		});

		it('should be okay for valid bytes', () => {
			const transactionBytes = transactionLogic.getBytes(
				validTransaction,
				true,
				true
			);
			const res = transactionLogic.verifyBytes(
				transactionBytes,
				validTransaction.senderPublicKey,
				validTransaction.signature
			);

			return expect(res).to.equal(true);
		});
	});

	describe('applyConfirmed', () => {
		const dummyBlock = {
			id: '9314232245035524467',
			height: 1,
		};

		function undoConfirmedTransaction(transaction, senderArg, done) {
			transactionLogic.undoConfirmed(transaction, dummyBlock, senderArg, done);
		}

		it('should throw an error with no param', () => {
			return expect(() => {
				transactionLogic.applyConfirmed();
			}).to.throw();
		});

		it('should be okay with valid params', done => {
			transactionLogic.applyConfirmed(
				unconfirmedTransaction,
				dummyBlock,
				sender,
				done
			);
		});

		it('should return error on if balance is low', done => {
			const transaction = _.cloneDeep(validTransaction);
			transaction.amount = new Bignum('9850458911801908');

			transactionLogic.applyConfirmed(transaction, dummyBlock, sender, err => {
				expect(err).to.include('Account does not have enough ');
				done();
			});
		});

		it('should subtract balance from sender account on valid transaction', done => {
			accountModule.getAccount(
				{ publicKey: validTransaction.senderPublicKey },
<<<<<<< HEAD
				(_err, accountBefore) => {
					var amount = new Bignum(validTransaction.amount.toString()).plus(
=======
				(err, accountBefore) => {
					const amount = new Bignum(validTransaction.amount.toString()).plus(
>>>>>>> ef1a7c56
						validTransaction.fee.toString()
					);
					const balanceBefore = new Bignum(accountBefore.balance.toString());

					transactionLogic.applyConfirmed(
						validTransaction,
						dummyBlock,
						sender,
						() => {
							accountModule.getAccount(
								{ publicKey: validTransaction.senderPublicKey },
								(err, accountAfter) => {
									expect(err).to.not.exist;
									const balanceAfter = new Bignum(
										accountAfter.balance.toString()
									);

									expect(err).to.not.exist;
									expect(balanceAfter.plus(amount).toString()).to.equal(
										balanceBefore.toString()
									);
									undoConfirmedTransaction(validTransaction, sender, done);
								}
							);
						}
					);
				}
			);
		});
	});

	describe('undoConfirmed', () => {
		const dummyBlock = {
			id: '9314232245035524467',
			height: 1,
		};

		function applyConfirmedTransaction(transaction, senderArg, done) {
			transactionLogic.applyConfirmed(transaction, dummyBlock, senderArg, done);
		}

		it('should throw an error with no param', () => {
			return expect(transactionLogic.undoConfirmed).to.throw();
		});

		it('should not update sender balance when transaction is invalid', done => {
			const transaction = _.cloneDeep(validTransaction);
			const amount = new Bignum(transaction.amount.toString()).plus(
				transaction.fee.toString()
			);
			delete transaction.recipientId;

			accountModule.getAccount(
				{ publicKey: transaction.senderPublicKey },
<<<<<<< HEAD
				(_err, accountBefore) => {
					var balanceBefore = new Bignum(accountBefore.balance.toString());
=======
				(err, accountBefore) => {
					const balanceBefore = new Bignum(accountBefore.balance.toString());
>>>>>>> ef1a7c56

					transactionLogic.undoConfirmed(
						transaction,
						dummyBlock,
						sender,
						() => {
							accountModule.getAccount(
								{ publicKey: transaction.senderPublicKey },
								(err, accountAfter) => {
									expect(err).to.not.exist;
									const balanceAfter = new Bignum(
										accountAfter.balance.toString()
									);

									expect(
										balanceBefore.plus(amount.multipliedBy(2)).toString()
									).to.not.equal(balanceAfter.toString());
									expect(balanceBefore.toString()).to.equal(
										balanceAfter.toString()
									);
									done();
								}
							);
						}
					);
				}
			);
		});

		it('should be okay with valid params', done => {
			const transaction = validTransaction;
			const amount = new Bignum(transaction.amount.toString()).plus(
				transaction.fee.toString()
			);

			accountModule.getAccount(
				{ publicKey: validTransaction.senderPublicKey },
<<<<<<< HEAD
				(_err, accountBefore) => {
					var balanceBefore = new Bignum(accountBefore.balance.toString());
=======
				(err, accountBefore) => {
					const balanceBefore = new Bignum(accountBefore.balance.toString());
>>>>>>> ef1a7c56

					transactionLogic.undoConfirmed(
						transaction,
						dummyBlock,
						sender,
						() => {
							accountModule.getAccount(
								{ publicKey: transaction.senderPublicKey },
								(err, accountAfter) => {
									expect(err).to.not.exist;
									const balanceAfter = new Bignum(
										accountAfter.balance.toString()
									);

									expect(balanceBefore.plus(amount).toString()).to.equal(
										balanceAfter.toString()
									);
									applyConfirmedTransaction(transaction, sender, done);
								}
							);
						}
					);
				}
			);
		});
	});

	describe('applyUnconfirmed', () => {
		function undoUnconfirmedTransaction(transaction, senderArg, done) {
			transactionLogic.undoUnconfirmed(transaction, senderArg, done);
		}

		it('should throw an error with no param', () => {
			return expect(() => {
				transactionLogic.applyUnconfirmed();
			}).to.throw();
		});

		it('should be okay with valid params', done => {
			const transaction = validTransaction;
			transactionLogic.applyUnconfirmed(transaction, sender, done);
		});

		it('should return error on if balance is low', done => {
			const transaction = _.cloneDeep(validTransaction);
			transaction.amount = new Bignum('9850458911801908');

			transactionLogic.applyUnconfirmed(transaction, sender, err => {
				expect(err).to.include('Account does not have enough ');
				done();
			});
		});

		it('should okay for valid params', done => {
			transactionLogic.applyUnconfirmed(validTransaction, sender, err => {
				expect(err).to.not.exist;
				undoUnconfirmedTransaction(validTransaction, sender, done);
			});
		});
	});

	describe('undoUnconfirmed', () => {
		function applyUnconfirmedTransaction(transaction, senderArg, done) {
			transactionLogic.applyUnconfirmed(transaction, senderArg, done);
		}

		it('should throw an error with no param', () => {
			return expect(transactionLogic.undoUnconfirmed).to.throw();
		});

		it('should be okay with valid params', done => {
			transactionLogic.undoUnconfirmed(validTransaction, sender, err => {
				expect(err).to.not.exist;
				applyUnconfirmedTransaction(validTransaction, sender, done);
			});
		});
	});

	describe('afterSave', () => {
		it('should throw an error with no param', () => {
			return expect(transactionLogic.afterSave).to.throw();
		});

		it('should invoke the passed callback', done => {
			transactionLogic.afterSave(validTransaction, done);
		});
	});

	describe('objectNormalize', () => {
		it('should throw an error with no param', () => {
			return expect(transactionLogic.objectNormalize).to.throw();
		});

		it('should remove keys with null or undefined attribute', () => {
			const transaction = _.cloneDeep(validTransaction);
			transaction.recipientId = null;

			return expect(
				_.keys(transactionLogic.objectNormalize(transaction))
			).to.not.include('recipientId');
		});

		it('should convert amount and fee to bignumber when values are null', () => {
			const transaction = _.cloneDeep(validTransaction);
			transaction.amount = null;
			transaction.fee = null;

			const { amount, fee } = transactionLogic.objectNormalize(transaction);
			expect(amount).to.be.an.instanceOf(Bignum);
			return expect(fee).to.be.an.instanceOf(Bignum);
		});

		it('should convert amount and fee to bignumber when values are undefined', () => {
			const transaction = _.cloneDeep(validTransaction);
			transaction.amount = undefined;
			transaction.fee = undefined;

			const { amount, fee } = transactionLogic.objectNormalize(transaction);
			expect(amount).to.be.an.instanceOf(Bignum);
			return expect(fee).to.be.an.instanceOf(Bignum);
		});

		it('should not remove any keys with valid entries', () => {
			return expect(
				_.keys(transactionLogic.objectNormalize(validTransaction))
			).to.have.length(12);
		});

		it('should not remove data field after normalization', () => {
			const transaction = _.cloneDeep(validTransaction);
			transaction.asset = {
				data: '123',
			};
			const normalizedTransaction = transactionLogic.objectNormalize(
				transaction
			);

			return expect(normalizedTransaction)
				.to.have.property('asset')
				.which.is.eql(transaction.asset);
		});

		it('should throw error for invalid schema types', () => {
			const transaction = _.cloneDeep(validTransaction);
			transaction.amount = 'Invalid value';
			transaction.data = 124;

			return expect(() => {
				transactionLogic.objectNormalize(transaction);
			}).to.throw();
		});

		it('should not throw for recipient address 0L', () => {
			const transaction = _.cloneDeep(validTransaction);
			transaction.recipientId = '0L';
			return expect(() => {
				transactionLogic.objectNormalize(transaction);
			}).not.to.throw();
		});

		it('should throw for recipient address with leading 0s', () => {
			const transaction = _.cloneDeep(validTransaction);
			transaction.recipientId = '0123L';
			return expect(() => {
				transactionLogic.objectNormalize(transaction);
			}).to.throw(
				"Failed to validate transaction schema: Object didn't pass validation for format address: 0123L"
			);
		});

		describe('recipientId with leading zeros', () => {
			afterEach(done => {
				exceptions.recipientLeadingZero = {};
				done();
			});

			it('should handle legacy transactions', () => {
				const transactionWithLeadingZero = _.cloneDeep(validTransaction);
				transactionWithLeadingZero.recipientId = `0${
					validTransaction.recipientId
				}`;
				exceptions.recipientLeadingZero[transactionWithLeadingZero.id] = `0${
					validTransaction.recipientId
				}`;

				return expect(() => {
					transactionLogic.objectNormalize(transactionWithLeadingZero);
				}).to.not.throw('');
			});

			it('should throw error', () => {
				const transactionWithLeadingZero = _.cloneDeep(validTransaction);
				transactionWithLeadingZero.recipientId = `0${
					validTransaction.recipientId
				}`;

				return expect(() => {
					transactionLogic.objectNormalize(transactionWithLeadingZero);
				}).to.not.throw(
					`Failed to validate transaction schema: Object didn't pass validation for format address: ${
						validTransaction.recipientId
					}`
				);
			});
		});

		describe('recipientId exceeding uint64 range', () => {
			afterEach(done => {
				exceptions.recipientExceedingUint64 = {};
				done();
			});

			it('should throw for recipient address exceeding uint64 range', () => {
				const transaction = _.cloneDeep(validTransaction);
				transaction.recipientId = '18446744073709551616L';
				return expect(() => {
					transactionLogic.objectNormalize(transaction);
				}).to.throw(
					"Failed to validate transaction schema: Object didn't pass validation for format address: 18446744073709551616L"
				);
			});

			it('should handle legacy transactions with recipient exceeding uint64 property', () => {
				const withRecipientExceedingUint64 = _.cloneDeep(validTransaction);
				withRecipientExceedingUint64.recipientId = '44444444444444444444L';
				exceptions.recipientExceedingUint64[withRecipientExceedingUint64.id] =
					'44444444444444444444L';

				return expect(() => {
					transactionLogic.objectNormalize(withRecipientExceedingUint64);
				}).to.not.throw('');
			});
		});
	});

	describe('dbRead', () => {
		it('should throw an error with no param', () => {
			return expect(transactionLogic.dbRead).to.throw();
		});

		it('should return transaction object with data field', () => {
			const rawTransactionClone = _.cloneDeep(rawTransaction);
			const transactionFromDb = transactionLogic.dbRead(rawTransactionClone);

			expect(transactionFromDb).to.be.an('object');
			return expect(transactionFromDb.asset).to.have.property('data');
		});

		it('should return null if id field is not present', () => {
			const rawTransactionClone = _.cloneDeep(rawTransaction);
			delete rawTransactionClone.t_id;

			const transaction = transactionLogic.dbRead(rawTransactionClone);

			return expect(transaction).to.be.a('null');
		});

		it('should return transaction object with correct fields', () => {
			const transaction = transactionLogic.dbRead(rawTransaction);
			const expectedKeys = [
				'id',
				'height',
				'blockId',
				'type',
				'timestamp',
				'senderPublicKey',
				'requesterPublicKey',
				'senderId',
				'recipientId',
				'recipientPublicKey',
				'amount',
				'fee',
				'signature',
				'signSignature',
				'signatures',
				'confirmations',
				'asset',
			];

			expect(transaction).to.be.an('object');
			expect(transaction).to.have.keys(expectedKeys);
			return expect(transaction.asset)
				.to.have.property('data')
				.which.is.equal(rawTransaction.tf_data);
		});
	});

	describe('attachAssetType', () => {
		let appliedLogic;
		it('should attach VOTE transaction types', () => {
			appliedLogic = transactionLogic.attachAssetType(
				transactionTypes.VOTE,
				new Vote()
			);
			return expect(appliedLogic).to.be.an.instanceof(Vote);
		});

		it('should attach SEND transaction types', () => {
			appliedLogic = transactionLogic.attachAssetType(
				transactionTypes.SEND,
				new Transfer(modulesLoader.scope.logger, modulesLoader.scope.schema)
			);
			return expect(appliedLogic).to.be.an.instanceof(Transfer);
		});

		it('should attach DELEGATE transaction types', () => {
			appliedLogic = transactionLogic.attachAssetType(
				transactionTypes.DELEGATE,
				new Delegate()
			);
			return expect(appliedLogic).to.be.an.instanceof(Delegate);
		});

		it('should attach SIGNATURE transaction types', () => {
			appliedLogic = transactionLogic.attachAssetType(
				transactionTypes.SIGNATURE,
				new Signature()
			);
			return expect(appliedLogic).to.be.an.instanceof(Signature);
		});

		it('should attach MULTI transaction types', () => {
			appliedLogic = transactionLogic.attachAssetType(
				transactionTypes.MULTI,
				new Multisignature()
			);
			return expect(appliedLogic).to.be.an.instanceof(Multisignature);
		});

		it('should attach DAPP transaction types', () => {
			appliedLogic = transactionLogic.attachAssetType(
				transactionTypes.DAPP,
				new Dapp()
			);
			return expect(appliedLogic).to.be.an.instanceof(Dapp);
		});

		it('should attach IN_TRANSFER transaction types', () => {
			appliedLogic = transactionLogic.attachAssetType(
				transactionTypes.IN_TRANSFER,
				new InTransfer()
			);
			return expect(appliedLogic).to.be.an.instanceof(InTransfer);
		});

		it('should attach OUT_TRANSFER transaction types', () => {
			appliedLogic = transactionLogic.attachAssetType(
				transactionTypes.OUT_TRANSFER,
				new OutTransfer()
			);
			return expect(appliedLogic).to.be.an.instanceof(OutTransfer);
		});

		it('should throw an error on invalid asset', () => {
			return expect(() => {
				const invalidAsset = {};
				transactionLogic.attachAssetType(-1, invalidAsset);
			}).to.throw('Invalid instance interface');
		});

		it('should throw an error with no param', () => {
			return expect(transactionLogic.attachAssetType).to.throw();
		});
	});
});<|MERGE_RESOLUTION|>--- conflicted
+++ resolved
@@ -547,21 +547,12 @@
 	});
 
 	describe('verify', () => {
-<<<<<<< HEAD
 		function createAndProcess(transactionDataArg, senderArg, cb) {
-			var transferObject = {
+			const transferObject = {
 				amount: transactionDataArg.amount,
 				passphrase: transactionDataArg.passphrase,
 				secondPassphrase: transactionDataArg.secondPassphrase,
 				recipientId: transactionDataArg.recipientId,
-=======
-		function createAndProcess(transactionData, sender, cb) {
-			const transferObject = {
-				amount: transactionData.amount,
-				passphrase: transactionData.passphrase,
-				secondPassphrase: transactionData.secondPassphrase,
-				recipientId: transactionData.recipientId,
->>>>>>> ef1a7c56
 			};
 			const transaction = lisk.transaction.transfer(transferObject);
 			transaction.amount = new Bignum(transaction.amount);
@@ -1062,13 +1053,8 @@
 		it('should subtract balance from sender account on valid transaction', done => {
 			accountModule.getAccount(
 				{ publicKey: validTransaction.senderPublicKey },
-<<<<<<< HEAD
 				(_err, accountBefore) => {
-					var amount = new Bignum(validTransaction.amount.toString()).plus(
-=======
-				(err, accountBefore) => {
 					const amount = new Bignum(validTransaction.amount.toString()).plus(
->>>>>>> ef1a7c56
 						validTransaction.fee.toString()
 					);
 					const balanceBefore = new Bignum(accountBefore.balance.toString());
@@ -1123,13 +1109,8 @@
 
 			accountModule.getAccount(
 				{ publicKey: transaction.senderPublicKey },
-<<<<<<< HEAD
 				(_err, accountBefore) => {
-					var balanceBefore = new Bignum(accountBefore.balance.toString());
-=======
-				(err, accountBefore) => {
 					const balanceBefore = new Bignum(accountBefore.balance.toString());
->>>>>>> ef1a7c56
 
 					transactionLogic.undoConfirmed(
 						transaction,
@@ -1167,13 +1148,8 @@
 
 			accountModule.getAccount(
 				{ publicKey: validTransaction.senderPublicKey },
-<<<<<<< HEAD
 				(_err, accountBefore) => {
-					var balanceBefore = new Bignum(accountBefore.balance.toString());
-=======
-				(err, accountBefore) => {
 					const balanceBefore = new Bignum(accountBefore.balance.toString());
->>>>>>> ef1a7c56
 
 					transactionLogic.undoConfirmed(
 						transaction,
