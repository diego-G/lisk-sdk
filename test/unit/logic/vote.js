/*
 * Copyright © 2018 Lisk Foundation
 *
 * See the LICENSE file at the top-level directory of this distribution
 * for licensing information.
 *
 * Unless otherwise agreed in a custom licensing agreement with the Lisk Foundation,
 * no part of this software, including this file, may be copied, modified,
 * propagated, or distributed except according to the terms contained in the
 * LICENSE file.
 *
 * Removal or modification of this copyright notice is prohibited.
 */

'use strict';

var crypto = require('crypto');
var async = require('async');
var lisk = require('lisk-elements').default;
var accountFixtures = require('../../fixtures/accounts');
var application = require('../../common/application');
var randomUtil = require('../../common/utils/random');
var modulesLoader = require('../../common/modules_loader');
var ed = require('../../../helpers/ed');
var diff = require('../../../helpers/diff');
var transactionTypes = require('../../../helpers/transaction_types');
var Bignum = require('../../../helpers/bignum.js');
var Vote = require('../../../logic/vote');
var Transfer = require('../../../logic/transfer');

const { FEES, MAX_VOTES_PER_TRANSACTION } = __testContext.config.constants;
var validPassphrase =
	'robust weapon course unknown head trial pencil latin acid';
var validKeypair = ed.makeKeypair(
	crypto
		.createHash('sha256')
		.update(validPassphrase, 'utf8')
		.digest()
);

var validSender = {
	balance: '8067474861277',
	u_balance: '8067474861277',
	passphrase: 'hacnj1113nn7tujzia4i',
	username: 'i3Hb0kYEbk$r',
	publicKey: '65eac2bdd725a0a294e3a48de235108ff1a18a829e6d125ad50815a7c5356470',
	multimin: 0,
	address: '2262452491031990877L',
};

var senderHash = crypto
	.createHash('sha256')
	.update(validSender.passphrase, 'utf8')
	.digest();
var senderKeypair = ed.makeKeypair(senderHash);

var validTransaction = {
	type: 3,
	amount: '0',
	senderPublicKey:
		'65eac2bdd725a0a294e3a48de235108ff1a18a829e6d125ad50815a7c5356470',
	requesterPublicKey: null,
	timestamp: 34253582,
	asset: {
		votes: [
			'-9d3058175acab969f41ad9b86f7a2926c74258670fe56b37c429c01fca9f2f0f',
		],
	},
	data: undefined,
	recipientId: '2262452491031990877L',
	signature:
		'de668e2722fbc2fd02bac1bb66ff1238d75354f64ca0adc5b1967f5f4e67038336cee6a85af43ed9fa5f3a091890738de14c857bd7b1f9bade7ff1da1c395a0e',
	id: '5962289265698105102',
	fee: '100000000',
	senderId: '2262452491031990877L',
};

describe('vote', () => {
	var voteBindings;
	var vote;
	var accountsModule;
	var delegatesModule;
	var transactionLogic;
	var dummyBlock = {
		id: '9314232245035524467',
		height: 1,
	};

	var votedDelegates = [
		'76c9494237e608d43fd6fb0114106a7517f5503cf79d7482db58a02304339b6c',
		'bf9f5cfc548d29983cc0dfa5c4ec47c66c31df0f87aa669869678996902ab47f',
		'904c294899819cce0283d8d351cb10febfa0e9f0acd90a820ec8eb90a7084c37',
	];
	function addVotes(votes, done) {
		var transaction = _.clone(validTransaction);
		transaction.asset.votes = votes;
		async.parallel(
			[
				function(cb) {
					vote.applyConfirmed(transaction, dummyBlock, validSender, cb);
				},
				function(cb) {
					vote.applyUnconfirmed(transaction, validSender, cb);
				},
			],
			done
		);
	}

	function checkAccountVotes(senderPublicKey, state, votes, action, done) {
		votes = action == 'apply' ? votes : diff.reverse(votes);
		accountsModule.getAccount(
			{ publicKey: senderPublicKey },
			(err, account) => {
				var delegates =
					(state === 'confirmed' ? account.delegates : account.u_delegates) ||
					[];
				var groupedVotes = _.groupBy(votes, v => {
					return v[0];
				});
				// added one because expect doesn't have greaterThanEqualTo condition
				expect(
					delegates.filter(v => {
						return (
							groupedVotes['+'] && groupedVotes['+'].indexOf(`+${v}`) != -1
						);
					}).length + 1
				).to.be.above(groupedVotes['+'] ? groupedVotes['+'].length : 0);
				expect(
					delegates.filter(v => {
						return (
							groupedVotes['-'] && groupedVotes['-'].indexOf(`-${v}`) != -1
						);
					}).length
				).to.equal(0);
				done();
			}
		);
	}

	before(done => {
		application.init(
			{ sandbox: { name: 'lisk_test_logic_vote' } },
			(err, scope) => {
				accountsModule = scope.modules.accounts;
				delegatesModule = scope.modules.delegates;
				vote = new Vote(
					modulesLoader.scope.logger,
					modulesLoader.scope.schema,
					scope.logic.account
				);
				voteBindings = {
					delegate: delegatesModule,
					account: accountsModule,
				};
				vote.bind(delegatesModule);
				delegatesModule.onBind({
					accounts: accountsModule,
				});
				transactionLogic = scope.logic.transaction;
				transactionLogic.attachAssetType(transactionTypes.VOTE, vote);
				done();
			}
		);
	});

	after(done => {
		application.cleanup(done);
	});
	/* eslint-disable mocha/no-sibling-hooks */
	before(done => {
		// create new account for testing;
		var transfer = new Transfer();
		transfer.bind(voteBindings.account);
		transactionLogic.attachAssetType(transactionTypes.SEND, transfer);

		var sendTransaction = {
			type: 0,
			amount: new Bignum('8067474861277'),
			senderPublicKey:
				'c094ebee7ec0c50ebee32918655e089f6e1a604b83bcaa760293c61e0f18ab6f',
			requesterPublicKey: null,
			timestamp: 34251006,
			asset: {},
			data: undefined,
			recipientId: '2262452491031990877L',
			signature:
				'f2910e221d88134265974d9fc8efee0532e7e14ffdb22a9674c64bfd01863e70da75db51f7e0adcfbe87d9efdaef9f914f577ca08a7664db290e8e5ad89eb30c',
			id: '4802102241260248478',
			fee: new Bignum('10000000'),
			senderId: '16313739661670634666L',
		};

		var sender = {
			username: null,
			isDelegate: 0,
			address: '16313739661670634666L',
			publicKey:
				'c094ebee7ec0c50ebee32918655e089f6e1a604b83bcaa760293c61e0f18ab6f',
			balance: new Bignum('9850458911801508'),
			u_balance: new Bignum('9850458911801508'),
			blockId: '8505659485551877884',
		};

		transactionLogic.applyConfirmed(sendTransaction, dummyBlock, sender, done);
	});

	before(done => {
		addVotes(
			votedDelegates.map(v => {
				return `+${v}`;
			}),
			() => {
				// it's okay if it returns error, because that means I've already voted for these delegates
				done();
			}
		);
	});
	/* eslint-enable */

	describe('bind', () => {
		it('should be okay with correct params', () => {
			return expect(() => {
				vote.bind(voteBindings.delegate);
			}).to.not.throw();
		});

		after(() => {
			return vote.bind(voteBindings.delegate);
		});
	});

	describe('calculateFee', () => {
		it('should return the correct fee', () => {
<<<<<<< HEAD
			return expect(vote.calculateFee().equals(FEES.VOTE.toString()));
=======
			return expect(vote.calculateFee().equals(constants.fees.vote.toString()))
				.to.be.true;
>>>>>>> a03f160e
		});
	});

	describe('verify', () => {
		it('should return error when receipientId and sender id are different', done => {
			var transaction = _.cloneDeep(validTransaction);
			transaction.recipientId = accountFixtures.genesis.address;
			vote.verify(transaction, validSender, err => {
				expect(err).to.equal('Invalid recipient');
				done();
			});
		});

		it('should return error when votes are not set', done => {
			var transaction = _.cloneDeep(validTransaction);
			delete transaction.asset.votes;
			vote.verify(transaction, validSender, err => {
				expect(err).to.equal('Invalid transaction asset');
				done();
			});
		});

		it('should return error asset votes are not an array', done => {
			var transaction = _.cloneDeep(validTransaction);
			transaction.asset.votes = `+${votedDelegates[0]}`;
			vote.verify(transaction, validSender, err => {
				expect(err).to.equal('Invalid votes. Must be an array');
				done();
			});
		});

		it('should return error when voting for an account twice', done => {
			var transaction = _.cloneDeep(validTransaction);
			transaction.asset.votes = Array(...Array(2)).map((v, i) => {
				return (i % 2 ? '+' : '-') + votedDelegates[0];
			});

			vote.verify(transaction, validSender, err => {
				expect(err).to.equal(
					'Multiple votes for same delegate are not allowed'
				);
				done();
			});
		});

		it('should return error when votes array is empty', done => {
			var transaction = _.cloneDeep(validTransaction);
			transaction.asset.votes = [];
			vote.verify(transaction, validSender, err => {
				expect(err).to.equal('Invalid votes. Must not be empty');
				done();
			});
		});

		it('should return error when removing vote for delegate sender has not voted', done => {
			var transaction = _.cloneDeep(validTransaction);
			transaction.asset.votes = [
				`-${accountFixtures.existingDelegate.publicKey}`,
			];
			vote.verify(transaction, validSender, err => {
				expect(err).to.equal(
					`Failed to remove vote, delegate "${
						accountFixtures.existingDelegate.delegateName
					}" was not voted for`
				);
				done();
			});
		});

		it('should return error if votes are more than 33', done => {
			var transaction = _.cloneDeep(validTransaction);
			transaction.asset.votes = [
				'-904c294899819cce0283d8d351cb10febfa0e9f0acd90a820ec8eb90a7084c37',
				'-399a7d14610c4da8800ed929fc6a05133deb8fbac8403dec93226e96fa7590ee',
				'-6e904b2f678eb3b6c3042acb188a607d903d441d61508d047fe36b3c982995c8',
				'-1af35b29ca515ff5b805a5e3a0ab8c518915b780d5988e76b0672a71b5a3be02',
				'-d8daea40fd098d4d546aa76b8e006ce4368c052ffe2c26b6eb843e925d54a408',
				'-386217d98eee87268a54d2d76ce9e801ac86271284d793154989e37cb31bcd0e',
				'-86499879448d1b0215d59cbf078836e3d7d9d2782d56a2274a568761bff36f19',
				'-948b8b509579306694c00833ec1c0f81e964487db2206ddb1517bfeca2b0dc1b',
				'-b00269bd169f0f89bd2f278788616521dd1539868ced5a63b652208a04ee1556',
				'-e13a0267444e026fe755ec128858bf3c519864631e0e4c474ba33f2470a18b83',
				'-1cc68fa0b12521158e09779fd5978ccc0ac26bf99320e00a9549b542dd9ada16',
				'-a10f963752b3a44702dfa48b429ac742bea94d97849b1180a36750df3a783621',
				'-f33f93aa1f3ddcfd4e42d3206ddaab966f7f1b6672e5096d6da6adefd38edc67',
				'-b5341e839b25c4cc2aaf421704c0fb6ba987d537678e23e45d3ca32454a2908c',
				'-da673805f349faf9ca1db167cb941b27f4517a36d23b3c21da4159cff0045fbe',
				'-55405aed8c3a1eabe678be3ad4d36043d6ef8e637d213b84ee703d87f6b250ed',
				'-19ffdf99dee16e4be2db4b0e000b56ab3a4e10bee9f457d8988f75ff7a79fc00',
				'-85b07e51ffe528f272b7eb734d0496158f2b0f890155ebe59ba2989a8ccc9a49',
				'-8a0bcba8e909036b7a0fdb244f049d847b117d871d203ef7cc4c3917c94fd5fd',
				'-95ea7eb026e250741be85e3593166ef0c4cb3a6eb9114dba8f0974987f10403f',
				'-cf8a3bf23d1936a34facc4ff63d86d21cc2e1ac17e0010035dc3ef7ae85010dc',
				'-82174ee408161186e650427032f4cfb2496f429b4157da78888cbcea39c387fc',
				'-4bde949c19a0803631768148019473929b5f8661e9e48efb8d895efa9dd24aef',
				'-2f9b9a43b915bb8dcea45ea3b8552ebec202eb196a7889c2495d948e15f4a724',
				'-9503d36c0810f9ac1a9d7d45bf778387a2baab151a45d77ac1289fbe29abb18f',
				'-a50a55d4476bb118ba5121a07b51c185a8fe0a92b65840143b006b9820124df4',
				'-fc8672466cc16688b5e239a784cd0e4c0acf214af039d9b2bf7a006da4043883',
				'-db821a4f828db977c6a8d186cc4a44280a6ef6f54ac18ec9eb32f78735f38683',
				'-ba7acc3bcbd47dbf13d744e57f696341c260ce2ea8f332919f18cb543b1f3fc7',
				'-47c8b3d6a9e418f0920ef58383260bcd04799db150612d4ff6eb399bcd07f216',
				'-d1c3a2cb254554971db289b917a665b5c547617d6fd20c2d6051bc5dfc805b34',
				'-47b9b07df72d38c19867c6a8c12429e6b8e4d2be48b27cd407da590c7a2af0dc',
				'-9a7452495138cf7cf5a1564c3ef16b186dd8ab4f96423f160e22a3aec6eb614f',
				'-c4dfedeb4f639f749e498a2307f1545ddd6bda62e5503ac1832b122c4a5aedf9',
				'-96c16a6251e1b9a8c918d5821a5aa8dfb9385607258338297221c5a226eca5c6',
				'-910da2a8e20f25ccbcb029fdcafd369b43d75e5bc4dc6d92352c29404acc350f',
				'-eabfe7093ef2394deb1b84287f2ceb1b55fe638edc3358a28fc74f64b3498094',
				'-94b163c5a5ad346db1c84edaff51604164476cf78b8834b6b610dd03bd6b65d9',
				'-6164b0cc68f8de44cde90c78e838b9ee1d6041fa61cf0cfbd834d76bb369a10e',
				'-3476bba16437ee0e04a29daa34d753139fbcfc14152372d7be5b7c75d51bac6c',
				'-01389197bbaf1afb0acd47bbfeabb34aca80fb372a8f694a1c0716b3398db746',
			];
			vote.verify(transaction, validSender, err => {
				expect(err).to.equal(
					'Voting limit exceeded. Maximum is 33 votes per transaction'
				);
				done();
			});
		});

		it('should return error for casting multiple votes for same account in a transaction', done => {
			var transaction = _.cloneDeep(validTransaction);
			transaction.asset.votes = Array(...Array(2)).map(() => {
				return '+904c294899819cce0283d8d351cb10febfa0e9f0acd90a820ec8eb90a7084c37';
			});
			vote.verify(transaction, validSender, err => {
				expect(err).to.equal(
					'Multiple votes for same delegate are not allowed'
				);
				done();
			});
		});

		it('should verify transaction with correct params', done => {
			var transaction = _.cloneDeep(validTransaction);
			transaction.asset.votes = [
				'-904c294899819cce0283d8d351cb10febfa0e9f0acd90a820ec8eb90a7084c37',
			];
			vote.verify(transaction, validSender, done);
		});
	});

	describe('verifyVote', () => {
		it('should return error if vote contains non-hex value', done => {
			const invalidVote =
				'-z1389197bbaf1afb0acd47bbfeabb34aca80fb372a8f694a1c0716b3398d7466';
			vote.verifyVote(invalidVote, err => {
				expect(err).to.equal('Invalid vote format');
				done();
			});
		});

		it('should return error if vote length is less than 65', done => {
			const invalidVote =
				'-01389197bbaf1afb0acd47bbfeabb34aca80fb372a8f694a1c0716b3398d745';
			vote.verifyVote(invalidVote, err => {
				expect(err).to.equal('Invalid vote format');
				done();
			});
		});

		it('should return error if vote length is more than 65', done => {
			const invalidVote =
				'-01389197bbaf1afb0acd47bbfeabb34aca80fb372a8f694a1c0716b3398d74667';
			vote.verifyVote(invalidVote, err => {
				expect(err).to.equal('Invalid vote format');
				done();
			});
		});

		it('should be okay for removing vote', done => {
			var validVote =
				'-01389197bbaf1afb0acd47bbfeabb34aca80fb372a8f694a1c0716b3398d746f';
			vote.verifyVote(validVote, done);
		});

		it('should be okay for adding vote', done => {
			var validVote =
				'+01389197bbaf1afb0acd47bbfeabb34aca80fb372a8f694a1c0716b3398d746f';
			vote.verifyVote(validVote, done);
		});
	});

	describe('checkConfirmedDelegates (add vote)', () => {
		it('should return err if vote is already made to a delegate', done => {
			var transaction = _.cloneDeep(validTransaction);
			transaction.asset.votes = votedDelegates.map(v => {
				return `+${v}`;
			});
			vote.checkConfirmedDelegates(transaction, err => {
				expect(err).to.equal(
					'Failed to add vote, delegate "genesis_95" already voted for'
				);
				done();
			});
		});

		it('should return err when account is not a delegate', done => {
			var transaction = _.cloneDeep(validTransaction);
			transaction.asset.votes = [`+${accountFixtures.genesis.publicKey}`];
			vote.checkConfirmedDelegates(transaction, err => {
				expect(err).to.equal('Delegate not found');
				done();
			});
		});

		it('should be okay when adding vote to a delegate', done => {
			var transaction = _.cloneDeep(validTransaction);
			transaction.asset.votes = [
				`+${accountFixtures.existingDelegate.publicKey}`,
			];
			vote.checkConfirmedDelegates(transaction, done);
		});
	});

	describe('checkConfirmedDelegates (remove vote)', () => {
		it('should return err if vote is not made for a delegate', done => {
			var transaction = _.cloneDeep(validTransaction);
			transaction.asset.votes = [
				'-9f2fcc688518324273da230afff9756312bf23592174896fab669c2d78b1533c',
			];
			vote.checkConfirmedDelegates(transaction, err => {
				expect(err).to.equal(
					'Failed to remove vote, delegate "genesis_86" was not voted for'
				);
				done();
			});
		});

		it('should be okay when removing vote for a delegate', done => {
			var transaction = _.cloneDeep(validTransaction);
			transaction.asset.votes = votedDelegates.map(v => {
				return `-${v}`;
			});
			vote.checkConfirmedDelegates(transaction, done);
		});
	});

	describe('checkUnconfirmedDelegates (add vote)', () => {
		it('should return err if vote is already made to a delegate', done => {
			var transaction = _.cloneDeep(validTransaction);
			transaction.asset.votes = votedDelegates.map(v => {
				return `+${v}`;
			});
			vote.checkUnconfirmedDelegates(transaction, err => {
				expect(err).to.equal(
					'Failed to add vote, delegate "genesis_95" already voted for'
				);

				done();
			});
		});

		it('should return err when account is not a delegate', done => {
			var transaction = _.cloneDeep(validTransaction);
			transaction.asset.votes = [`+${accountFixtures.genesis.publicKey}`];
			vote.checkUnconfirmedDelegates(transaction, err => {
				expect(err).to.equal('Delegate not found');
				done();
			});
		});

		it('should be okay when adding vote to a delegate', done => {
			var transaction = _.cloneDeep(validTransaction);
			transaction.asset.votes = [
				`+${accountFixtures.existingDelegate.publicKey}`,
			];
			vote.checkUnconfirmedDelegates(transaction, done);
		});
	});

	describe('checkUnconfirmedDelegates (remove vote)', () => {
		it('should return err if vote is not made for a delegate', done => {
			var transaction = _.cloneDeep(validTransaction);
			transaction.asset.votes = [
				'-9f2fcc688518324273da230afff9756312bf23592174896fab669c2d78b1533c',
			];
			vote.checkUnconfirmedDelegates(transaction, err => {
				expect(err).to.equal(
					'Failed to remove vote, delegate "genesis_86" was not voted for'
				);
				done();
			});
		});

		it('should return okay when removing vote for a delegate', done => {
			var transaction = _.cloneDeep(validTransaction);
			transaction.asset.votes = votedDelegates.map(v => {
				return `-${v}`;
			});
			vote.checkUnconfirmedDelegates(transaction, done);
		});
	});

	describe('process', () => {
		it('should be okay', done => {
			vote.process(validTransaction, validSender, done);
		});
	});

	describe('getBytes', () => {
		let transaction;
		beforeEach(done => {
			transaction = _.cloneDeep(validTransaction);
			done();
		});

		it('should throw an error for undefined votes', () => {
			transaction.asset = undefined;
			return expect(() => {
				vote.getBytes(transaction);
			}).to.throw();
		});

		it('should return buffer for votes with plus and minus public keys', () => {
			const data = {
				votes: [
					'-9d3058175acab969f41ad9b86f7a2926c74258670fe56b37c429c01fca9f2f0f',
					'+3d9069145acab346f98ad9b23f7a2926c74258670fe98b37c100c01fca9f2f0f',
				],
			};
			transaction.asset = data;
			const voteBuffer = Buffer.from(data.votes.join(''), 'utf8');

			return expect(vote.getBytes(transaction)).to.eql(voteBuffer);
		});

		it('should be okay for utf-8 data value', () => {
			const data = {
				votes: [
					'-Zu¨¨¨¨ka Ωlaå69145acab346f98ad9b23f7a2926c74258670fe98b37c100c01',
				],
			};
			transaction.asset = data;

			return expect(vote.getBytes(transaction)).to.eql(
				Buffer.from(data.votes[0], 'utf8')
			);
		});
	});

	describe('applyConfirmed', () => {
		it('should remove votes for delegates', done => {
			var transaction = _.clone(validTransaction);
			transaction.asset.votes = votedDelegates.map(v => {
				return `-${v}`;
			});
			vote.applyConfirmed(transaction, dummyBlock, validSender, () => {
				checkAccountVotes(
					transaction.senderPublicKey,
					'confirmed',
					transaction.asset.votes,
					'apply',
					done
				);
			});
		});

		it('should add vote for delegate', done => {
			var transaction = _.cloneDeep(validTransaction);
			transaction.asset.votes = votedDelegates.map(v => {
				return `+${v}`;
			});
			vote.applyConfirmed(transaction, dummyBlock, validSender, () => {
				checkAccountVotes(
					transaction.senderPublicKey,
					'confirmed',
					transaction.asset.votes,
					'apply',
					done
				);
			});
		});
	});

	describe('undoConfirmed', () => {
		it('should undoConfirmed remove votes for delegates', done => {
			var transaction = _.clone(validTransaction);
			transaction.asset.votes = votedDelegates.map(v => {
				return `-${v}`;
			});
			vote.undoConfirmed(validTransaction, dummyBlock, validSender, () => {
				checkAccountVotes(
					transaction.senderPublicKey,
					'confirmed',
					transaction.asset.votes,
					'undo',
					done
				);
			});
		});

		it('should undoConfirmed add vote for delegate', done => {
			var transaction = _.cloneDeep(validTransaction);
			transaction.asset.votes = votedDelegates.map(v => {
				return `+${v}`;
			});
			vote.undoConfirmed(transaction, dummyBlock, validSender, () => {
				checkAccountVotes(
					transaction.senderPublicKey,
					'confirmed',
					transaction.asset.votes,
					'undo',
					done
				);
			});
		});
	});

	describe('applyUnconfirmed', () => {
		it('should remove votes for delegates', done => {
			var transaction = _.clone(validTransaction);
			transaction.asset.votes = votedDelegates.map(v => {
				return `-${v}`;
			});
			vote.applyUnconfirmed(validTransaction, validSender, () => {
				checkAccountVotes(
					transaction.senderPublicKey,
					'unconfirmed',
					transaction.asset.votes,
					'apply',
					done
				);
			});
		});

		it('should add vote for delegate', done => {
			var transaction = _.cloneDeep(validTransaction);
			transaction.asset.votes = votedDelegates.map(v => {
				return `+${v}`;
			});
			vote.applyUnconfirmed(transaction, validSender, () => {
				checkAccountVotes(
					transaction.senderPublicKey,
					'unconfirmed',
					transaction.asset.votes,
					'apply',
					done
				);
			});
		});
	});

	describe('undoUnconfirmed', () => {
		it('should undo remove votes for delegates', done => {
			var transaction = _.clone(validTransaction);
			transaction.asset.votes = votedDelegates.map(v => {
				return `-${v}`;
			});
			vote.undoUnconfirmed(validTransaction, validSender, () => {
				checkAccountVotes(
					transaction.senderPublicKey,
					'unconfirmed',
					transaction.asset.votes,
					'undo',
					done
				);
			});
		});

		it('should undo add vote for delegate', done => {
			var transaction = _.cloneDeep(validTransaction);
			transaction.asset.votes = votedDelegates.map(v => {
				return `+${v}`;
			});
			vote.undoUnconfirmed(transaction, validSender, () => {
				checkAccountVotes(
					transaction.senderPublicKey,
					'unconfirmed',
					transaction.asset.votes,
					'undo',
					done
				);
			});
		});
	});

	describe('objectNormalize', () => {
		it('should normalize object for valid transaction', () => {
			return expect(vote.objectNormalize(validTransaction)).to.eql(
				validTransaction
			);
		});

		it('should throw error for duplicate votes in a transaction', () => {
			var transaction = _.cloneDeep(validTransaction);
			transaction.asset.votes.push(transaction.asset.votes[0]);
			return expect(() => {
				vote.objectNormalize(transaction);
			}).to.throw(
				'Failed to validate vote schema: Array items are not unique (indexes 0 and 3)'
			);
		});

		it('should return error when votes array is longer than maximum acceptable', () => {
			var transaction = _.cloneDeep(validTransaction);
			transaction.asset.votes = Array(
				...Array(MAX_VOTES_PER_TRANSACTION + 1)
			).map(() => {
				return `+${lisk.cryptography.getKeys(randomUtil.password()).publicKey}`;
			});
			return expect(() => {
				vote.objectNormalize(transaction);
			}).to.throw(
				'Failed to validate vote schema: Array is too long (34), maximum 33'
			);
		});
	});

	describe('dbRead', () => {
		it('should read votes correct', () => {
			var rawVotes =
				'+9d3058175acab969f41ad9b86f7a2926c74258670fe56b37c429c01fca9f2f0f,+141b16ac8d5bd150f16b1caa08f689057ca4c4434445e56661831f4e671b7c0a,+3ff32442bb6da7d60c1b7752b24e6467813c9b698e0f278d48c43580da972135';
			return expect(
				vote.dbRead({
					v_votes: rawVotes,
				})
			).to.eql({
				votes: rawVotes.split(','),
			});
		});

		it('should return null if no votes are supplied', () => {
			return expect(
				vote.dbRead({
					v_votes: null,
				})
			).to.eql(null);
		});
	});

	describe('ready', () => {
		it('should return true for single signature transaction', () => {
			return expect(vote.ready(validTransaction, validSender)).to.equal(true);
		});

		it('should return false for multi signature transaction with less signatures', () => {
			var transaction = _.cloneDeep(validTransaction);
			var vs = _.cloneDeep(validSender);
			vs.multisignatures = [validKeypair.publicKey.toString('hex')];
			return expect(transactionLogic.ready(transaction, vs)).to.equal(false);
		});

		it('should return true for multi signature transaction with alteast min signatures', () => {
			var transaction = _.cloneDeep(validTransaction);
			var vs = _.cloneDeep(validSender);
			vs.multisignatures = [validKeypair.publicKey.toString('hex')];
			vs.multimin = 1;
			delete transaction.signature;
			transaction.signature = transactionLogic.sign(senderKeypair, transaction);
			transaction.signatures = [
				transactionLogic.multisign(validKeypair, transaction),
			];
			return expect(transactionLogic.ready(transaction, vs)).to.equal(true);
		});
	});
});<|MERGE_RESOLUTION|>--- conflicted
+++ resolved
@@ -232,12 +232,8 @@
 
 	describe('calculateFee', () => {
 		it('should return the correct fee', () => {
-<<<<<<< HEAD
-			return expect(vote.calculateFee().equals(FEES.VOTE.toString()));
-=======
-			return expect(vote.calculateFee().equals(constants.fees.vote.toString()))
-				.to.be.true;
->>>>>>> a03f160e
+			return expect(vote.calculateFee().equals(FEES.VOTE.toString())).to.be
+				.true;
 		});
 	});
 
