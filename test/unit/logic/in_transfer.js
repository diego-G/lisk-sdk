--- conflicted
+++ resolved
@@ -31,12 +31,8 @@
 		.digest()
 );
 
-<<<<<<< HEAD
 const { FEES } = __testContext.config.constants;
-=======
-const constants = __testContext.config.constants;
 const exceptions = __testContext.config.exceptions;
->>>>>>> 75e81993
 
 var validSender = {
 	balance: '0',
