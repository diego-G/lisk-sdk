--- conflicted
+++ resolved
@@ -794,25 +794,15 @@
 							new Bignum(scope.roundRewards[index].toPrecision(15))
 								.plus(
 									new Bignum(scope.roundFees.toPrecision(15))
-<<<<<<< HEAD
-										.dividedBy(slots.delegates)
+										.dividedBy(ACTIVE_DELEGATES)
 										.integerValue(Bignum.ROUND_FLOOR)
-=======
-										.dividedBy(ACTIVE_DELEGATES)
-										.floor()
->>>>>>> 639fc40c
 								)
 								.toFixed()
 						);
 						var feesPerDelegate = Number(
 							new Bignum(scope.roundFees.toPrecision(15))
-<<<<<<< HEAD
-								.dividedBy(slots.delegates)
+								.dividedBy(ACTIVE_DELEGATES)
 								.integerValue(Bignum.ROUND_FLOOR)
-=======
-								.dividedBy(ACTIVE_DELEGATES)
-								.floor()
->>>>>>> 639fc40c
 								.toFixed()
 						);
 						var args = {
@@ -877,25 +867,15 @@
 							new Bignum(validScope.roundRewards[index].toPrecision(15))
 								.plus(
 									new Bignum(validScope.roundFees.toPrecision(15))
-<<<<<<< HEAD
-										.dividedBy(slots.delegates)
+										.dividedBy(ACTIVE_DELEGATES)
 										.integerValue(Bignum.ROUND_FLOOR)
-=======
-										.dividedBy(ACTIVE_DELEGATES)
-										.floor()
->>>>>>> 639fc40c
 								)
 								.toFixed()
 						);
 						var feesPerDelegate = Number(
 							new Bignum(validScope.roundFees.toPrecision(15))
-<<<<<<< HEAD
-								.dividedBy(slots.delegates)
+								.dividedBy(ACTIVE_DELEGATES)
 								.integerValue(Bignum.ROUND_FLOOR)
-=======
-								.dividedBy(ACTIVE_DELEGATES)
-								.floor()
->>>>>>> 639fc40c
 								.toFixed()
 						);
 						var args = {
@@ -998,25 +978,15 @@
 							new Bignum(validScope.roundRewards[index].toPrecision(15))
 								.plus(
 									new Bignum(validScope.roundFees.toPrecision(15))
-<<<<<<< HEAD
-										.dividedBy(slots.delegates)
+										.dividedBy(ACTIVE_DELEGATES)
 										.integerValue(Bignum.ROUND_FLOOR)
-=======
-										.dividedBy(ACTIVE_DELEGATES)
-										.floor()
->>>>>>> 639fc40c
 								)
 								.toFixed()
 						);
 						var feesPerDelegate = Number(
 							new Bignum(validScope.roundFees.toPrecision(15))
-<<<<<<< HEAD
-								.dividedBy(slots.delegates)
+								.dividedBy(ACTIVE_DELEGATES)
 								.integerValue(Bignum.ROUND_FLOOR)
-=======
-								.dividedBy(ACTIVE_DELEGATES)
-								.floor()
->>>>>>> 639fc40c
 								.toFixed()
 						);
 						var args = {
@@ -1039,19 +1009,11 @@
 						var feesPerDelegate = new Bignum(
 							validScope.roundFees.toPrecision(15)
 						)
-<<<<<<< HEAD
-							.dividedBy(slots.delegates)
+							.dividedBy(ACTIVE_DELEGATES)
 							.integerValue(Bignum.ROUND_FLOOR);
 						var remainingFees = Number(
 							new Bignum(validScope.roundFees.toPrecision(15))
-								.minus(feesPerDelegate.multipliedBy(slots.delegates))
-=======
-							.dividedBy(ACTIVE_DELEGATES)
-							.floor();
-						var remainingFees = Number(
-							new Bignum(validScope.roundFees.toPrecision(15))
-								.minus(feesPerDelegate.times(ACTIVE_DELEGATES))
->>>>>>> 639fc40c
+								.minus(feesPerDelegate.multipliedBy(ACTIVE_DELEGATES))
 								.toFixed()
 						);
 
@@ -1116,25 +1078,15 @@
 							new Bignum(validScope.roundRewards[index].toPrecision(15))
 								.plus(
 									new Bignum(validScope.roundFees.toPrecision(15))
-<<<<<<< HEAD
-										.dividedBy(slots.delegates)
+										.dividedBy(ACTIVE_DELEGATES)
 										.integerValue(Bignum.ROUND_FLOOR)
-=======
-										.dividedBy(ACTIVE_DELEGATES)
-										.floor()
->>>>>>> 639fc40c
 								)
 								.toFixed()
 						);
 						var feesPerDelegate = Number(
 							new Bignum(validScope.roundFees.toPrecision(15))
-<<<<<<< HEAD
-								.dividedBy(slots.delegates)
+								.dividedBy(ACTIVE_DELEGATES)
 								.integerValue(Bignum.ROUND_FLOOR)
-=======
-								.dividedBy(ACTIVE_DELEGATES)
-								.floor()
->>>>>>> 639fc40c
 								.toFixed()
 						);
 						var args = {
@@ -1157,19 +1109,11 @@
 						var feesPerDelegate = new Bignum(
 							validScope.roundFees.toPrecision(15)
 						)
-<<<<<<< HEAD
-							.dividedBy(slots.delegates)
+							.dividedBy(ACTIVE_DELEGATES)
 							.integerValue(Bignum.ROUND_FLOOR);
 						var remainingFees = Number(
 							new Bignum(validScope.roundFees.toPrecision(15))
-								.minus(feesPerDelegate.multipliedBy(slots.delegates))
-=======
-							.dividedBy(ACTIVE_DELEGATES)
-							.floor();
-						var remainingFees = Number(
-							new Bignum(validScope.roundFees.toPrecision(15))
-								.minus(feesPerDelegate.times(ACTIVE_DELEGATES))
->>>>>>> 639fc40c
+								.minus(feesPerDelegate.multipliedBy(ACTIVE_DELEGATES))
 								.toFixed()
 						);
 
@@ -1279,25 +1223,15 @@
 							new Bignum(scope.roundRewards[index].toPrecision(15))
 								.plus(
 									new Bignum(scope.roundFees.toPrecision(15))
-<<<<<<< HEAD
-										.dividedBy(slots.delegates)
+										.dividedBy(ACTIVE_DELEGATES)
 										.integerValue(Bignum.ROUND_FLOOR)
-=======
-										.dividedBy(ACTIVE_DELEGATES)
-										.floor()
->>>>>>> 639fc40c
 								)
 								.toFixed()
 						);
 						var feesPerDelegate = Number(
 							new Bignum(scope.roundFees.toPrecision(15))
-<<<<<<< HEAD
-								.dividedBy(slots.delegates)
+								.dividedBy(ACTIVE_DELEGATES)
 								.integerValue(Bignum.ROUND_FLOOR)
-=======
-								.dividedBy(ACTIVE_DELEGATES)
-								.floor()
->>>>>>> 639fc40c
 								.toFixed()
 						);
 						var args = {
@@ -1321,25 +1255,15 @@
 							new Bignum(scope.roundRewards[index].toPrecision(15))
 								.plus(
 									new Bignum(scope.roundFees.toPrecision(15))
-<<<<<<< HEAD
-										.dividedBy(slots.delegates)
+										.dividedBy(ACTIVE_DELEGATES)
 										.integerValue(Bignum.ROUND_FLOOR)
-=======
-										.dividedBy(ACTIVE_DELEGATES)
-										.floor()
->>>>>>> 639fc40c
 								)
 								.toFixed()
 						);
 						var feesPerDelegate = Number(
 							new Bignum(scope.roundFees.toPrecision(15))
-<<<<<<< HEAD
-								.dividedBy(slots.delegates)
+								.dividedBy(ACTIVE_DELEGATES)
 								.integerValue(Bignum.ROUND_FLOOR)
-=======
-								.dividedBy(ACTIVE_DELEGATES)
-								.floor()
->>>>>>> 639fc40c
 								.toFixed()
 						);
 						var args = {
@@ -1363,25 +1287,15 @@
 							new Bignum(scope.roundRewards[index].toPrecision(15))
 								.plus(
 									new Bignum(scope.roundFees.toPrecision(15))
-<<<<<<< HEAD
-										.dividedBy(slots.delegates)
+										.dividedBy(ACTIVE_DELEGATES)
 										.integerValue(Bignum.ROUND_FLOOR)
-=======
-										.dividedBy(ACTIVE_DELEGATES)
-										.floor()
->>>>>>> 639fc40c
 								)
 								.toFixed()
 						);
 						var feesPerDelegate = Number(
 							new Bignum(scope.roundFees.toPrecision(15))
-<<<<<<< HEAD
-								.dividedBy(slots.delegates)
+								.dividedBy(ACTIVE_DELEGATES)
 								.integerValue(Bignum.ROUND_FLOOR)
-=======
-								.dividedBy(ACTIVE_DELEGATES)
-								.floor()
->>>>>>> 639fc40c
 								.toFixed()
 						);
 						var args = {
@@ -1460,25 +1374,15 @@
 							new Bignum(scope.roundRewards[index].toPrecision(15))
 								.plus(
 									new Bignum(scope.roundFees.toPrecision(15))
-<<<<<<< HEAD
-										.dividedBy(slots.delegates)
+										.dividedBy(ACTIVE_DELEGATES)
 										.integerValue(Bignum.ROUND_FLOOR)
-=======
-										.dividedBy(ACTIVE_DELEGATES)
-										.floor()
->>>>>>> 639fc40c
 								)
 								.toFixed()
 						);
 						var feesPerDelegate = Number(
 							new Bignum(scope.roundFees.toPrecision(15))
-<<<<<<< HEAD
-								.dividedBy(slots.delegates)
+								.dividedBy(ACTIVE_DELEGATES)
 								.integerValue(Bignum.ROUND_FLOOR)
-=======
-								.dividedBy(ACTIVE_DELEGATES)
-								.floor()
->>>>>>> 639fc40c
 								.toFixed()
 						);
 						var args = {
@@ -1502,25 +1406,15 @@
 							new Bignum(scope.roundRewards[index].toPrecision(15))
 								.plus(
 									new Bignum(scope.roundFees.toPrecision(15))
-<<<<<<< HEAD
-										.dividedBy(slots.delegates)
+										.dividedBy(ACTIVE_DELEGATES)
 										.integerValue(Bignum.ROUND_FLOOR)
-=======
-										.dividedBy(ACTIVE_DELEGATES)
-										.floor()
->>>>>>> 639fc40c
 								)
 								.toFixed()
 						);
 						var feesPerDelegate = Number(
 							new Bignum(scope.roundFees.toPrecision(15))
-<<<<<<< HEAD
-								.dividedBy(slots.delegates)
+								.dividedBy(ACTIVE_DELEGATES)
 								.integerValue(Bignum.ROUND_FLOOR)
-=======
-								.dividedBy(ACTIVE_DELEGATES)
-								.floor()
->>>>>>> 639fc40c
 								.toFixed()
 						);
 						var args = {
@@ -1544,25 +1438,15 @@
 							new Bignum(scope.roundRewards[index].toPrecision(15))
 								.plus(
 									new Bignum(scope.roundFees.toPrecision(15))
-<<<<<<< HEAD
-										.dividedBy(slots.delegates)
+										.dividedBy(ACTIVE_DELEGATES)
 										.integerValue(Bignum.ROUND_FLOOR)
-=======
-										.dividedBy(ACTIVE_DELEGATES)
-										.floor()
->>>>>>> 639fc40c
 								)
 								.toFixed()
 						);
 						var feesPerDelegate = Number(
 							new Bignum(scope.roundFees.toPrecision(15))
-<<<<<<< HEAD
-								.dividedBy(slots.delegates)
+								.dividedBy(ACTIVE_DELEGATES)
 								.integerValue(Bignum.ROUND_FLOOR)
-=======
-								.dividedBy(ACTIVE_DELEGATES)
-								.floor()
->>>>>>> 639fc40c
 								.toFixed()
 						);
 						var args = {
@@ -1670,25 +1554,15 @@
 							new Bignum(scope.roundRewards[index].toPrecision(15))
 								.plus(
 									new Bignum(scope.roundFees.toPrecision(15))
-<<<<<<< HEAD
-										.dividedBy(slots.delegates)
+										.dividedBy(ACTIVE_DELEGATES)
 										.integerValue(Bignum.ROUND_FLOOR)
-=======
-										.dividedBy(ACTIVE_DELEGATES)
-										.floor()
->>>>>>> 639fc40c
 								)
 								.toFixed()
 						);
 						var feesPerDelegate = Number(
 							new Bignum(scope.roundFees.toPrecision(15))
-<<<<<<< HEAD
-								.dividedBy(slots.delegates)
+								.dividedBy(ACTIVE_DELEGATES)
 								.integerValue(Bignum.ROUND_FLOOR)
-=======
-								.dividedBy(ACTIVE_DELEGATES)
-								.floor()
->>>>>>> 639fc40c
 								.toFixed()
 						);
 						var args = {
@@ -1712,25 +1586,15 @@
 							new Bignum(scope.roundRewards[index].toPrecision(15))
 								.plus(
 									new Bignum(scope.roundFees.toPrecision(15))
-<<<<<<< HEAD
-										.dividedBy(slots.delegates)
+										.dividedBy(ACTIVE_DELEGATES)
 										.integerValue(Bignum.ROUND_FLOOR)
-=======
-										.dividedBy(ACTIVE_DELEGATES)
-										.floor()
->>>>>>> 639fc40c
 								)
 								.toFixed()
 						);
 						var feesPerDelegate = Number(
 							new Bignum(scope.roundFees.toPrecision(15))
-<<<<<<< HEAD
-								.dividedBy(slots.delegates)
+								.dividedBy(ACTIVE_DELEGATES)
 								.integerValue(Bignum.ROUND_FLOOR)
-=======
-								.dividedBy(ACTIVE_DELEGATES)
-								.floor()
->>>>>>> 639fc40c
 								.toFixed()
 						);
 						var args = {
@@ -1754,25 +1618,15 @@
 							new Bignum(scope.roundRewards[index].toPrecision(15))
 								.plus(
 									new Bignum(scope.roundFees.toPrecision(15))
-<<<<<<< HEAD
-										.dividedBy(slots.delegates)
+										.dividedBy(ACTIVE_DELEGATES)
 										.integerValue(Bignum.ROUND_FLOOR)
-=======
-										.dividedBy(ACTIVE_DELEGATES)
-										.floor()
->>>>>>> 639fc40c
 								)
 								.toFixed()
 						);
 						var feesPerDelegate = Number(
 							new Bignum(scope.roundFees.toPrecision(15))
-<<<<<<< HEAD
-								.dividedBy(slots.delegates)
+								.dividedBy(ACTIVE_DELEGATES)
 								.integerValue(Bignum.ROUND_FLOOR)
-=======
-								.dividedBy(ACTIVE_DELEGATES)
-								.floor()
->>>>>>> 639fc40c
 								.toFixed()
 						);
 						var args = {
@@ -1793,19 +1647,11 @@
 					it('should call mergeAccountAndGet with proper args (fees)', () => {
 						var index = 2; // Delegate index on list
 						var feesPerDelegate = new Bignum(scope.roundFees.toPrecision(15))
-<<<<<<< HEAD
-							.dividedBy(slots.delegates)
+							.dividedBy(ACTIVE_DELEGATES)
 							.integerValue(Bignum.ROUND_FLOOR);
 						var remainingFees = Number(
 							new Bignum(scope.roundFees.toPrecision(15))
-								.minus(feesPerDelegate.multipliedBy(slots.delegates))
-=======
-							.dividedBy(ACTIVE_DELEGATES)
-							.floor();
-						var remainingFees = Number(
-							new Bignum(scope.roundFees.toPrecision(15))
-								.minus(feesPerDelegate.times(ACTIVE_DELEGATES))
->>>>>>> 639fc40c
+								.minus(feesPerDelegate.multipliedBy(ACTIVE_DELEGATES))
 								.toFixed()
 						);
 
@@ -1884,25 +1730,15 @@
 							new Bignum(scope.roundRewards[index].toPrecision(15))
 								.plus(
 									new Bignum(scope.roundFees.toPrecision(15))
-<<<<<<< HEAD
-										.dividedBy(slots.delegates)
+										.dividedBy(ACTIVE_DELEGATES)
 										.integerValue(Bignum.ROUND_FLOOR)
-=======
-										.dividedBy(ACTIVE_DELEGATES)
-										.floor()
->>>>>>> 639fc40c
 								)
 								.toFixed()
 						);
 						var feesPerDelegate = Number(
 							new Bignum(scope.roundFees.toPrecision(15))
-<<<<<<< HEAD
-								.dividedBy(slots.delegates)
+								.dividedBy(ACTIVE_DELEGATES)
 								.integerValue(Bignum.ROUND_FLOOR)
-=======
-								.dividedBy(ACTIVE_DELEGATES)
-								.floor()
->>>>>>> 639fc40c
 								.toFixed()
 						);
 						var args = {
@@ -1926,25 +1762,15 @@
 							new Bignum(scope.roundRewards[index].toPrecision(15))
 								.plus(
 									new Bignum(scope.roundFees.toPrecision(15))
-<<<<<<< HEAD
-										.dividedBy(slots.delegates)
+										.dividedBy(ACTIVE_DELEGATES)
 										.integerValue(Bignum.ROUND_FLOOR)
-=======
-										.dividedBy(ACTIVE_DELEGATES)
-										.floor()
->>>>>>> 639fc40c
 								)
 								.toFixed()
 						);
 						var feesPerDelegate = Number(
 							new Bignum(scope.roundFees.toPrecision(15))
-<<<<<<< HEAD
-								.dividedBy(slots.delegates)
+								.dividedBy(ACTIVE_DELEGATES)
 								.integerValue(Bignum.ROUND_FLOOR)
-=======
-								.dividedBy(ACTIVE_DELEGATES)
-								.floor()
->>>>>>> 639fc40c
 								.toFixed()
 						);
 						var args = {
@@ -1968,25 +1794,15 @@
 							new Bignum(scope.roundRewards[index].toPrecision(15))
 								.plus(
 									new Bignum(scope.roundFees.toPrecision(15))
-<<<<<<< HEAD
-										.dividedBy(slots.delegates)
+										.dividedBy(ACTIVE_DELEGATES)
 										.integerValue(Bignum.ROUND_FLOOR)
-=======
-										.dividedBy(ACTIVE_DELEGATES)
-										.floor()
->>>>>>> 639fc40c
 								)
 								.toFixed()
 						);
 						var feesPerDelegate = Number(
 							new Bignum(scope.roundFees.toPrecision(15))
-<<<<<<< HEAD
-								.dividedBy(slots.delegates)
+								.dividedBy(ACTIVE_DELEGATES)
 								.integerValue(Bignum.ROUND_FLOOR)
-=======
-								.dividedBy(ACTIVE_DELEGATES)
-								.floor()
->>>>>>> 639fc40c
 								.toFixed()
 						);
 						var args = {
@@ -2007,19 +1823,11 @@
 					it('should call mergeAccountAndGet with proper args (fees)', () => {
 						var index = 2; // Delegate index on list
 						var feesPerDelegate = new Bignum(scope.roundFees.toPrecision(15))
-<<<<<<< HEAD
-							.dividedBy(slots.delegates)
+							.dividedBy(ACTIVE_DELEGATES)
 							.integerValue(Bignum.ROUND_FLOOR);
 						var remainingFees = Number(
 							new Bignum(scope.roundFees.toPrecision(15))
-								.minus(feesPerDelegate.multipliedBy(slots.delegates))
-=======
-							.dividedBy(ACTIVE_DELEGATES)
-							.floor();
-						var remainingFees = Number(
-							new Bignum(scope.roundFees.toPrecision(15))
-								.minus(feesPerDelegate.times(ACTIVE_DELEGATES))
->>>>>>> 639fc40c
+								.minus(feesPerDelegate.multipliedBy(ACTIVE_DELEGATES))
 								.toFixed()
 						);
 
