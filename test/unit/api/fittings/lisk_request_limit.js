--- conflicted
+++ resolved
@@ -112,11 +112,7 @@
 
 		setTimeout(() => {
 			next = sinonSandbox.spy();
-<<<<<<< HEAD
-			for (var auxI = 0; auxI < limits.max + 5; auxI++) {
-=======
-			for (let i = 0; i < limits.max + 5; i++) {
->>>>>>> ef1a7c56
+			for (let auxI = 0; auxI < limits.max + 5; auxI++) {
 				limit_fititng(context, cb);
 			}
 			expect(success).to.be.equal(limits.max);
