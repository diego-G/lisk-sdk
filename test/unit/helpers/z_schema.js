/*
 * Copyright © 2018 Lisk Foundation
 *
 * See the LICENSE file at the top-level directory of this distribution
 * for licensing information.
 *
 * Unless otherwise agreed in a custom licensing agreement with the Lisk Foundation,
 * no part of this software, including this file, may be copied, modified,
 * propagated, or distributed except according to the terms contained in the
 * LICENSE file.
 *
 * Removal or modification of this copyright notice is prohibited.
 */
'use strict';

var randomstring = require('randomstring');

var Z_schema = require('../../../helpers/z_schema.js');
var constants = require('../../../helpers/constants.js');

var validator = new Z_schema();

<<<<<<< HEAD
describe('schema - custom formats', () => {
	describe('additionalData', () => {
		var schema = {
			format: 'additionalData'
		};
=======
var shouldReturnFalseForEmptyNonStringValues = function () {
	var composedSchema = {
		type: 'object',
		properties: {
			test: {}
		}
	};

	it('should return false for null values', function () {
		composedSchema.properties.test = this.schema;
		expect(validator.validate({ test: null }, composedSchema)).to.equal(false);
	});

	it('should return false for undefined values', function () {
		composedSchema.properties.test = this.schema;
		expect(validator.validate({ test: undefined }, composedSchema)).to.equal(false);
	});

	it('should return false for NaN values', function () {
		composedSchema.properties.test = this.schema;
		expect(validator.validate({ test: NaN }, composedSchema)).to.equal(false);
	});

	it('should return false for empty array values', function () {
		expect(validator.validate([], this.schema)).to.equal(false);
	});

	it('should return false for empty object values', function () {
		expect(validator.validate({}, this.schema)).to.equal(false);
	});
};

var shouldReturnTrueForEmptyStringValues = function () {
	it('should return true for empty string values', function () {
		expect(validator.validate('', this.schema)).to.equal(true);
	});
};

describe('schema - custom formats', function () {

	describe('id', function () {

		beforeEach(function () {
			this.schema = {
				format: 'id'
			};
		});

		it('should return false if contains non-numeric value', function () {
			var invalidData = ['L1234', '1234L', 'ABCD', '12L34'];

			invalidData.forEach(function (item) {
				expect(validator.validate(item, this.schema)).to.equal(false);
			}, this);
		});

		it('should return false for negative value', function () {
			expect(validator.validate('-100', this.schema)).to.equal(false);
		});

		it('should return true if string contains numeric value', function () {
			var validData = ['123', '0', '663332353555532'];

			validData.forEach(function (item) {
				expect(validator.validate(item, this.schema)).to.equal(true);
			}, this);
		});

		shouldReturnFalseForEmptyNonStringValues();
		shouldReturnTrueForEmptyStringValues();
	});

	describe('additionalData', function () {

		beforeEach(function () {
			this.schema = {
				format: 'additionalData'
			};
		});
>>>>>>> 9ce10b3e

		it('should return false if string is longer than maxLength (either chars or bytes)', () => {
			var invalidData = [];
			invalidData.push(`${randomstring.generate(constants.additionalData.maxLength - 1)}现`);
			invalidData.push(randomstring.generate(constants.additionalData.maxLength + 1));

<<<<<<< HEAD
			invalidData.forEach(item => {
				expect(validator.validate(item, schema)).to.equal(false);
			});
=======
			invalidData.forEach(function (item) {
				expect(validator.validate(item, this.schema)).to.equal(false);
			}, this);
>>>>>>> 9ce10b3e
		});

		it('should return true if string is between minLength and maxLength', () => {
			var validData = [];
			validData.push(randomstring.generate(constants.additionalData.minLength));
			validData.push(randomstring.generate(constants.additionalData.maxLength));

<<<<<<< HEAD
			validData.forEach(item => {
				expect(validator.validate(item, schema)).to.equal(true);
			});
=======
			validData.forEach(function (item) {
				expect(validator.validate(item, this.schema)).to.equal(true);
			}, this);
>>>>>>> 9ce10b3e
		});

		shouldReturnFalseForEmptyNonStringValues();
		shouldReturnTrueForEmptyStringValues();
	});

	describe('address', function () {

		beforeEach(function () {
			this.schema = {
				format: 'address'
			};
		});

		it('should return false if value does not end with L', function () {
			var invalidData = ['L1234', '1234L1', 'LABCD', '12L34'];

			invalidData.forEach(function (item) {
				expect(validator.validate(item, this.schema)).to.equal(false);
			}, this);
		});

		it('should return false for non-numeric addresses', function () {
			var invalidData = ['123aL', 'aaaaL', 'a123L', '___L', 'L'];

			invalidData.forEach(function (item) {
				expect(validator.validate(item, this.schema)).to.equal(false);
			}, this);
		});

		it('should return true if string contains numeric value', function () {
			var validData = ['123L', '0L', '663332353555532L'];

			validData.forEach(function (item) {
				expect(validator.validate(item, this.schema)).to.equal(true);
			}, this);
		});

		shouldReturnFalseForEmptyNonStringValues();
		shouldReturnTrueForEmptyStringValues();
	});

	describe('username', function () {

		beforeEach(function () {
			this.schema = {
				format: 'username'
			};
		});

		it('should return false for invalid username value', function () {
			var invalidUsername = 'hello^lisk';
			expect(validator.validate(invalidUsername, this.schema)).to.equal(false);
		});

		it('should return true for valid username value', function () {
			var validUsername = 'hello111_lisk!';
			expect(validator.validate(validUsername, this.schema)).to.equal(true);
		});

		shouldReturnFalseForEmptyNonStringValues();
		shouldReturnTrueForEmptyStringValues();
	});

<<<<<<< HEAD
	describe('hex', () => {
		var schema = {
			format: 'hex'
		};

		it('should return false for invalid hex value', () => {
			var invalidHex = 'ec0c50z';
			expect(validator.validate(invalidHex, schema)).to.equal(false);
		});

		it('should return true for empty string', () => {
			var emptyString = '';
			expect(validator.validate(emptyString, schema)).to.equal(true);
=======
	describe('hex', function () {

		beforeEach(function () {
			this.schema = {
				format: 'hex'
			};
		});

		it('should return false for invalid hex value', function () {
			var invalidHex = 'ec0c50z';
			expect(validator.validate(invalidHex, this.schema)).to.equal(false);
>>>>>>> 9ce10b3e
		});

		it('should return true for valid hex value', () => {
			var validHex = 'ec0c50e';
			expect(validator.validate(validHex, this.schema)).to.equal(true);
		});

		shouldReturnFalseForEmptyNonStringValues();
		shouldReturnTrueForEmptyStringValues();
	});

<<<<<<< HEAD
	describe('publicKey', () => {
		var schema = {
			format: 'publicKey'
		};
=======
	describe('publicKey', function () {

		beforeEach(function () {
			this.schema = {
				format: 'publicKey'
			};
		});
>>>>>>> 9ce10b3e

		it('should return false if value is not in hex format', () => {
			var invalidPublicKey = 'zxcdec3595ff6041c3bd28b76b8cf75dce8225173d1bd00241624ee89b50f2a8';
			expect(validator.validate(invalidPublicKey, this.schema)).to.equal(false);
		});

		it('should return false for value < 64', () => {
			var invalidLengthPublicKey = 'c3595ff6041c3bd28b76b8cf75dce8225173d1241624ee89b50f2a8';
			expect(validator.validate(invalidLengthPublicKey, this.schema)).to.equal(false);
		});

		it('should return false for value > 64', () => {
			var invalidLengthPublicKey = 'c96dec3595ff6041c3bd28b76b8cf75dce8225173d1bd00241624ee89b50f2a8123';
<<<<<<< HEAD
			expect(validator.validate(invalidLengthPublicKey, schema)).to.equal(false);
		});

		it('should return true for empty string', () => {
			var emptyString = '';
			expect(validator.validate(emptyString, schema)).to.equal(true);
=======
			expect(validator.validate(invalidLengthPublicKey, this.schema)).to.equal(false);
>>>>>>> 9ce10b3e
		});

		it('should return true for valid publicKey', () => {
			var validPublicKey = 'c96dec3595ff6041c3bd28b76b8cf75dce8225173d1bd00241624ee89b50f2a8';
			expect(validator.validate(validPublicKey, this.schema)).to.equal(true);
		});

		shouldReturnFalseForEmptyNonStringValues();
		shouldReturnTrueForEmptyStringValues();
	});

	describe('csv', function () {

		beforeEach(function () {
			this.schema = {
				format: 'csv'
			};
		});

		it('should return false for invalid csv value', function () {
			var invalidCsv = ['foo', 'bar'];
			expect(validator.validate(invalidCsv, this.schema)).to.equal(false);
		});

		it('should return true for valid csv value', function () {
			var validCsv = '1,2,3,4,5';
			expect(validator.validate(validCsv, this.schema)).to.equal(true);
		});

		it('should return false for too many csv values', function () {
			var invalidCsv = '1' + Array(1100).join(',1') ;
			expect(validator.validate(invalidCsv, this.schema)).to.equal(false);
		});

		shouldReturnFalseForEmptyNonStringValues();
	});

<<<<<<< HEAD
	describe('signature', () => {
		var schema = {
			format: 'signature'
		};
=======
	describe('signature', function () {

		beforeEach(function () {
			this.schema = {
				format: 'signature'
			};
		});
>>>>>>> 9ce10b3e

		it('should return false if value is not in hex format', () => {
			var invalidPublicKey = 'zxcdec3595ff6041c3bd28b76b8cf75dce8225173d1bd00241624ee89b50f2a8';
			expect(validator.validate(invalidPublicKey, this.schema)).to.equal(false);
		});

		it('should return false if value < 128', () => {
			var invalidLengthSignature = '3d0ea2004c3dea8076a6a22c6db8bae95bc0db819240c77fc5335f32920e91b9f41f58b01fc86dfda11019c9fd1c6c3dcbab0a4e478e3c9186ff6090dc05';
			expect(validator.validate(invalidLengthSignature, this.schema)).to.equal(false);
		});

		it('should return false if value > 128', () => {
			var invalidLengthSignature = '1231d8103d0ea2004c3dea8076a6a22c6db8bae95bc0db819240c77fc5335f32920e91b9f41f58b01fc86dfda11019c9fd1c6c3dcbab0a4e478e3c9186ff6090dc05';
<<<<<<< HEAD
			expect(validator.validate(invalidLengthSignature, schema)).to.equal(false);
		});

		it('should return true for empty string', () => {
			var emptyString = '';
			expect(validator.validate(emptyString, schema)).to.equal(true);
=======
			expect(validator.validate(invalidLengthSignature, this.schema)).to.equal(false);
>>>>>>> 9ce10b3e
		});

		it('should return true for valid publicKey', () => {
			var validSignature = 'd8103d0ea2004c3dea8076a6a22c6db8bae95bc0db819240c77fc5335f32920e91b9f41f58b01fc86dfda11019c9fd1c6c3dcbab0a4e478e3c9186ff6090dc05';
			expect(validator.validate(validSignature, this.schema)).to.equal(true);
		});

		shouldReturnFalseForEmptyNonStringValues();
		shouldReturnTrueForEmptyStringValues();
	});

	describe('queryList', function () {

		beforeEach(function () {
			this.schema = {
				format: 'queryList'
			};
		});

		it('should return false for non-object values', function () {
			var invalidData = ['xxx', 123, NaN, undefined, [1, 2], '', null];

			invalidData.forEach(function (item) {
				expect(validator.validate(item, this.schema)).to.equal(false);
			}, this);
		});

		it('should return true for object values', function () {
			var validQueryList = { foo: 'bar' };
			expect(validator.validate(validQueryList, this.schema)).to.equal(true);
		});
	});

	describe('delegatesList', function () {

		beforeEach(function () {
			this.schema = {
				format: 'delegatesList'
			};
		});

		it('should return false for non-object values', function () {
			var invalidData = ['xxx', 123, NaN, undefined, [1, 2], '', null];

			invalidData.forEach(function (item) {
				expect(validator.validate(item, this.schema)).to.equal(false);
			}, this);
		});

		it('should return true for object values', function () {
			var validDelegateList = { foo: 'bar' };
			expect(validator.validate(validDelegateList, this.schema)).to.equal(true);
		});
	});

	describe('parsedInt', function () {

		beforeEach(function () {
			this.schema = {
				format: 'parsedInt'
			};
		});

		it('should return false for non-numeric values', function () {
			var invalidData = ['xxx', {}, NaN, undefined, [1, 2], null, 1.123];

			invalidData.forEach(function (item) {
				expect(validator.validate(item, this.schema)).to.equal(false);
			}, this);
		});

		it('should return true for numeric values', function () {
			var validData = [123, '123', 0, '0'];

			validData.forEach(function (item) {
				expect(validator.validate(item, this.schema)).to.equal(true);
			}, this);
		});

		shouldReturnFalseForEmptyNonStringValues();
	});

	describe('os', function () {

		beforeEach(function () {
			this.schema = {
				format: 'os'
			};
		});

		it('should return false for invalid os value', function () {
			var invalidOs = 'atari!!!!';
			expect(validator.validate(invalidOs, this.schema)).to.equal(false);
		});

		it('should return true for valid os value', function () {
			var validOs = 'linux_1';
			expect(validator.validate(validOs, this.schema)).to.equal(true);
		});

		shouldReturnFalseForEmptyNonStringValues();
		shouldReturnTrueForEmptyStringValues();
	});

	describe('version', function () {

		beforeEach(function () {
			this.schema = {
				format: 'version'
			};
		});

		it('should return false for invalid version value', function () {
			var invalidData = ['1a.1', '1111.11.11', '1.1.1.1.1', '1.1.1aa'];

			invalidData.forEach(function (item) {
				expect(validator.validate(item, this.schema)).to.equal(false);
			}, this);
		});

		it('should return true for valid version value', function () {
			var validData = ['1.1.1', '111.1.1', '11.11.22c'];

			validData.forEach(function (item) {
				expect(validator.validate(item, this.schema)).to.equal(true);
			}, this);
		});

		shouldReturnFalseForEmptyNonStringValues();
		shouldReturnTrueForEmptyStringValues();
	});

<<<<<<< HEAD
	describe('ipOrFQDN', () => {
		var schema = {
			format: 'ipOrFQDN'
		};
=======
	describe('ipOrFQDN', function () {

		beforeEach(function () {
			this.schema = {
				format: 'ipOrFQDN'
			};
		});
>>>>>>> 9ce10b3e

		it('should return false if value is not an IP or not a FQDN', () => {
			var invalidData = ['192.168', 'alpha-', 'apha_server', 'alpha.server.'];

<<<<<<< HEAD
			invalidData.forEach(item => {
				expect(validator.validate(item, schema)).to.equal(false);
			});
=======
			invalidData.forEach(function (item) {
				expect(validator.validate(item, this.schema)).to.equal(false);
			}, this);
>>>>>>> 9ce10b3e
		});

		it('should return true if value is an IP or a valid FQDN', () => {
			var validData = ['192.168.0.1', '127.0.0.1', 'localhost', 'app.server', 'alpha.server.com', '8.8.8.8'];

<<<<<<< HEAD
			validData.forEach(item => {
				expect(validator.validate(item, schema)).to.equal(true);
			});
=======
			validData.forEach(function (item) {
				expect(validator.validate(item, this.schema)).to.equal(true);
			}, this);
>>>>>>> 9ce10b3e
		});

		shouldReturnFalseForEmptyNonStringValues();
	});
});<|MERGE_RESOLUTION|>--- conflicted
+++ resolved
@@ -20,13 +20,6 @@
 
 var validator = new Z_schema();
 
-<<<<<<< HEAD
-describe('schema - custom formats', () => {
-	describe('additionalData', () => {
-		var schema = {
-			format: 'additionalData'
-		};
-=======
 var shouldReturnFalseForEmptyNonStringValues = function () {
 	var composedSchema = {
 		type: 'object',
@@ -66,9 +59,7 @@
 };
 
 describe('schema - custom formats', function () {
-
 	describe('id', function () {
-
 		beforeEach(function () {
 			this.schema = {
 				format: 'id'
@@ -100,44 +91,30 @@
 	});
 
 	describe('additionalData', function () {
-
 		beforeEach(function () {
 			this.schema = {
 				format: 'additionalData'
 			};
 		});
->>>>>>> 9ce10b3e
-
-		it('should return false if string is longer than maxLength (either chars or bytes)', () => {
+
+		it('should return false if string is longer than maxLength (either chars or bytes)', function () {
 			var invalidData = [];
 			invalidData.push(`${randomstring.generate(constants.additionalData.maxLength - 1)}现`);
 			invalidData.push(randomstring.generate(constants.additionalData.maxLength + 1));
 
-<<<<<<< HEAD
-			invalidData.forEach(item => {
-				expect(validator.validate(item, schema)).to.equal(false);
-			});
-=======
-			invalidData.forEach(function (item) {
-				expect(validator.validate(item, this.schema)).to.equal(false);
-			}, this);
->>>>>>> 9ce10b3e
-		});
-
-		it('should return true if string is between minLength and maxLength', () => {
+			invalidData.forEach(function (item) {
+				expect(validator.validate(item, this.schema)).to.equal(false);
+			}, this);
+		});
+
+		it('should return true if string is between minLength and maxLength', function () {
 			var validData = [];
 			validData.push(randomstring.generate(constants.additionalData.minLength));
 			validData.push(randomstring.generate(constants.additionalData.maxLength));
 
-<<<<<<< HEAD
-			validData.forEach(item => {
-				expect(validator.validate(item, schema)).to.equal(true);
-			});
-=======
-			validData.forEach(function (item) {
-				expect(validator.validate(item, this.schema)).to.equal(true);
-			}, this);
->>>>>>> 9ce10b3e
+			validData.forEach(function (item) {
+				expect(validator.validate(item, this.schema)).to.equal(true);
+			}, this);
 		});
 
 		shouldReturnFalseForEmptyNonStringValues();
@@ -145,7 +122,6 @@
 	});
 
 	describe('address', function () {
-
 		beforeEach(function () {
 			this.schema = {
 				format: 'address'
@@ -181,7 +157,6 @@
 	});
 
 	describe('username', function () {
-
 		beforeEach(function () {
 			this.schema = {
 				format: 'username'
@@ -202,23 +177,7 @@
 		shouldReturnTrueForEmptyStringValues();
 	});
 
-<<<<<<< HEAD
-	describe('hex', () => {
-		var schema = {
-			format: 'hex'
-		};
-
-		it('should return false for invalid hex value', () => {
-			var invalidHex = 'ec0c50z';
-			expect(validator.validate(invalidHex, schema)).to.equal(false);
-		});
-
-		it('should return true for empty string', () => {
-			var emptyString = '';
-			expect(validator.validate(emptyString, schema)).to.equal(true);
-=======
 	describe('hex', function () {
-
 		beforeEach(function () {
 			this.schema = {
 				format: 'hex'
@@ -228,10 +187,9 @@
 		it('should return false for invalid hex value', function () {
 			var invalidHex = 'ec0c50z';
 			expect(validator.validate(invalidHex, this.schema)).to.equal(false);
->>>>>>> 9ce10b3e
-		});
-
-		it('should return true for valid hex value', () => {
+		});
+
+		it('should return true for valid hex value', function () {
 			var validHex = 'ec0c50e';
 			expect(validator.validate(validHex, this.schema)).to.equal(true);
 		});
@@ -240,46 +198,29 @@
 		shouldReturnTrueForEmptyStringValues();
 	});
 
-<<<<<<< HEAD
-	describe('publicKey', () => {
-		var schema = {
-			format: 'publicKey'
-		};
-=======
 	describe('publicKey', function () {
-
 		beforeEach(function () {
 			this.schema = {
 				format: 'publicKey'
 			};
 		});
->>>>>>> 9ce10b3e
-
-		it('should return false if value is not in hex format', () => {
+
+		it('should return false if value is not in hex format', function () {
 			var invalidPublicKey = 'zxcdec3595ff6041c3bd28b76b8cf75dce8225173d1bd00241624ee89b50f2a8';
 			expect(validator.validate(invalidPublicKey, this.schema)).to.equal(false);
 		});
 
-		it('should return false for value < 64', () => {
+		it('should return false for value < 64', function () {
 			var invalidLengthPublicKey = 'c3595ff6041c3bd28b76b8cf75dce8225173d1241624ee89b50f2a8';
 			expect(validator.validate(invalidLengthPublicKey, this.schema)).to.equal(false);
 		});
 
-		it('should return false for value > 64', () => {
+		it('should return false for value > 64', function () {
 			var invalidLengthPublicKey = 'c96dec3595ff6041c3bd28b76b8cf75dce8225173d1bd00241624ee89b50f2a8123';
-<<<<<<< HEAD
-			expect(validator.validate(invalidLengthPublicKey, schema)).to.equal(false);
-		});
-
-		it('should return true for empty string', () => {
-			var emptyString = '';
-			expect(validator.validate(emptyString, schema)).to.equal(true);
-=======
 			expect(validator.validate(invalidLengthPublicKey, this.schema)).to.equal(false);
->>>>>>> 9ce10b3e
-		});
-
-		it('should return true for valid publicKey', () => {
+		});
+
+		it('should return true for valid publicKey', function () {
 			var validPublicKey = 'c96dec3595ff6041c3bd28b76b8cf75dce8225173d1bd00241624ee89b50f2a8';
 			expect(validator.validate(validPublicKey, this.schema)).to.equal(true);
 		});
@@ -289,7 +230,6 @@
 	});
 
 	describe('csv', function () {
-
 		beforeEach(function () {
 			this.schema = {
 				format: 'csv'
@@ -307,53 +247,36 @@
 		});
 
 		it('should return false for too many csv values', function () {
-			var invalidCsv = '1' + Array(1100).join(',1') ;
+			var invalidCsv = `1${Array(1100).join(',1')}`;
 			expect(validator.validate(invalidCsv, this.schema)).to.equal(false);
 		});
 
 		shouldReturnFalseForEmptyNonStringValues();
 	});
 
-<<<<<<< HEAD
-	describe('signature', () => {
-		var schema = {
-			format: 'signature'
-		};
-=======
 	describe('signature', function () {
-
 		beforeEach(function () {
 			this.schema = {
 				format: 'signature'
 			};
 		});
->>>>>>> 9ce10b3e
-
-		it('should return false if value is not in hex format', () => {
+
+		it('should return false if value is not in hex format', function () {
 			var invalidPublicKey = 'zxcdec3595ff6041c3bd28b76b8cf75dce8225173d1bd00241624ee89b50f2a8';
 			expect(validator.validate(invalidPublicKey, this.schema)).to.equal(false);
 		});
 
-		it('should return false if value < 128', () => {
+		it('should return false if value < 128', function () {
 			var invalidLengthSignature = '3d0ea2004c3dea8076a6a22c6db8bae95bc0db819240c77fc5335f32920e91b9f41f58b01fc86dfda11019c9fd1c6c3dcbab0a4e478e3c9186ff6090dc05';
 			expect(validator.validate(invalidLengthSignature, this.schema)).to.equal(false);
 		});
 
-		it('should return false if value > 128', () => {
+		it('should return false if value > 128', function () {
 			var invalidLengthSignature = '1231d8103d0ea2004c3dea8076a6a22c6db8bae95bc0db819240c77fc5335f32920e91b9f41f58b01fc86dfda11019c9fd1c6c3dcbab0a4e478e3c9186ff6090dc05';
-<<<<<<< HEAD
-			expect(validator.validate(invalidLengthSignature, schema)).to.equal(false);
-		});
-
-		it('should return true for empty string', () => {
-			var emptyString = '';
-			expect(validator.validate(emptyString, schema)).to.equal(true);
-=======
 			expect(validator.validate(invalidLengthSignature, this.schema)).to.equal(false);
->>>>>>> 9ce10b3e
-		});
-
-		it('should return true for valid publicKey', () => {
+		});
+
+		it('should return true for valid publicKey', function () {
 			var validSignature = 'd8103d0ea2004c3dea8076a6a22c6db8bae95bc0db819240c77fc5335f32920e91b9f41f58b01fc86dfda11019c9fd1c6c3dcbab0a4e478e3c9186ff6090dc05';
 			expect(validator.validate(validSignature, this.schema)).to.equal(true);
 		});
@@ -363,7 +286,6 @@
 	});
 
 	describe('queryList', function () {
-
 		beforeEach(function () {
 			this.schema = {
 				format: 'queryList'
@@ -385,7 +307,6 @@
 	});
 
 	describe('delegatesList', function () {
-
 		beforeEach(function () {
 			this.schema = {
 				format: 'delegatesList'
@@ -407,7 +328,6 @@
 	});
 
 	describe('parsedInt', function () {
-
 		beforeEach(function () {
 			this.schema = {
 				format: 'parsedInt'
@@ -434,7 +354,6 @@
 	});
 
 	describe('os', function () {
-
 		beforeEach(function () {
 			this.schema = {
 				format: 'os'
@@ -456,7 +375,6 @@
 	});
 
 	describe('version', function () {
-
 		beforeEach(function () {
 			this.schema = {
 				format: 'version'
@@ -483,47 +401,27 @@
 		shouldReturnTrueForEmptyStringValues();
 	});
 
-<<<<<<< HEAD
-	describe('ipOrFQDN', () => {
-		var schema = {
-			format: 'ipOrFQDN'
-		};
-=======
 	describe('ipOrFQDN', function () {
-
 		beforeEach(function () {
 			this.schema = {
 				format: 'ipOrFQDN'
 			};
 		});
->>>>>>> 9ce10b3e
-
-		it('should return false if value is not an IP or not a FQDN', () => {
+
+		it('should return false if value is not an IP or not a FQDN', function () {
 			var invalidData = ['192.168', 'alpha-', 'apha_server', 'alpha.server.'];
 
-<<<<<<< HEAD
-			invalidData.forEach(item => {
-				expect(validator.validate(item, schema)).to.equal(false);
-			});
-=======
-			invalidData.forEach(function (item) {
-				expect(validator.validate(item, this.schema)).to.equal(false);
-			}, this);
->>>>>>> 9ce10b3e
-		});
-
-		it('should return true if value is an IP or a valid FQDN', () => {
+			invalidData.forEach(function (item) {
+				expect(validator.validate(item, this.schema)).to.equal(false);
+			}, this);
+		});
+
+		it('should return true if value is an IP or a valid FQDN', function () {
 			var validData = ['192.168.0.1', '127.0.0.1', 'localhost', 'app.server', 'alpha.server.com', '8.8.8.8'];
 
-<<<<<<< HEAD
-			validData.forEach(item => {
-				expect(validator.validate(item, schema)).to.equal(true);
-			});
-=======
-			validData.forEach(function (item) {
-				expect(validator.validate(item, this.schema)).to.equal(true);
-			}, this);
->>>>>>> 9ce10b3e
+			validData.forEach(function (item) {
+				expect(validator.validate(item, this.schema)).to.equal(true);
+			}, this);
 		});
 
 		shouldReturnFalseForEmptyNonStringValues();
