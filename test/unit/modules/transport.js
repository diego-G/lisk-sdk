--- conflicted
+++ resolved
@@ -391,13 +391,8 @@
 			});
 
 			describe('when options.nonce is defined', () => {
-<<<<<<< HEAD
-				var removeSpy;
-				var auxValidNonce;
-=======
 				let removeSpy;
-				let validNonce;
->>>>>>> 51a683b6
+				let auxValidNonce;
 
 				beforeEach(done => {
 					removeSpy = sinonSandbox.spy();
@@ -1011,15 +1006,9 @@
 			}
 
 			blocksList = [];
-<<<<<<< HEAD
-			for (var j = 0; j < 10; j++) {
-				var auxBlock = new Block();
+			for (let j = 0; j < 10; j++) {
+				const auxBlock = new Block();
 				blocksList.push(auxBlock);
-=======
-			for (let j = 0; j < 10; j++) {
-				const block = new Block();
-				blocksList.push(block);
->>>>>>> 51a683b6
 			}
 
 			transportInstance = new TransportModule((err, transportSelf) => {
@@ -1691,11 +1680,7 @@
 			});
 
 			describe('postBlock', () => {
-<<<<<<< HEAD
-				var postBlockQuery;
-=======
-				let query;
->>>>>>> 51a683b6
+				let postBlockQuery;
 
 				beforeEach(done => {
 					postBlockQuery = {
@@ -2123,11 +2108,7 @@
 			});
 
 			describe('getSignatures', () => {
-<<<<<<< HEAD
-				var getSignaturesReq;
-=======
-				let req;
->>>>>>> 51a683b6
+				let getSignaturesReq;
 
 				beforeEach(done => {
 					getSignaturesReq = {};
