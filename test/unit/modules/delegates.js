/*
 * Copyright © 2018 Lisk Foundation
 *
 * See the LICENSE file at the top-level directory of this distribution
 * for licensing information.
 *
 * Unless otherwise agreed in a custom licensing agreement with the Lisk Foundation,
 * no part of this software, including this file, may be copied, modified,
 * propagated, or distributed except according to the terms contained in the
 * LICENSE file.
 *
 * Removal or modification of this copyright notice is prohibited.
 */

'use strict';

const lisk = require('lisk-elements').cryptography;
const genesisDelegates = require('../../data/genesis_delegates.json');
const delegatesRoundsList = require('../../data/delegates_rounds_list.json');
const accountFixtures = require('../../fixtures/accounts');
const application = require('../../common/application');

const exceptions = global.exceptions;

describe('delegates', () => {
	let library;

	before(done => {
		application.init(
			{ sandbox: { name: 'lisk_test_modules_delegates' } },
			(err, scope) => {
				library = scope;
				// Set delegates module as loaded to allow manual forging
				library.rewiredModules.delegates.__set__('__private.loaded', true);
				// Load forging delegates
				library.rewiredModules.delegates.__get__('__private');
				done(err);
			}
		);
	});

	after(done => {
		application.cleanup(done);
	});

	afterEach(() => {
		return sinonSandbox.restore();
	});

	describe('__private', () => {
		describe('loadDelegates', () => {
			let loadDelegates;
			let config;
			let __private;

			const delegates = [
				{
					publicKey:
						'9d3058175acab969f41ad9b86f7a2926c74258670fe56b37c429c01fca9f2f0f',
					encryptedPassphrase:
						'iterations=1&salt=8c79d754416acccb567a42cf62b2e3bb&cipherText=73f5827fcd8eeab475abff71476cbce3b1ecacdeac55a738bb2f0a676d8e543bb92c91e1c1e3ddb6cef07a503f034dc7718e39657218d5a955859c5524be06de5954a5875b4c7b1cd11835e3477f1d04&iv=aac6a3b77c0594552bd9c932&tag=86231fb20e7b263264ca68b3585967ca&version=1',
				},
				{
					publicKey:
						'141b16ac8d5bd150f16b1caa08f689057ca4c4434445e56661831f4e671b7c0a',
					encryptedPassphrase:
						'iterations=1&salt=5c709afdae35d43d4090e9ef31d14d85&cipherText=c205189b91f797c3914f5d82ccc7cccfb3c620cef512c3bf8f50cd280bd5ff1450e8b9be997179582e62bec0cb655ca2eb8ff6833892f9e350dc5182b61bd648cd02f7f95468c7ec51aa3b43&iv=bfae7a255077c6de61a1ec59&tag=59cfd0a55d39a765a84725f4be464179&version=1',
				},
				{
					publicKey:
						'3ff32442bb6da7d60c1b7752b24e6467813c9b698e0f278d48c43580da972135',
					encryptedPassphrase:
						'iterations=1&salt=588600600cd7660cf2346cd390093900&cipherText=6469aca1fe386e709c89c9a1d644abd969e64326f0f27f7be25248727892ec860e1e2dae54d283e65b1d21657a74047fb46ba732d1c83b93c8e2c0c96e98c2a9c4d87d0ac23db6dec9e3728426e3&iv=357d723a607f5baaf1fb218a&tag=f42bc3722b2964806d83a8ca3da2f94d&version=1',
				},
			];

			before(done => {
				loadDelegates = library.rewiredModules.delegates.__get__(
					'__private.loadDelegates'
				);
				config = library.rewiredModules.delegates.__get__('library.config');
				__private = library.rewiredModules.delegates.__get__('__private');
				done();
			});

			beforeEach(done => {
				__private.keypairs = {};
				config.forging.force = true;
				config.forging.delegates = [];
				done();
			});

			it('should not load any delegates when forging.force is false', done => {
				config.forging.force = false;
				config.forging.delegates = delegates;

				loadDelegates(err => {
					expect(err).to.not.exist;
					expect(Object.keys(__private.keypairs).length).to.equal(0);
					done();
				});
			});

			it('should not load any delegates when forging.delegates array is empty', done => {
				config.forging.delegates = [];

				loadDelegates(err => {
					expect(err).to.not.exist;
					expect(Object.keys(__private.keypairs).length).to.equal(0);
					done();
				});
			});

			it('should not load any delegates when forging.delegates list is undefined', done => {
				config.forging.delegates = undefined;

				loadDelegates(err => {
					expect(err).to.not.exist;
					expect(Object.keys(__private.keypairs).length).to.equal(0);
					done();
				});
			});

			it('should return error if number of iterations is omitted', done => {
				const accountDetails = {
					publicKey:
						'9d3058175acab969f41ad9b86f7a2926c74258670fe56b37c429c01fca9f2f0f',
					// iterations is removed but should be set to 1
					encryptedPassphrase:
						'salt=8c79d754416acccb567a42cf62b2e3bb&cipherText=73f5827fcd8eeab475abff71476cbce3b1ecacdeac55a738bb2f0a676d8e543bb92c91e1c1e3ddb6cef07a503f034dc7718e39657218d5a955859c5524be06de5954a5875b4c7b1cd11835e3477f1d04&iv=aac6a3b77c0594552bd9c932&tag=86231fb20e7b263264ca68b3585967ca&version=1',
				};

				config.forging.delegates = [accountDetails];

				loadDelegates(err => {
					expect(err).to.equal(
						`Invalid encryptedPassphrase for publicKey: ${
							accountDetails.publicKey
						}. Unsupported state or unable to authenticate data`
					);
					expect(Object.keys(__private.keypairs).length).to.equal(0);
					done();
				});
			});

			it('should return error if number of iterations is incorrect', done => {
				const accountDetails = {
					publicKey:
						'9d3058175acab969f41ad9b86f7a2926c74258670fe56b37c429c01fca9f2f0f',
					// iterations is set to 2 instead of 1
					encryptedPassphrase:
						'iterations=2&salt=8c79d754416acccb567a42cf62b2e3bb&cipherText=73f5827fcd8eeab475abff71476cbce3b1ecacdeac55a738bb2f0a676d8e543bb92c91e1c1e3ddb6cef07a503f034dc7718e39657218d5a955859c5524be06de5954a5875b4c7b1cd11835e3477f1d04&iv=aac6a3b77c0594552bd9c932&tag=86231fb20e7b263264ca68b3585967ca&version=1',
				};

				config.forging.delegates = [accountDetails];

				loadDelegates(err => {
					expect(err).to.equal(
						`Invalid encryptedPassphrase for publicKey: ${
							accountDetails.publicKey
						}. Unsupported state or unable to authenticate data`
					);
					expect(Object.keys(__private.keypairs).length).to.equal(0);
					done();
				});
			});

			it('should return error if encrypted passphrase has no salt', done => {
				const accountDetails = {
					publicKey:
						'9d3058175acab969f41ad9b86f7a2926c74258670fe56b37c429c01fca9f2f0f',
					encryptedPassphrase:
						'iterations=1&cipherText=73f5827fcd8eeab475abff71476cbce3b1ecacdeac55a738bb2f0a676d8e543bb92c91e1c1e3ddb6cef07a503f034dc7718e39657218d5a955859c5524be06de5954a5875b4c7b1cd11835e3477f1d04&iv=aac6a3b77c0594552bd9c932&tag=86231fb20e7b263264ca68b3585967ca&version=1',
				};

				config.forging.delegates = [accountDetails];

				// TODO: Update the expectation after fixing
				// https://github.com/LiskHQ/lisk-elements/issues/688
				loadDelegates(err => {
					expect(err).to.equal(
						`Invalid encryptedPassphrase for publicKey: ${
							accountDetails.publicKey
						}. Argument must be a string.`
					);
					expect(Object.keys(__private.keypairs).length).to.equal(0);
					done();
				});
			});

			it('should return error if encrypted passphrase has a modified salt', done => {
				const accountDetails = {
					publicKey:
						'9d3058175acab969f41ad9b86f7a2926c74258670fe56b37c429c01fca9f2f0f',
					// salt is 1 character different
					encryptedPassphrase:
						'iterations=1&salt=8c79d754416acccb567a42cf62b2e3bc&cipherText=73f5827fcd8eeab475abff71476cbce3b1ecacdeac55a738bb2f0a676d8e543bb92c91e1c1e3ddb6cef07a503f034dc7718e39657218d5a955859c5524be06de5954a5875b4c7b1cd11835e3477f1d04&iv=aac6a3b77c0594552bd9c932&tag=86231fb20e7b263264ca68b3585967ca&version=1',
				};

				config.forging.delegates = [accountDetails];

				loadDelegates(err => {
					expect(err).to.equal(
						`Invalid encryptedPassphrase for publicKey: ${
							accountDetails.publicKey
						}. Unsupported state or unable to authenticate data`
					);
					expect(Object.keys(__private.keypairs).length).to.equal(0);
					done();
				});
			});

			it('should return error if encrypted passphrase has no cipher text', done => {
				const accountDetails = {
					publicKey:
						'9d3058175acab969f41ad9b86f7a2926c74258670fe56b37c429c01fca9f2f0f',
					encryptedPassphrase:
						'iterations=1&salt=8c79d754416acccb567a42cf62b2e3bb&iv=aac6a3b77c0594552bd9c932&tag=86231fb20e7b263264ca68b3585967ca&version=1',
				};

				config.forging.delegates = [accountDetails];

				// TODO: Update the expectation after fixing
				// https://github.com/LiskHQ/lisk-elements/issues/688
				loadDelegates(err => {
					expect(err).to.equal(
						`Invalid encryptedPassphrase for publicKey: ${
							accountDetails.publicKey
						}. Argument must be a string.`
					);
					expect(Object.keys(__private.keypairs).length).to.equal(0);
					done();
				});
			});

			it('should return error if encrypted passphrase has a modified ciphertext', done => {
				const accountDetails = {
					publicKey:
						'9d3058175acab969f41ad9b86f7a2926c74258670fe56b37c429c01fca9f2f0f',
					// cipher text is 1 character different
					encryptedPassphrase:
						'iterations=1&salt=8c79d754416acccb567a42cf62b2e3bb&cipherText=73f5827fcd8eeab475abff71476cbce3b1ecacdeac55a738bb2f0a676d8e543bb92c91e1c1e3ddb6cef07a503f034dc7718e39657218d5a955859c5524be06de5954a5875b4c7b1cd11835e3477f1d05&iv=aac6a3b77c0594552bd9c932&tag=86231fb20e7b263264ca68b3585967ca&version=1',
				};

				config.forging.delegates = [accountDetails];

				loadDelegates(err => {
					expect(err).to.equal(
						`Invalid encryptedPassphrase for publicKey: ${
							accountDetails.publicKey
						}. Unsupported state or unable to authenticate data`
					);
					expect(Object.keys(__private.keypairs).length).to.equal(0);
					done();
				});
			});

			it('should return error if encrypted passphrase has no iv', done => {
				const accountDetails = {
					publicKey:
						'9d3058175acab969f41ad9b86f7a2926c74258670fe56b37c429c01fca9f2f0f',
					encryptedPassphrase:
						'iterations=1&salt=8c79d754416acccb567a42cf62b2e3bb&cipherText=73f5827fcd8eeab475abff71476cbce3b1ecacdeac55a738bb2f0a676d8e543bb92c91e1c1e3ddb6cef07a503f034dc7718e39657218d5a955859c5524be06de5954a5875b4c7b1cd11835e3477f1d04&tag=86231fb20e7b263264ca68b3585967ca&version=1',
				};

				config.forging.delegates = [accountDetails];

				// TODO: Update the expectation after fixing
				// https://github.com/LiskHQ/lisk-elements/issues/688
				loadDelegates(err => {
					expect(err).to.equal(
						`Invalid encryptedPassphrase for publicKey: ${
							accountDetails.publicKey
						}. Argument must be a string.`
					);
					expect(Object.keys(__private.keypairs).length).to.equal(0);
					done();
				});
			});

			it('should return error if encrypted passphrase has a modified iv', done => {
				const accountDetails = {
					publicKey:
						'9d3058175acab969f41ad9b86f7a2926c74258670fe56b37c429c01fca9f2f0f',
					// iv is 1 character different
					encryptedPassphrase:
						'iterations=1&salt=8c79d754416acccb567a42cf62b2e3bb&cipherText=73f5827fcd8eeab475abff71476cbce3b1ecacdeac55a738bb2f0a676d8e543bb92c91e1c1e3ddb6cef07a503f034dc7718e39657218d5a955859c5524be06de5954a5875b4c7b1cd11835e3477f1d04&iv=aac6a3b77c0594552bd9c933&tag=86231fb20e7b263264ca68b3585967ca&version=1',
				};

				config.forging.delegates = [accountDetails];

				loadDelegates(err => {
					expect(err).to.equal(
						`Invalid encryptedPassphrase for publicKey: ${
							accountDetails.publicKey
						}. Unsupported state or unable to authenticate data`
					);
					expect(Object.keys(__private.keypairs).length).to.equal(0);
					done();
				});
			});

			it('should return error if encrypted passphrase has no tag', done => {
				const accountDetails = {
					publicKey:
						'9d3058175acab969f41ad9b86f7a2926c74258670fe56b37c429c01fca9f2f0f',
					encryptedPassphrase:
						'iterations=1&salt=8c79d754416acccb567a42cf62b2e3bb&cipherText=73f5827fcd8eeab475abff71476cbce3b1ecacdeac55a738bb2f0a676d8e543bb92c91e1c1e3ddb6cef07a503f034dc7718e39657218d5a955859c5524be06de5954a5875b4c7b1cd11835e3477f1d04&iv=aac6a3b77c0594552bd9c932&version=1',
				};

				config.forging.delegates = [accountDetails];

				// TODO: Update the expectation after fixing
				// https://github.com/LiskHQ/lisk-elements/issues/688
				loadDelegates(err => {
					expect(err).to.equal(
						`Invalid encryptedPassphrase for publicKey: ${
							accountDetails.publicKey
						}. Argument must be a string.`
					);
					expect(Object.keys(__private.keypairs).length).to.equal(0);
					done();
				});
			});

			it('should return error if encrypted passphrase has invalid tag', done => {
				const accountDetails = {
					publicKey:
						'9d3058175acab969f41ad9b86f7a2926c74258670fe56b37c429c01fca9f2f0f',
					// tag is 1 character different
					encryptedPassphrase:
						'iterations=1&salt=8c79d754416acccb567a42cf62b2e3bb&cipherText=73f5827fcd8eeab475abff71476cbce3b1ecacdeac55a738bb2f0a676d8e543bb92c91e1c1e3ddb6cef07a503f034dc7718e39657218d5a955859c5524be06de5954a5875b4c7b1cd11835e3477f1d04&iv=aac6a3b77c0594552bd9c932&tag=86231fb20e7b263264ca68b3585967cb&version=1',
				};

				config.forging.delegates = [accountDetails];

				loadDelegates(err => {
					expect(err).to.equal(
						`Invalid encryptedPassphrase for publicKey: ${
							accountDetails.publicKey
						}. Unsupported state or unable to authenticate data`
					);
					expect(Object.keys(__private.keypairs).length).to.equal(0);
					done();
				});
			});

			it('should return error if encrypted passphrase has shortened tag', done => {
				const accountDetails = {
					publicKey:
						'9d3058175acab969f41ad9b86f7a2926c74258670fe56b37c429c01fca9f2f0f',
					// tag is 4 characters shorter
					encryptedPassphrase:
						'iterations=1&salt=8c79d754416acccb567a42cf62b2e3bb&cipherText=73f5827fcd8eeab475abff71476cbce3b1ecacdeac55a738bb2f0a676d8e543bb92c91e1c1e3ddb6cef07a503f034dc7718e39657218d5a955859c5524be06de5954a5875b4c7b1cd11835e3477f1d04&iv=aac6a3b77c0594552bd9c932&tag=86231fb20e7b263264ca68b35859&version=1',
				};

				config.forging.delegates = [accountDetails];

				loadDelegates(err => {
					expect(err).to.equal(
						`Invalid encryptedPassphrase for publicKey: ${
							accountDetails.publicKey
						}. Tag must be 16 bytes.`
					);
					expect(Object.keys(__private.keypairs).length).to.equal(0);
					done();
				});
			});

			it('should return error if publicKeys do not match', done => {
				const accountDetails = {
					publicKey:
						'141b16ac8d5bd150f16b1caa08f689057ca4c4434445e56661831f4e671b7c0a',
					encryptedPassphrase:
						'iterations=1&salt=8c79d754416acccb567a42cf62b2e3bb&cipherText=73f5827fcd8eeab475abff71476cbce3b1ecacdeac55a738bb2f0a676d8e543bb92c91e1c1e3ddb6cef07a503f034dc7718e39657218d5a955859c5524be06de5954a5875b4c7b1cd11835e3477f1d04&iv=aac6a3b77c0594552bd9c932&tag=86231fb20e7b263264ca68b3585967ca&version=1',
				};

				config.forging.delegates = [accountDetails];

				loadDelegates(err => {
					expect(err).to.equal(
						`Invalid encryptedPassphrase for publicKey: ${
							accountDetails.publicKey
						}. Public keys do not match`
					);
					expect(Object.keys(__private.keypairs).length).to.equal(0);
					done();
				});
			});

			it('should return error if account does not exist', done => {
				const randomAccount = {
					passphrase:
						'robust swift deputy enable forget peasant grocery road convince',
					publicKey:
						'35b9364d1733e503599a1e9eefdb4994dd07bb9924acebfec06195cf1a0fa6db',
					encryptedPassphrase:
						'iterations=1&salt=b51aba5a50cc44a8badd26bb89eb19c9&cipherText=9e345573201d8d064409deaa9d4125f85974c1309f7bd5087ea84b77cb0d46f1fc71b6f317bcd14de0f1cf76fd25293671273f57266876dc6afd4732b24db6&iv=ecc42c613ad6a72e4320231a&tag=7febd325fbcd7f81f3cd39f055ef356a&version=1',
				};
				const accountDetails = {
					encryptedPassphrase: randomAccount.encryptedPassphrase,
					publicKey: randomAccount.publicKey,
				};

				config.forging.delegates = [accountDetails];

				loadDelegates(err => {
					expect(err).to.equal(
						[
							'Account with public key:',
							accountDetails.publicKey.toString('hex'),
							'not found',
						].join(' ')
					);
					expect(Object.keys(__private.keypairs).length).to.equal(0);
					done();
				});
			});

			it('should ignore passphrases which do not belong to a delegate', done => {
				config.forging.delegates = [
					{
						encryptedPassphrase: accountFixtures.genesis.encryptedPassphrase,
						publicKey: accountFixtures.genesis.publicKey,
					},
				];

				loadDelegates(err => {
					expect(err).to.not.exist;
					expect(Object.keys(__private.keypairs).length).to.equal(0);
					done();
				});
			});

			it('should load delegates in encrypted format with the key', done => {
				config.forging.delegates = delegates;

				loadDelegates(err => {
					expect(err).to.not.exist;
					expect(Object.keys(__private.keypairs).length).to.equal(
						delegates.length
					);
					done();
				});
			});

			it('should load delegates in encrypted format with the key with default 1e6 iterations if not set', done => {
				config.forging.delegates = [
					{
						publicKey:
							'9d3058175acab969f41ad9b86f7a2926c74258670fe56b37c429c01fca9f2f0f',
						encryptedPassphrase:
							'salt=2a9e020d122c1209024b6e8403caf19c&cipherText=d284aeb944666a50acf2bd305b8c7079e20501604529cf89ccf58f5b26f266c5d82f164bc811d39c027bd88aed7e770ce921cf3f362ed3ff0f15a58b48a5646690fab5e9a23a21a799013618b7c59fbd&iv=4e539dfb9a44be708aa17837&tag=8edbb37ca097b772373da97ad00c33b3&version=1',
					},
					{
						publicKey:
							'141b16ac8d5bd150f16b1caa08f689057ca4c4434445e56661831f4e671b7c0a',
						encryptedPassphrase:
							'salt=ef9a589ad0a075ac193430695cc232d6&cipherText=67065a7f32cc2fda559c49c34d1263b90571adb36ddf6b733daa52bd6b69e406a302e04b8a48246bf7d617be0145a020c1d50e58bd9db1f825bf363699fe49148038d10d1b74bf42f8de6423&iv=fd598c901751805b524fd33f&tag=90bd6525ba1d23ea2983ccbbb3d87a10&version=1',
					},
					{
						publicKey:
							'3ff32442bb6da7d60c1b7752b24e6467813c9b698e0f278d48c43580da972135',
						encryptedPassphrase:
							'salt=bed21effed5c283bb137a97077bfd7bf&cipherText=be1937d2aacf07a1f2134ad41d6e2eb0cced3c43ae34b04fba8104a3b19b0a9acf3228fbf1807f21d6ddce32fee226889e1f49f4e7a7b316395b09db7bb36b3aef34f4beef5ac519a2f2a9366227&iv=c22c6fd26486de0de00e5ad9&tag=82bea097c4f4f5fab5fe64c62a92ed89&version=1',
					},
				];

				loadDelegates(err => {
					expect(err).to.not.exist;
					expect(Object.keys(__private.keypairs).length).to.equal(
						delegates.length
					);
					done();
				});
			});

			it('should load all 101 delegates', done => {
				config.forging.delegates = genesisDelegates.delegates.map(delegate => ({
					encryptedPassphrase: delegate.encryptedPassphrase,
					publicKey: delegate.publicKey,
				}));

				loadDelegates(err => {
					expect(err).to.not.exist;
					expect(Object.keys(__private.keypairs).length).to.equal(101);
					done();
				});
			});
		});

		describe('getDelegateKeypairForCurrentSlot', () => {
			let delegates;
			let __private;
			let originalGenerateDelegateList;

			const genesis1 = {
				passphrase:
					'robust swift grocery peasant forget share enable convince deputy road keep cheap',
				publicKey:
					'9d3058175acab969f41ad9b86f7a2926c74258670fe56b37c429c01fca9f2f0f',
			};

			const genesis2 = {
				passphrase:
					'weapon van trap again sustain write useless great pottery urge month nominee',
				publicKey:
					'141b16ac8d5bd150f16b1caa08f689057ca4c4434445e56661831f4e671b7c0a',
			};

			const genesis3 = {
				passphrase:
					'course genuine appear elite library fabric armed chat pipe scissors mask novel',
				publicKey:
					'3ff32442bb6da7d60c1b7752b24e6467813c9b698e0f278d48c43580da972135',
			};

			let genesis1Keypair;
			let genesis2Keypair;
			let genesis3Keypair;

			before(done => {
				delegates = library.rewiredModules.delegates.__get__('self');
				__private = library.rewiredModules.delegates.__get__('__private');

				genesis1Keypair = lisk.getPrivateAndPublicKeyBytesFromPassphrase(
					genesis1.passphrase
				);
				genesis2Keypair = lisk.getPrivateAndPublicKeyBytesFromPassphrase(
					genesis2.passphrase
				);
				genesis3Keypair = lisk.getPrivateAndPublicKeyBytesFromPassphrase(
					genesis3.passphrase
				);

				__private.keypairs = {};
				__private.keypairs[genesis1.publicKey] = genesis1Keypair;
				__private.keypairs[genesis2.publicKey] = genesis2Keypair;
				__private.keypairs[genesis3.publicKey] = genesis3Keypair;

				originalGenerateDelegateList = delegates.generateDelegateList;

				done();
			});

			after(done => {
				delegates.generateDelegateList = originalGenerateDelegateList;
				done();
			});

			it('should return genesis_1 keypair for slot N where (N % 101 === 35) in the first round', done => {
				// For round 1, delegates genesis_1, genesis_2 and genesis_3 should forge for slots 35, 53 and 16 respectively.
				const currentSlot = 35;
				const round = 1;

				delegates.generateDelegateList = (roundArg, source, cb) => {
					cb(null, delegatesRoundsList[roundArg]);
				};

				__private.getDelegateKeypairForCurrentSlot(
					currentSlot,
					round,
					(err, keyPair) => {
						expect(err).to.be.null;
						expect(keyPair).to.have.keys('publicKey', 'privateKey');
						expect(keyPair.publicKey).to.deep.equal(genesis1Keypair.publicKey);
						expect(keyPair.privateKey).to.deep.equal(
							genesis1Keypair.privateKey
						);

						done();
					}
				);
			});

			it('should return genesis_2 keypair for slot N where (N % 101 === 73) in the second round', done => {
				// For round 2, delegates genesis_1, genesis_2 and genesis_3 should forge for slots 50, 73 and 100 respectively.
				const currentSlot = 578;
				const round = 2;

				delegates.generateDelegateList = (roundArg, source, cb) => {
					cb(null, delegatesRoundsList[roundArg]);
				};

				__private.getDelegateKeypairForCurrentSlot(
					currentSlot,
					round,
					(err, keyPair) => {
						expect(err).to.be.null;
						expect(keyPair).to.have.keys('publicKey', 'privateKey');
						expect(keyPair.publicKey).to.deep.equal(genesis2Keypair.publicKey);
						expect(keyPair.privateKey).to.deep.equal(
							genesis2Keypair.privateKey
						);

						done();
					}
				);
			});

			it('should return genesis_3 keypair for slot N where (N % 101 === 41) in the third round', done => {
				// For round 3, delegates genesis_1, genesis_2 and genesis_3 should forge for slots 12, 16 and 41 respectively.
				const currentSlot = 1051;
				const round = 3;

				delegates.generateDelegateList = (roundArg, source, cb) => {
					cb(null, delegatesRoundsList[roundArg]);
				};

				__private.getDelegateKeypairForCurrentSlot(
					currentSlot,
					round,
					(err, keyPair) => {
						expect(err).to.be.null;
						expect(keyPair).to.have.keys('publicKey', 'privateKey');
						expect(keyPair.publicKey).to.deep.equal(genesis3Keypair.publicKey);
						expect(keyPair.privateKey).to.deep.equal(
							genesis3Keypair.privateKey
						);

						done();
					}
				);
			});

			it('should return null when the slot does not belong to a public key set in __private.keypairs', done => {
				// For round 4, delegates genesis_1, genesis_2 and genesis_3 should forge for slots 93, 68 and 87 respectively.
				// Any other slot should return null as genesis_1, genesis_2 and genesis_3 are the only one forging delegates set for this test
				const currentSlot = 1;
				const round = 4;

				delegates.generateDelegateList = (roundArg, source, cb) => {
					cb(null, delegatesRoundsList[roundArg]);
				};

				__private.getDelegateKeypairForCurrentSlot(
					currentSlot,
					round,
					(err, keyPair) => {
						expect(err).to.be.null;
						expect(keyPair).to.be.null;
						done();
					}
				);
			});

			it('should return error when `generateDelegateList` fails', done => {
				const currentSlot = 1;
				const round = 4;

				delegates.generateDelegateList = (__round, source, cb) => {
					cb('generateDelegateList error');
				};

				__private.getDelegateKeypairForCurrentSlot(
					currentSlot,
					round,
					(err, keyPair) => {
						expect(err).to.be.eql('generateDelegateList error');
						expect(keyPair).to.be.undefined;
						done();
					}
				);
			});
		});

		describe('__private.delegatesListCache operations', () => {
			let __private;
			beforeEach(done => {
				__private = library.rewiredModules.delegates.__get__('__private');
				done();
			});

			describe('__private.updateDelegateListCache', () => {
				it('should insert the given delegateList array to __private.delegateListCache for given round.', () => {
					// Arrange
					__private.delegatesListCache = {};
					const delegateListArray = ['a', 'b', 'c'];
					const round = 1;

					// Act
					__private.updateDelegateListCache(round, delegateListArray);

					// Assert
					expect(__private.delegatesListCache).to.have.property(round);
					return expect(__private.delegatesListCache[round]).to.deep.equal(
						delegateListArray
					);
				});

				it('should sort rounds in ascending order.', () => {
					// Arrange
					__private.delegatesListCache = {
						2: ['x', 'y', 'z'],
					};
					const delegateListArray = ['a', 'b', 'c'];
					const round = 1;

					// Act
					__private.updateDelegateListCache(round, delegateListArray);

					// Assert
					return expect(
						Object.keys(__private.delegatesListCache)
					).to.deep.equal(['1', '2']);
				});

				it('should keep only the last two rounds in the __private.delegateListCache.', () => {
					// Arrange
					const initialSate = {
						1: ['j', 'k', 'l'],
						2: ['x', 'y', 'z'],
					};
					__private.delegatesListCache = { ...initialSate };
					const delegateListArray = ['a', 'b', 'c'];
					const round = 3;

					// Act
					__private.updateDelegateListCache(round, delegateListArray);

					// Assert
					expect(Object.keys(__private.delegatesListCache)).to.deep.equal([
						'2',
						'3',
					]);
					expect(__private.delegatesListCache['2']).to.deep.equal(
						initialSate['2']
					);
					return expect(__private.delegatesListCache[round]).to.deep.equal(
						delegateListArray
					);
				});

				// See: https://github.com/LiskHQ/lisk/issues/2652
				it('ensures ordering rounds correctly', () => {
					// Arrange
					const initialSate = {
						9: ['j', 'k', 'l'],
						10: ['x', 'y', 'z'],
					};
					__private.delegatesListCache = { ...initialSate };
					const delegateListArray = ['a', 'b', 'c'];
					const round = 11;

					// Act
					__private.updateDelegateListCache(round, delegateListArray);

					// Assert
					expect(Object.keys(__private.delegatesListCache)).to.deep.equal([
						'10',
						'11',
					]);
					expect(__private.delegatesListCache['10']).to.deep.equal(
						initialSate['10']
					);
					return expect(__private.delegatesListCache[round]).to.deep.equal(
						delegateListArray
					);
				});
			});

			describe('__private.clearDelegateListCache', () => {
				it('should clear __private.delegateListCache object.', () => {
					// Arrange
					const initialSate = {
						1: ['j', 'k', 'l'],
						2: ['x', 'y', 'z'],
					};
					__private.delegatesListCache = { ...initialSate };

					// Act
					library.modules.delegates.clearDelegateListCache();

					// Assert
					return expect(__private.delegatesListCache).to.deep.equal({});
				});

				it('should not mutate empty __private.delegateListCache object.', () => {
					// Arrange
					__private.delegatesListCache = {};

					// Act
					library.modules.delegates.clearDelegateListCache();

					// Assert
					return expect(__private.delegatesListCache).to.deep.equal({});
				});
			});
		});
	});

	describe('generateDelegateList', () => {
		let __private;
		let sourceStub;
		let originalExceptions;
		const dummyDelegateList = ['x', 'y', 'z'];
		beforeEach(done => {
			__private = library.rewiredModules.delegates.__get__('__private');
			sourceStub = sinonSandbox.stub().callsArgWith(0, null, dummyDelegateList);
			originalExceptions = _.clone(exceptions.ignoreDelegateListCacheForRounds);
			done();
		});

		afterEach(done => {
			exceptions.ignoreDelegateListCacheForRounds = originalExceptions;
			done();
		});

		it('should return the cached delegate list when there is cache for the round', done => {
			// Arrange
			const initialSate = {
				1: ['j', 'k', 'l'],
			};
			__private.delegatesListCache = { ...initialSate };

			// Act
			library.modules.delegates.generateDelegateList(
				1,
				sourceStub,
				(err, delegateList) => {
					// Assert
					expect(delegateList).to.deep.equal(initialSate[1]);
					expect(sourceStub).to.not.been.called;
					done();
				}
			);
		});

		it('should call the source function when cache not found', done => {
			// Arrange
			const initialSate = {
				1: ['j', 'k', 'l'],
			};
			__private.delegatesListCache = { ...initialSate };

			// Act
			library.modules.delegates.generateDelegateList(
				2,
				sourceStub,
				(err, delegateList) => {
					// Assert
					expect(sourceStub).to.been.called;
					expect(delegateList).to.deep.equal(dummyDelegateList);
					done();
				}
			);
		});

		it('should update the delegate list cache when source function was executed', done => {
			// Arrange
			const initialSate = {
				1: ['j', 'k', 'l'],
			};
			__private.delegatesListCache = { ...initialSate };
			const shuffledDummyDelegateList = ['y', 'z', 'x'];

			// Act
			library.modules.delegates.generateDelegateList(
				2,
				sourceStub,
				(err, delegateList) => {
					// Assert
					expect(delegateList).to.deep.equal(dummyDelegateList);
					expect(__private.delegatesListCache['2']).to.deep.equal(
						shuffledDummyDelegateList
					);
					done();
				}
			);
		});

		it('should not update the delegate list cache when round is an exception', done => {
			// Arrange
			const initialSate = {
				1: ['j', 'k', 'l'],
			};
			__private.delegatesListCache = { ...initialSate };
			exceptions.ignoreDelegateListCacheForRounds.push(666);

			// Act
			library.modules.delegates.generateDelegateList(
				666,
				sourceStub,
				(err, delegateList) => {
					// Assert

					expect(delegateList).to.deep.equal(dummyDelegateList);
					expect(__private.delegatesListCache).to.not.have.property('666');
					done();
				}
			);
		});
	});
<<<<<<< HEAD
=======

	describe('shared', () => {
		const validDelegate = genesisDelegates.delegates[0];

		describe('getForgingStatistics', () => {
			it('should fail if invalid address is passed', done => {
				library.modules.delegates.shared.getForgingStatistics(
					{ address: 'InvalidAddress' },
					(err, data) => {
						expect(err).to.be.eql('Account not found');
						expect(data).to.be.undefined;
						done();
					}
				);
			});
			it('should fail if non-delegate address is passed', done => {
				// To keep the genesis delegates we are not resetting the seeds
				seeder
					.seedAccounts(storage)
					.then(() => {
						const validAccount = seeder.getAccounts()[0];
						library.modules.delegates.shared.getForgingStatistics(
							{ address: validAccount.address },
							(err, data) => {
								expect(err).to.be.eql('Account is not a delegate');
								expect(data).to.be.undefined;
								done();
							}
						);
					})
					.catch(done);
			});
			it('should be ok if a valid delegate address is passed', done => {
				library.modules.delegates.shared.getForgingStatistics(
					{ address: validDelegate.address },
					(err, data) => {
						expect(err).to.be.null;
						expect(data).to.have.keys('count', 'rewards', 'fees', 'forged');
						done();
					}
				);
			});
			it('should aggregate the data runtime if start and end is provided', done => {
				const stubResp = {
					count: 1,
					fees: 2,
					forged: 3,
					rewards: 4,
				};
				sinonSandbox
					.stub(library.modules.blocks.utils, 'aggregateBlocksReward')
					.callsArgWith(1, null, stubResp);
				sinonSandbox.spy(library.modules.accounts, 'getAccount');

				const params = {
					address: validDelegate.address,
					end: Date.now(),
					start: Date.now() - 7,
				};

				library.modules.delegates.shared.getForgingStatistics(
					params,
					(err, data) => {
						expect(err).to.be.null;
						expect(data).to.have.keys('count', 'rewards', 'fees', 'forged');
						expect(library.modules.blocks.utils.aggregateBlocksReward).to.be
							.calledOnce;
						expect(
							library.modules.blocks.utils.aggregateBlocksReward.firstCall
								.args[0]
						).to.be.eql(params);
						expect(library.modules.accounts.getAccount).to.not.been.called;
						done();
					}
				);
			});
			it('should aggregate the data runtime if start is omitted', done => {
				const stubResp = {
					count: 1,
					fees: 2,
					forged: 3,
					rewards: 4,
				};
				sinonSandbox
					.stub(library.modules.blocks.utils, 'aggregateBlocksReward')
					.callsArgWith(1, null, stubResp);
				sinonSandbox.spy(library.modules.accounts, 'getAccount');

				const params = {
					address: validDelegate.address,
					end: Date.now(),
				};

				library.modules.delegates.shared.getForgingStatistics(
					params,
					(err, data) => {
						expect(err).to.be.null;
						expect(data).to.have.keys('count', 'rewards', 'fees', 'forged');
						expect(library.modules.blocks.utils.aggregateBlocksReward).to.be
							.calledOnce;
						expect(
							library.modules.blocks.utils.aggregateBlocksReward.firstCall
								.args[0]
						).to.be.eql(params);
						expect(library.modules.accounts.getAccount).to.not.been.called;
						done();
					}
				);
			});

			it('should aggregate the data runtime if end is omitted', done => {
				const responseStub = {
					count: 1,
					fees: 2,
					forged: 3,
					rewards: 4,
				};
				sinonSandbox
					.stub(library.modules.blocks.utils, 'aggregateBlocksReward')
					.callsArgWith(1, null, responseStub);
				sinonSandbox.spy(library.modules.accounts, 'getAccount');

				const params = {
					address: validDelegate.address,
					start: Date.now() - 7,
				};

				library.modules.delegates.shared.getForgingStatistics(
					params,
					(err, data) => {
						expect(err).to.be.null;
						expect(data).to.have.keys('count', 'rewards', 'fees', 'forged');
						expect(library.modules.blocks.utils.aggregateBlocksReward).to.be
							.calledOnce;
						expect(
							library.modules.blocks.utils.aggregateBlocksReward.firstCall
								.args[0]
						).to.be.eql(params);
						expect(library.modules.accounts.getAccount).to.not.been.called;
						done();
					}
				);
			});

			it('should fetch data from accounts if both start and end is omitted', done => {
				const responseStub = {
					isDelegate: true,
					producedBlocks: 1,
					fees: 2,
					rewards: 4,
				};
				sinonSandbox.spy(library.modules.blocks.utils, 'aggregateBlocksReward');
				sinonSandbox
					.stub(library.modules.accounts, 'getAccount')
					.callsArgWith(2, null, responseStub);

				const params = {
					address: validDelegate.address,
				};

				library.modules.delegates.shared.getForgingStatistics(
					params,
					(err, data) => {
						expect(err).to.be.null;
						expect(data).to.have.keys('count', 'rewards', 'fees', 'forged');
						expect(library.modules.blocks.utils.aggregateBlocksReward).to.not
							.been.called;
						expect(
							library.modules.accounts.getAccount.firstCall.args[0]
						).to.be.eql(params);
						expect(library.modules.accounts.getAccount).to.be.calledOnce;
						done();
					}
				);
			});
		});
	});
>>>>>>> 5cd5d50d
});<|MERGE_RESOLUTION|>--- conflicted
+++ resolved
@@ -891,184 +891,4 @@
 			);
 		});
 	});
-<<<<<<< HEAD
-=======
-
-	describe('shared', () => {
-		const validDelegate = genesisDelegates.delegates[0];
-
-		describe('getForgingStatistics', () => {
-			it('should fail if invalid address is passed', done => {
-				library.modules.delegates.shared.getForgingStatistics(
-					{ address: 'InvalidAddress' },
-					(err, data) => {
-						expect(err).to.be.eql('Account not found');
-						expect(data).to.be.undefined;
-						done();
-					}
-				);
-			});
-			it('should fail if non-delegate address is passed', done => {
-				// To keep the genesis delegates we are not resetting the seeds
-				seeder
-					.seedAccounts(storage)
-					.then(() => {
-						const validAccount = seeder.getAccounts()[0];
-						library.modules.delegates.shared.getForgingStatistics(
-							{ address: validAccount.address },
-							(err, data) => {
-								expect(err).to.be.eql('Account is not a delegate');
-								expect(data).to.be.undefined;
-								done();
-							}
-						);
-					})
-					.catch(done);
-			});
-			it('should be ok if a valid delegate address is passed', done => {
-				library.modules.delegates.shared.getForgingStatistics(
-					{ address: validDelegate.address },
-					(err, data) => {
-						expect(err).to.be.null;
-						expect(data).to.have.keys('count', 'rewards', 'fees', 'forged');
-						done();
-					}
-				);
-			});
-			it('should aggregate the data runtime if start and end is provided', done => {
-				const stubResp = {
-					count: 1,
-					fees: 2,
-					forged: 3,
-					rewards: 4,
-				};
-				sinonSandbox
-					.stub(library.modules.blocks.utils, 'aggregateBlocksReward')
-					.callsArgWith(1, null, stubResp);
-				sinonSandbox.spy(library.modules.accounts, 'getAccount');
-
-				const params = {
-					address: validDelegate.address,
-					end: Date.now(),
-					start: Date.now() - 7,
-				};
-
-				library.modules.delegates.shared.getForgingStatistics(
-					params,
-					(err, data) => {
-						expect(err).to.be.null;
-						expect(data).to.have.keys('count', 'rewards', 'fees', 'forged');
-						expect(library.modules.blocks.utils.aggregateBlocksReward).to.be
-							.calledOnce;
-						expect(
-							library.modules.blocks.utils.aggregateBlocksReward.firstCall
-								.args[0]
-						).to.be.eql(params);
-						expect(library.modules.accounts.getAccount).to.not.been.called;
-						done();
-					}
-				);
-			});
-			it('should aggregate the data runtime if start is omitted', done => {
-				const stubResp = {
-					count: 1,
-					fees: 2,
-					forged: 3,
-					rewards: 4,
-				};
-				sinonSandbox
-					.stub(library.modules.blocks.utils, 'aggregateBlocksReward')
-					.callsArgWith(1, null, stubResp);
-				sinonSandbox.spy(library.modules.accounts, 'getAccount');
-
-				const params = {
-					address: validDelegate.address,
-					end: Date.now(),
-				};
-
-				library.modules.delegates.shared.getForgingStatistics(
-					params,
-					(err, data) => {
-						expect(err).to.be.null;
-						expect(data).to.have.keys('count', 'rewards', 'fees', 'forged');
-						expect(library.modules.blocks.utils.aggregateBlocksReward).to.be
-							.calledOnce;
-						expect(
-							library.modules.blocks.utils.aggregateBlocksReward.firstCall
-								.args[0]
-						).to.be.eql(params);
-						expect(library.modules.accounts.getAccount).to.not.been.called;
-						done();
-					}
-				);
-			});
-
-			it('should aggregate the data runtime if end is omitted', done => {
-				const responseStub = {
-					count: 1,
-					fees: 2,
-					forged: 3,
-					rewards: 4,
-				};
-				sinonSandbox
-					.stub(library.modules.blocks.utils, 'aggregateBlocksReward')
-					.callsArgWith(1, null, responseStub);
-				sinonSandbox.spy(library.modules.accounts, 'getAccount');
-
-				const params = {
-					address: validDelegate.address,
-					start: Date.now() - 7,
-				};
-
-				library.modules.delegates.shared.getForgingStatistics(
-					params,
-					(err, data) => {
-						expect(err).to.be.null;
-						expect(data).to.have.keys('count', 'rewards', 'fees', 'forged');
-						expect(library.modules.blocks.utils.aggregateBlocksReward).to.be
-							.calledOnce;
-						expect(
-							library.modules.blocks.utils.aggregateBlocksReward.firstCall
-								.args[0]
-						).to.be.eql(params);
-						expect(library.modules.accounts.getAccount).to.not.been.called;
-						done();
-					}
-				);
-			});
-
-			it('should fetch data from accounts if both start and end is omitted', done => {
-				const responseStub = {
-					isDelegate: true,
-					producedBlocks: 1,
-					fees: 2,
-					rewards: 4,
-				};
-				sinonSandbox.spy(library.modules.blocks.utils, 'aggregateBlocksReward');
-				sinonSandbox
-					.stub(library.modules.accounts, 'getAccount')
-					.callsArgWith(2, null, responseStub);
-
-				const params = {
-					address: validDelegate.address,
-				};
-
-				library.modules.delegates.shared.getForgingStatistics(
-					params,
-					(err, data) => {
-						expect(err).to.be.null;
-						expect(data).to.have.keys('count', 'rewards', 'fees', 'forged');
-						expect(library.modules.blocks.utils.aggregateBlocksReward).to.not
-							.been.called;
-						expect(
-							library.modules.accounts.getAccount.firstCall.args[0]
-						).to.be.eql(params);
-						expect(library.modules.accounts.getAccount).to.be.calledOnce;
-						done();
-					}
-				);
-			});
-		});
-	});
->>>>>>> 5cd5d50d
 });