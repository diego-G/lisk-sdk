<!DOCTYPE html>
<html lang="en">
<head>
    <meta charset="UTF-8">
    <title>Title</title>
</head>
<body>

<<<<<<< HEAD
<div id="output"></div>


=======
>>>>>>> 6b84a79f
<script src="dist/lisk-js.js"></script>
<script>
    "use strict";

</script>
</body>
</html><|MERGE_RESOLUTION|>--- conflicted
+++ resolved
@@ -6,12 +6,9 @@
 </head>
 <body>
 
-<<<<<<< HEAD
 <div id="output"></div>
 
 
-=======
->>>>>>> 6b84a79f
 <script src="dist/lisk-js.js"></script>
 <script>
     "use strict";
