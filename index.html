--- conflicted
+++ resolved
@@ -6,17 +6,10 @@
 </head>
 <body>
 
-<<<<<<< HEAD
-<script src="https://gitcdn.xyz/repo/LiskHQ/lisk-js/development/dist/lisk-js.js"></script>
-<script>
-    "use strict";
-=======
-
 <script src="dist/lisk-js.js"></script>
 <script>
     "use strict";
 
->>>>>>> 4111e3c1
 </script>
 </body>
 </html>