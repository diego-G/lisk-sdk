--- conflicted
+++ resolved
@@ -28,11 +28,7 @@
 						} else if (tagFilter === 'propagation') {
 							filter = '--grep @propagation';
 						}
-<<<<<<< HEAD
-						return `npx mocha framework/test/network/index.js ${filter}`;
-=======
-						return `./node_modules/.bin/_mocha framework/test/mocha/network/index.js ${filter} --opts framework/test/mocha/mocha.opts`;
->>>>>>> 3e26d1e0
+						return `npx mocha framework/test/mocha/network/index.js ${filter} --opts framework/test/mocha/mocha.opts`;
 					}
 					const toExecute = [tagFilter, suite, section]
 						.filter(val => val)
