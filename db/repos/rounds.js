/*
 * Copyright © 2018 Lisk Foundation
 *
 * See the LICENSE file at the top-level directory of this distribution
 * for licensing information.
 *
 * Unless otherwise agreed in a custom licensing agreement with the Lisk Foundation,
 * no part of this software, including this file, may be copied, modified,
 * propagated, or distributed except according to the terms contained in the
 * LICENSE file.
 *
 * Removal or modification of this copyright notice is prohibited.
 */
'use strict';

const sql = require('../sql').rounds;

/**
 * Rounds database interaction module
 * @memberof module:rounds
 * @class
 * @param {Database} db - Instance of database object from pg-promise
 * @param {Object} pgp - pg-promise instance to utilize helpers
 * @constructor
 * @return {RoundsRepository}
 */
class RoundsRepository {

	constructor (db, pgp) {
		this.db = db;
		this.pgp = pgp;
	}

	/**
 	* Get round information from mem tables
 	* @return {Promise}
 	*/
	getMemRounds  () {
		// TODO: Must use a result-specific method, not .query
		return this.db.query(sql.getMemRounds);
	}

	/**
 	* Remove a particular round from database
 	* @param {string} round - Id of the round
 	* @return {Promise}
 	*/
	flush (round) {
		return this.db.none(sql.flush, [round]);
	}

	/**
 	* Delete all blocks above a particular height
 	* @param {int} height
 	* @return {Promise}
 	*/
	truncateBlocks (height) {
		// TODO: This method must be in BlocksRepository, not here!
		return this.db.none(sql.truncateBlocks, [height]);
	}

	/**
 	* Update the missedblocks attribute for an account
 	* @param {boolean} backwards - Backward flag
 	* @param {string} outsiders - Comma separated string of ids
 	* @return {*}
 	*/
	updateMissedBlocks (backwards, outsiders) {
		return this.db.none(sql.updateMissedBlocks, {
			change: backwards ? '- 1' : '+ 1',
			outsiders
		});
	}

	// TODO: Move usage of RoundsRepository#getVotes to db/votes
	/**
 	* Get votes for a round
 	* @param {string} round - Id of the round
 	* @return {Promise}
 	*/
	getVotes (round) {
		// TODO: Must use a result-specific method, not .query
		return this.db.query(sql.getVotes, [round]);
	}

	// TODO: Move usage of RoundsRepository#updateVotes to db/votes
	/**
 	* Update the votes of for a particular account
	 * @param {string} address - Address of the account
 	* @param {int} amount - Votes to update
 	*/
	updateVotes (address, amount) {
		return this.db.none(sql.updateVotes, [amount, address]);
	}

	// TODO: Move usage of RoundsRepository#updateBlockId to db/accounts
	/**
 	* Update id of a particular block for an account
 	* @param {string} newId
 	* @param {string} oldId
 	* @return {Promise}
 	*/
	updateBlockId (newId, oldId) {
		return this.db.none(sql.updateBlockId, [newId, oldId]);
	}

	/**
 	* Summarize the results for a round
 	* @param {string} round - Id of the round
 	* @param {int} activeDelegates - Number of active delegates
 	* @return {Promise}
 	*/
	summedRound (round, activeDelegates) {
		// TODO: Must use a result-specific method, not .query
		return this.db.query(sql.summedRound, [activeDelegates, round]);
	}

	/**
 	* Drop the table for round snapshot
 	* @return {Promise}
 	*/
	clearRoundSnapshot () {
		return this.db.none(sql.clearRoundSnapshot);
	}

	/**
 	* Create table for the round snapshot
 	* @return {Promise}
 	*/
	performRoundSnapshot () {
		return this.db.none(sql.performRoundSnapshot);
	}

	/**
 	* Delete table for votes snapshot
 	* @return {Promise}
 	*/
	clearVotesSnapshot () {
		return this.db.none(sql.clearVotesSnapshot);
	}

	/**
 	* Take a snapshot of the votes by creating table and populating records from votes
 	* @return {Promise}
 	*/
	performVotesSnapshot () {
		return this.db.none(sql.performVotesSnapshot);
	}

	/**
 	* Update accounts from the round snapshot
 	* @return {Promise}
 	*/
	restoreRoundSnapshot () {
		return this.db.none(sql.restoreRoundSnapshot);
	}

	/**
 	* Update votes for account from a snapshot
 	* @return {Promise}
 	*/
	restoreVotesSnapshot () {
		return this.db.none(sql.restoreVotesSnapshot);
	}
}

<<<<<<< HEAD
module.exports = RoundsRepository;
=======
var Queries = {
	getMemRounds: new PQ('SELECT "round" FROM mem_round GROUP BY "round"'),

	flush: new PQ('DELETE FROM mem_round WHERE "round" = ($1)::bigint;'),

	truncateBlocks: new PQ('DELETE FROM blocks WHERE "height" > ($1)::bigint;'),

	updateMissedBlocks: function (backwards) {
		return [
			'UPDATE mem_accounts SET "missedblocks" = "missedblocks"',
			(backwards ? '- 1' : '+ 1'),
			'WHERE "address" IN ($1:csv);'
		].join(' ');
	},

	getVotes: new PQ('SELECT d."delegate", d."amount" FROM (SELECT m."delegate", SUM(m."amount") AS "amount", "round" FROM mem_round m GROUP BY m."delegate", m."round") AS d WHERE "round" = ($1)::bigint'),

	updateVotes: new PQ('UPDATE mem_accounts SET "vote" = "vote" + ($1)::bigint WHERE "address" = $2;'),

	updateBlockId: new PQ('UPDATE mem_accounts SET "blockId" = $1 WHERE "blockId" = $2;'),

	summedRound: PQ('SELECT SUM(r.fee)::bigint AS "fees", ARRAY_AGG(r.reward) AS rewards, ARRAY_AGG(r.pk) AS delegates FROM (SELECT b."totalFee" AS fee, b.reward, ENCODE(b."generatorPublicKey", \'hex\') AS pk FROM blocks b WHERE CEIL(b.height / ($1)::float)::int = $2 ORDER BY b.height ASC) r;'),

	clearRoundSnapshot: 'DROP TABLE IF EXISTS mem_round_snapshot',

	performRoundSnapshot: 'CREATE TABLE mem_round_snapshot AS TABLE mem_round',

	restoreRoundSnapshot: 'INSERT INTO mem_round SELECT * FROM mem_round_snapshot',

	clearVotesSnapshot: 'DROP TABLE IF EXISTS mem_votes_snapshot',

	performVotesSnapshot: 'CREATE TABLE mem_votes_snapshot AS SELECT address, "publicKey", vote FROM mem_accounts WHERE "isDelegate" = 1',

	getDelegatesSnapshot: 'SELECT "publicKey" FROM mem_votes_snapshot ORDER BY vote DESC, "publicKey" ASC LIMIT $1',

	restoreVotesSnapshot: 'UPDATE mem_accounts m SET vote = b.vote FROM mem_votes_snapshot b WHERE m.address = b.address'
};

/**
 * Get round information from mem tables
 * @return {Promise}
 */
RoundsRepo.prototype.getMemRounds = function () {
	return this.db.query(Queries.getMemRounds);
};

/**
 * Remove a particular round from database
 * @param {string} round - Id of the round
 * @return {Promise}
 */
RoundsRepo.prototype.flush = function (round) {
	return this.db.none(Queries.flush, [round]);
};

// TODO: Move usage of RoundsRepo#truncateBlocks to db/blocks
/**
 * Delete all blocks above a particular height
 * @param {int} height
 * @return {Promise}
 */
RoundsRepo.prototype.truncateBlocks = function (height) {
	return this.db.none(Queries.truncateBlocks, [height]);
};

/**
 * Update the missedblocks attribute for an account
 * @param {boolean} backwards - Backward flag
 * @param {string} outsiders - Comma separated string of ids
 * @return {*}
 */
RoundsRepo.prototype.updateMissedBlocks = function (backwards, outsiders) {
	return this.db.none(Queries.updateMissedBlocks(backwards), [outsiders]);
};

// TODO: Move usage of RoundsRepo#getVotes to db/votes
/**
 * Get votes for a round
 * @param {string} round - Id of the round
 * @return {Promise}
 */
RoundsRepo.prototype.getVotes = function (round) {
	return this.db.query(Queries.getVotes, [round]);
};

// TODO: Move usage of RoundsRepo#updateVotes to db/votes
/**
 * Update the votes of for a particular account
 * @param {string} address - Address of the account
 * @param {int} amount - Votes to update
 */
RoundsRepo.prototype.updateVotes = function (address, amount) {
	return this.db.none(Queries.updateVotes, [amount, address]);
};

// TODO: Move usage of RoundsRepo#updateBlockId to db/accounts
/**
 * Update id of a particular block for an account
 * @param {string} newId
 * @param {string} oldId
 * @return {Promise}
 */
RoundsRepo.prototype.updateBlockId = function (newId, oldId) {
	return this.db.none(Queries.updateBlockId, [newId, oldId]);
};

/**
 * Summarize the results for a round
 * @param {string} round - Id of the round
 * @param {int} activeDelegates - Number of active delegates
 * @return {Promise}
 */
RoundsRepo.prototype.summedRound = function (round, activeDelegates) {
	return this.db.query(Queries.summedRound, [activeDelegates, round]);
};

/**
 * Drop the table for round snapshot
 * @return {Promise}
 */
RoundsRepo.prototype.clearRoundSnapshot = function () {
	return this.db.none(Queries.clearRoundSnapshot);
};

/**
 * Create table for the round snapshot
 * @return {Promise}
 */
RoundsRepo.prototype.performRoundSnapshot = function () {
	return this.db.none(Queries.performRoundSnapshot);
};

/**
 * Create table for the round snapshot
 * @return {Promise}
 */
RoundsRepo.prototype.getDelegatesSnapshot = function (limit) {
	return this.db.query(Queries.getDelegatesSnapshot, [limit]);
};

/**
 * Delete table for votes snapshot
 * @return {Promise}
 */
RoundsRepo.prototype.clearVotesSnapshot = function () {
	return this.db.none(Queries.clearVotesSnapshot);
};

/**
 * Take a snapshot of the votes by creating table and populating records from votes
 * @return {Promise}
 */
RoundsRepo.prototype.performVotesSnapshot = function () {
	return this.db.none(Queries.performVotesSnapshot);
};

/**
 * Update accounts from the round snapshot
 * @return {Promise}
 */
RoundsRepo.prototype.restoreRoundSnapshot = function () {
	return this.db.none(Queries.restoreRoundSnapshot);
};

/**
 * Update votes for account from a snapshot
 * @return {Promise}
 */
RoundsRepo.prototype.restoreVotesSnapshot = function () {
	return this.db.none(Queries.restoreVotesSnapshot);
};

module.exports = RoundsRepo;
>>>>>>> 50725fc5
<|MERGE_RESOLUTION|>--- conflicted
+++ resolved
@@ -131,6 +131,14 @@
 		return this.db.none(sql.performRoundSnapshot);
 	}
 
+  /**
+  * Create table for the round snapshot
+  * @return {Promise}
+  */
+  getDelegatesSnapshot (limit) {
+	  return this.db.query(sql.getDelegatesSnapshot, [limit]);
+  }
+
 	/**
  	* Delete table for votes snapshot
  	* @return {Promise}
@@ -164,180 +172,4 @@
 	}
 }
 
-<<<<<<< HEAD
-module.exports = RoundsRepository;
-=======
-var Queries = {
-	getMemRounds: new PQ('SELECT "round" FROM mem_round GROUP BY "round"'),
-
-	flush: new PQ('DELETE FROM mem_round WHERE "round" = ($1)::bigint;'),
-
-	truncateBlocks: new PQ('DELETE FROM blocks WHERE "height" > ($1)::bigint;'),
-
-	updateMissedBlocks: function (backwards) {
-		return [
-			'UPDATE mem_accounts SET "missedblocks" = "missedblocks"',
-			(backwards ? '- 1' : '+ 1'),
-			'WHERE "address" IN ($1:csv);'
-		].join(' ');
-	},
-
-	getVotes: new PQ('SELECT d."delegate", d."amount" FROM (SELECT m."delegate", SUM(m."amount") AS "amount", "round" FROM mem_round m GROUP BY m."delegate", m."round") AS d WHERE "round" = ($1)::bigint'),
-
-	updateVotes: new PQ('UPDATE mem_accounts SET "vote" = "vote" + ($1)::bigint WHERE "address" = $2;'),
-
-	updateBlockId: new PQ('UPDATE mem_accounts SET "blockId" = $1 WHERE "blockId" = $2;'),
-
-	summedRound: PQ('SELECT SUM(r.fee)::bigint AS "fees", ARRAY_AGG(r.reward) AS rewards, ARRAY_AGG(r.pk) AS delegates FROM (SELECT b."totalFee" AS fee, b.reward, ENCODE(b."generatorPublicKey", \'hex\') AS pk FROM blocks b WHERE CEIL(b.height / ($1)::float)::int = $2 ORDER BY b.height ASC) r;'),
-
-	clearRoundSnapshot: 'DROP TABLE IF EXISTS mem_round_snapshot',
-
-	performRoundSnapshot: 'CREATE TABLE mem_round_snapshot AS TABLE mem_round',
-
-	restoreRoundSnapshot: 'INSERT INTO mem_round SELECT * FROM mem_round_snapshot',
-
-	clearVotesSnapshot: 'DROP TABLE IF EXISTS mem_votes_snapshot',
-
-	performVotesSnapshot: 'CREATE TABLE mem_votes_snapshot AS SELECT address, "publicKey", vote FROM mem_accounts WHERE "isDelegate" = 1',
-
-	getDelegatesSnapshot: 'SELECT "publicKey" FROM mem_votes_snapshot ORDER BY vote DESC, "publicKey" ASC LIMIT $1',
-
-	restoreVotesSnapshot: 'UPDATE mem_accounts m SET vote = b.vote FROM mem_votes_snapshot b WHERE m.address = b.address'
-};
-
-/**
- * Get round information from mem tables
- * @return {Promise}
- */
-RoundsRepo.prototype.getMemRounds = function () {
-	return this.db.query(Queries.getMemRounds);
-};
-
-/**
- * Remove a particular round from database
- * @param {string} round - Id of the round
- * @return {Promise}
- */
-RoundsRepo.prototype.flush = function (round) {
-	return this.db.none(Queries.flush, [round]);
-};
-
-// TODO: Move usage of RoundsRepo#truncateBlocks to db/blocks
-/**
- * Delete all blocks above a particular height
- * @param {int} height
- * @return {Promise}
- */
-RoundsRepo.prototype.truncateBlocks = function (height) {
-	return this.db.none(Queries.truncateBlocks, [height]);
-};
-
-/**
- * Update the missedblocks attribute for an account
- * @param {boolean} backwards - Backward flag
- * @param {string} outsiders - Comma separated string of ids
- * @return {*}
- */
-RoundsRepo.prototype.updateMissedBlocks = function (backwards, outsiders) {
-	return this.db.none(Queries.updateMissedBlocks(backwards), [outsiders]);
-};
-
-// TODO: Move usage of RoundsRepo#getVotes to db/votes
-/**
- * Get votes for a round
- * @param {string} round - Id of the round
- * @return {Promise}
- */
-RoundsRepo.prototype.getVotes = function (round) {
-	return this.db.query(Queries.getVotes, [round]);
-};
-
-// TODO: Move usage of RoundsRepo#updateVotes to db/votes
-/**
- * Update the votes of for a particular account
- * @param {string} address - Address of the account
- * @param {int} amount - Votes to update
- */
-RoundsRepo.prototype.updateVotes = function (address, amount) {
-	return this.db.none(Queries.updateVotes, [amount, address]);
-};
-
-// TODO: Move usage of RoundsRepo#updateBlockId to db/accounts
-/**
- * Update id of a particular block for an account
- * @param {string} newId
- * @param {string} oldId
- * @return {Promise}
- */
-RoundsRepo.prototype.updateBlockId = function (newId, oldId) {
-	return this.db.none(Queries.updateBlockId, [newId, oldId]);
-};
-
-/**
- * Summarize the results for a round
- * @param {string} round - Id of the round
- * @param {int} activeDelegates - Number of active delegates
- * @return {Promise}
- */
-RoundsRepo.prototype.summedRound = function (round, activeDelegates) {
-	return this.db.query(Queries.summedRound, [activeDelegates, round]);
-};
-
-/**
- * Drop the table for round snapshot
- * @return {Promise}
- */
-RoundsRepo.prototype.clearRoundSnapshot = function () {
-	return this.db.none(Queries.clearRoundSnapshot);
-};
-
-/**
- * Create table for the round snapshot
- * @return {Promise}
- */
-RoundsRepo.prototype.performRoundSnapshot = function () {
-	return this.db.none(Queries.performRoundSnapshot);
-};
-
-/**
- * Create table for the round snapshot
- * @return {Promise}
- */
-RoundsRepo.prototype.getDelegatesSnapshot = function (limit) {
-	return this.db.query(Queries.getDelegatesSnapshot, [limit]);
-};
-
-/**
- * Delete table for votes snapshot
- * @return {Promise}
- */
-RoundsRepo.prototype.clearVotesSnapshot = function () {
-	return this.db.none(Queries.clearVotesSnapshot);
-};
-
-/**
- * Take a snapshot of the votes by creating table and populating records from votes
- * @return {Promise}
- */
-RoundsRepo.prototype.performVotesSnapshot = function () {
-	return this.db.none(Queries.performVotesSnapshot);
-};
-
-/**
- * Update accounts from the round snapshot
- * @return {Promise}
- */
-RoundsRepo.prototype.restoreRoundSnapshot = function () {
-	return this.db.none(Queries.restoreRoundSnapshot);
-};
-
-/**
- * Update votes for account from a snapshot
- * @return {Promise}
- */
-RoundsRepo.prototype.restoreVotesSnapshot = function () {
-	return this.db.none(Queries.restoreVotesSnapshot);
-};
-
-module.exports = RoundsRepo;
->>>>>>> 50725fc5
+module.exports = RoundsRepository;