--- conflicted
+++ resolved
@@ -178,15 +178,10 @@
 	 * @return {object}
 	 */
 
-<<<<<<< HEAD
-	function isDappTransferTransaction () {
-		var buf = Buffer.from(transaction.asset.dapptransfer.dappid);
-=======
 	function isDappOutTransferTransaction () {
 		var dappBuf = Buffer.from(transaction.asset.outTransfer.dappId);
 		var transactionBuf = Buffer.from(transaction.asset.outTransfer.transactionId);
 		var buf = Buffer.concat([dappBuf, transactionBuf]);
->>>>>>> 991af0a7
 
 		return {
 			assetBytes: buf,
