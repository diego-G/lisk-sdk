/*
 * Copyright © 2017 Lisk Foundation
 *
 * See the LICENSE file at the top-level directory of this distribution
 * for licensing information.
 *
 * Unless otherwise agreed in a custom licensing agreement with the Lisk Foundation,
 * no part of this software, including this file, may be copied, modified,
 * propagated, or distributed except according to the terms contained in the
 * LICENSE file.
 *
 * Removal or modification of this copyright notice is prohibited.
 *
 */
/**
 * Crypto module provides functions for byte/fee calculation, hash/address/id/keypair generation, plus signing and verifying of transactions.
 * @class crypto
 */

var crypto = require('crypto-browserify');
var constants = require('../constants.js');

var ByteBuffer = require('bytebuffer');
var bignum = require('browserify-bignum');

/**
 * `fixedPoint` is the size we calculate numbers in. 10^8
 * @property fixedPoint
 * @static
 * @final
 * @type Number
 */

var fixedPoint = Math.pow(10, 8);

/**
 * @method getTransactionBytes
 * @param transaction Object
 * @return {object}
 */

function getTransactionBytes (transaction) {
<<<<<<< HEAD

	/**
	 * @method isSendTransaction
	 * @return {object}
	 */

=======
>>>>>>> 3ddc8e78
	function isSendTransaction () {
		return {
			assetBytes: null,
			assetSize: 0
		};
	}

	/**
	 * @method isSignatureTransaction
	 * @return {object}
	 */

	function isSignatureTransaction () {
		var bb = new ByteBuffer(32, true);
		var publicKey = transaction.asset.signature.publicKey;
		var publicKeyBuffer = Buffer.from(publicKey, 'hex');

		for (var i = 0; i < publicKeyBuffer.length; i++) {
			bb.writeByte(publicKeyBuffer[i]);
		}

		bb.flip();
		var signatureBytes = new Uint8Array(bb.toArrayBuffer());

		return {
			assetBytes: signatureBytes,
			assetSize: 32
		};
	}

	/**
	 * @method isDelegateTransaction
	 * @return {object}
	 */

	function isDelegateTransaction () {
		return {
			assetBytes: Buffer.from(transaction.asset.delegate.username),
			assetSize: Buffer.from(transaction.asset.delegate.username).length
		};
	}

	/**
	 * @method isVoteTransaction
	 * @return {object}
	 */

	function isVoteTransaction () {
		var voteTransactionBytes = (Buffer.from(transaction.asset.votes.join('')) || null);

		return {
			assetBytes: voteTransactionBytes,
			assetSize: (voteTransactionBytes.length || 0)
		};
	}

	/**
	 * @method isMultisignatureTransaction
	 * @return {object}
	 */

	function isMultisignatureTransaction () {
		var MINSIGNATURES = 1;
		var LIFETIME = 1;
		var keysgroupBuffer = Buffer.from(transaction.asset.multisignature.keysgroup.join(''), 'utf8');

		var bb = new ByteBuffer(MINSIGNATURES + LIFETIME + keysgroupBuffer.length, true);
		bb.writeByte(transaction.asset.multisignature.min);
		bb.writeByte(transaction.asset.multisignature.lifetime);
		for (var i = 0; i < keysgroupBuffer.length; i++) {
			bb.writeByte(keysgroupBuffer[i]);
		}
		bb.flip();

		bb.toBuffer();
		var multiSigBuffer = new Uint8Array(bb.toArrayBuffer());

		return {
			assetBytes: multiSigBuffer,
			assetSize: multiSigBuffer.length
		};
	}

	/**
	 * @method isDappTransaction
	 * @return {object}
	 */

	function isDappTransaction () {
		var dapp = transaction.asset.dapp;
		var buf = new Buffer([]);
		var nameBuf = Buffer.from(dapp.name);
		buf = Buffer.concat([buf, nameBuf]);

		if (dapp.description) {
			var descriptionBuf = Buffer.from(dapp.description);
			buf = Buffer.concat([buf, descriptionBuf]);
		}

		if (dapp.tags) {
			var tagsBuf = Buffer.from(dapp.tags);
			buf = Buffer.concat([buf, tagsBuf]);
		}

		if (dapp.link) {
			buf = Buffer.concat([buf, Buffer.from(dapp.link)]);
		}

		if (dapp.icon) {
			buf = Buffer.concat([buf, Buffer.from(dapp.icon)]);
		}

		var bb = new ByteBuffer(4 + 4, true);
		bb.writeInt(dapp.type);
		bb.writeInt(dapp.category);
		bb.flip();

		buf = Buffer.concat([buf, bb.toBuffer()]);

		return {
			assetBytes: buf,
			assetSize: buf.length
		};
	}

	/**
	 * @method isDappTransferTransaction
	 * @return {object}
	 */

	function isDappTransferTransaction () {
		var arrayBuf = new Buffer([]);
		var dappBuffer = Buffer.from(transaction.asset.dapptransfer.dappid);
		arrayBuf = Buffer.concat([arrayBuf, dappBuffer]);

		return {
			assetBytes: arrayBuf,
			assetSize: arrayBuf.length
		};
	}

	/**
	 * `transactionType` describes the available transaction types
	 * @property transactionType
	 * @type object
	 */

	var transactionType = {
		'0': isSendTransaction,
		'1': isSignatureTransaction,
		'2': isDelegateTransaction,
		'3': isVoteTransaction,
		'4': isMultisignatureTransaction,
		'5': isDappTransaction,
		'6': isDappTransferTransaction
	};

	return transactionType[transaction.type]();
}

/**
 * @method createTransactionBuffer
 * @param transaction Object
 * @param options String
 * @return {buffer}
 */

function createTransactionBuffer (transaction, options) {
	function assignHexToTransactionBytes (partTransactionBuffer, hexValue) {
		var hexBuffer = Buffer.from(hexValue, 'hex');
		for (var i = 0; i < hexBuffer.length; i++) {
			partTransactionBuffer.writeByte(hexBuffer[i]);
		}
		return partTransactionBuffer;

	}

	/**
	 * @method createEmptyTransactionBuffer
	 * @param assetSize number
	 * @return {buffer}
	 */

	function createEmptyTransactionBuffer (assetSize) {
		var typeSizes = {
			TRANSACTION_TYPE: 1,
			TIMESTAMP: 4,
			MULTISIGNATURE_PUBLICKEY: 32,
			RECIPIENT_ID: 8,
			AMOUNT: 8,
			SIGNATURE_TRANSACTION: 64,
			SECOND_SIGNATURE_TRANSACTION: 64
		};

		var totalBytes = 0;

		for (var key in typeSizes) {
			if (typeSizes.hasOwnProperty(key)) {
				totalBytes += typeSizes[key];
			}
		}

		return new ByteBuffer(totalBytes + assetSize, true);
	}

	/**
	 * @method assignTransactionBuffer
	 * @param transactionBuffer buffer
	 * @param assetSize number
	 * @param assetBytes number
	 * @return {buffer}
	 */

	function assignTransactionBuffer (transactionBuffer, assetSize, assetBytes) {
		transactionBuffer.writeInt8(transaction.type);
		transactionBuffer.writeInt(transaction.timestamp);

		assignHexToTransactionBytes(transactionBuffer, transaction.senderPublicKey);

		if (transaction.requesterPublicKey) {
			assignHexToTransactionBytes(transactionBuffer, transaction.requesterPublicKey);
		}

		if (transaction.recipientId) {
			var recipient = transaction.recipientId.slice(0, -1);
			recipient = bignum(recipient).toBuffer({size: 8});

			for (var i = 0; i < 8; i++) {
				transactionBuffer.writeByte(recipient[i] || 0);
			}
		} else {
			for (var i = 0; i < 8; i++) {
				transactionBuffer.writeByte(0);
			}
		}

		transactionBuffer.writeLong(transaction.amount);

		if (assetSize > 0) {
			for (var i = 0; i < assetSize; i++) {
				transactionBuffer.writeByte(assetBytes[i]);
			}
		}

		if(options !== 'multisignature') {
			if (transaction.signature) {
				assignHexToTransactionBytes(transactionBuffer, transaction.signature);
			}

			if (transaction.signSignature) {
				assignHexToTransactionBytes(transactionBuffer, transaction.signSignature);
			}
		}

		transactionBuffer.flip();
		var arrayBuffer = new Uint8Array(transactionBuffer.toArrayBuffer());
		var buffer = [];

		for (var i = 0; i < arrayBuffer.length; i++) {
			buffer[i] = arrayBuffer[i];
		}

		return Buffer.from(buffer);
	}

	// Get Transaction Size and Bytes
	var transactionAssetSizeBuffer = getTransactionBytes(transaction);
	var assetSize = transactionAssetSizeBuffer.assetSize;
	var assetBytes = transactionAssetSizeBuffer.assetBytes;

	var emptyTransactionBuffer = createEmptyTransactionBuffer(assetSize);
	var assignedTransactionBuffer = assignTransactionBuffer(emptyTransactionBuffer, assetSize, assetBytes);

	return assignedTransactionBuffer;
}

/**
 * @method getBytes
 * @param transaction Object
 *
 * @return {buffer}
 */

function getBytes (transaction, options) {
	return createTransactionBuffer(transaction, options);
}

/**
 * @method getId
 * @param transaction Object
 *
 * @return {string}
 */

function getId (transaction) {
	var hash = crypto.createHash('sha256').update(getBytes(transaction).toString('hex'), 'hex').digest();
	var temp = new Buffer(8);
	for (var i = 0; i < 8; i++) {
		temp[i] = hash[7 - i];
	}

	var id = bignum.fromBuffer(temp).toString();
	return id;
}

/**
 * @method getHash
 * @param transaction Object
 *
 * @return {string}
 */

function getHash (transaction) {
	return crypto.createHash('sha256').update(getBytes(transaction)).digest();
}

/**
 * @method getFee
 * @param transaction Object
 *
 * @return {number}
 */

function getFee (transaction) {
	return constants.fee[transaction.type];
}

/**
 * @method sign
 * @param transaction Object
 * @param keys Object
 *
 * @return {string}
 */

function sign (transaction, keys) {
	var hash = getHash(transaction);
	var signature = naclInstance.crypto_sign_detached(hash, Buffer.from(keys.privateKey, 'hex'));

	if (!transaction.signature) {
		transaction.signature = Buffer.from(signature).toString('hex');
	} else {
		return Buffer.from(signature).toString('hex');
	}
}

/**
 * @method secondSign
 * @param transaction Object
 * @param keys Object
 *
 * @return {string}
 */

function secondSign (transaction, keys) {
	var hash = getHash(transaction);
	var signature = naclInstance.crypto_sign_detached(hash, Buffer.from(keys.privateKey, 'hex'));
	transaction.signSignature = Buffer.from(signature).toString('hex');
}

/**
 * @method multiSign
 * @param transaction Object
 * @param keys Object
 *
 * @return {string}
 */

function multiSign (transaction, keys) {
	var bytes = getBytes(transaction, 'multisignature');
	var hash = crypto.createHash('sha256').update(bytes).digest();
	var signature = naclInstance.crypto_sign_detached(hash, Buffer.from(keys.privateKey, 'hex'));

	return Buffer.from(signature).toString('hex');
}

/**
 * @method verify
 * @param transaction Object
 *
 * @return {boolean}
 */

function verify (transaction) {
	var remove = 64;

	if (transaction.signSignature) {
		remove = 128;
	}

	var bytes = getBytes(transaction);
	var data2 = Buffer.alloc(bytes.length - remove);

	for (var i = 0; i < data2.length; i++) {
		data2[i] = bytes[i];
	}

	var hash = crypto.createHash('sha256').update(data2.toString('hex'), 'hex').digest();

	var signatureBuffer = Buffer.from(transaction.signature, 'hex');
	var senderPublicKeyBuffer = Buffer.from(transaction.senderPublicKey, 'hex');
	var res = naclInstance.crypto_sign_verify_detached(signatureBuffer, hash, senderPublicKeyBuffer);

	return res;
}

/**
 * @method verifySecondSignature
 * @param transaction Object
 * @param publicKey Object
 *
 * @return {boolean}
 */

function verifySecondSignature (transaction, publicKey) {
	var bytes = getBytes(transaction);
	var data2 = Buffer.alloc(bytes.length - 64);

	for (var i = 0; i < data2.length; i++) {
		data2[i] = bytes[i];
	}

	var hash = crypto.createHash('sha256').update(data2.toString('hex'), 'hex').digest();

	var signSignatureBuffer = Buffer.from(transaction.signSignature, 'hex');
	var publicKeyBuffer = Buffer.from(publicKey, 'hex');
	var res = naclInstance.crypto_sign_verify_detached(signSignatureBuffer, hash, publicKeyBuffer);

	return res;
}

/**
 * @method getKeys
 * @param secret string
 *
 * @return {object}
 */

function getKeys (secret) {
	var hash = crypto.createHash('sha256').update(secret, 'utf8').digest();
	var keypair = naclInstance.crypto_sign_keypair_from_seed(hash);

	return {
		publicKey : Buffer.from(keypair.signPk).toString('hex'),
		privateKey : Buffer.from(keypair.signSk).toString('hex')
	};
}

/**
 * @method getAddress
 * @param publicKey string
 *
 * @return {hex publicKey}
 */

function getAddress (publicKey) {
	var publicKeyHash = crypto.createHash('sha256').update(publicKey.toString('hex'), 'hex').digest();
	var temp = Buffer.alloc(8);

	for (var i = 0; i < 8; i++) {
		temp[i] = publicKeyHash[7 - i];
	}

	var address = bignum.fromBuffer(temp).toString() + 'L';
	return address;
}

var cryptoModule = require('./crypto/index');

module.exports = {
	getBytes: getBytes,
	getHash: getHash,
	getId: getId,
	getFee: getFee,
	sign: sign,
	secondSign: secondSign,
	multiSign: multiSign,
	getKeys: getKeys,
	getAddress: getAddress,
	verify: verify,
	verifySecondSignature: verifySecondSignature,
	fixedPoint: fixedPoint,

	bufferToHex: cryptoModule.bufferToHex,
	hexToBuffer: cryptoModule.hexToBuffer,
	useFirstEightBufferEntriesReversed: cryptoModule.useFirstEightBufferEntriesReversed,
	verifyMessageWithPublicKey: cryptoModule.verifyMessageWithPublicKey,
	signMessageWithSecret: cryptoModule.signMessageWithSecret,
	signAndPrintMessage: cryptoModule.signAndPrintMessage,
	printSignedMessage: cryptoModule.printSignedMessage,
	getPrivateAndPublicKeyFromSecret: cryptoModule.getPrivateAndPublicKeyFromSecret,
	getRawPrivateAndPublicKeyFromSecret: cryptoModule.getRawPrivateAndPublicKeyFromSecret,
	getAddressFromPublicKey: cryptoModule.getAddressFromPublicKey,
	getSha256Hash: cryptoModule.getSha256Hash,
	encryptMessageWithSecret: cryptoModule.encryptMessageWithSecret,
	decryptMessageWithSecret: cryptoModule.decryptMessageWithSecret,
	convertPublicKeyEd2Curve: cryptoModule.convertPublicKeyEd2Curve,
	convertPrivateKeyEd2Curve: cryptoModule.convertPrivateKeyEd2Curve,
};<|MERGE_RESOLUTION|>--- conflicted
+++ resolved
@@ -40,15 +40,12 @@
  */
 
 function getTransactionBytes (transaction) {
-<<<<<<< HEAD
-
+  
 	/**
 	 * @method isSendTransaction
 	 * @return {object}
 	 */
 
-=======
->>>>>>> 3ddc8e78
 	function isSendTransaction () {
 		return {
 			assetBytes: null,
